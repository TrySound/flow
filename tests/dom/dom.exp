--- conflicted
+++ resolved
@@ -1,322 +1,166 @@
 Error: CanvasRenderingContext2D.js:11
  11:     ctx.moveTo('0', '1');  // error: should be numbers
                     ^^^ string. This type is incompatible with the expected param type of
-<<<<<<< HEAD
-1564:   moveTo(x: number, y: number): void;
-                  ^^^^^^ number. See lib: <BUILTINS>/dom.js:1564
-=======
-1554:   moveTo(x: number, y: number): void;
-                  ^^^^^^ number. See lib: <BUILTINS>/dom.js:1554
->>>>>>> e60d7773
+1573:   moveTo(x: number, y: number): void;
+                  ^^^^^^ number. See lib: <BUILTINS>/dom.js:1573
 
 Error: CanvasRenderingContext2D.js:11
  11:     ctx.moveTo('0', '1');  // error: should be numbers
                          ^^^ string. This type is incompatible with the expected param type of
-<<<<<<< HEAD
-1564:   moveTo(x: number, y: number): void;
-                             ^^^^^^ number. See lib: <BUILTINS>/dom.js:1564
-=======
-1554:   moveTo(x: number, y: number): void;
-                             ^^^^^^ number. See lib: <BUILTINS>/dom.js:1554
->>>>>>> e60d7773
+1573:   moveTo(x: number, y: number): void;
+                             ^^^^^^ number. See lib: <BUILTINS>/dom.js:1573
 
 Error: Element.js:14
  14:     element.scrollIntoView({ behavior: 'invalid' });
                                 ^^^^^^^^^^^^^^^^^^^^^^^ object literal. This type is incompatible with the expected param type of
-<<<<<<< HEAD
-1160:   scrollIntoView(arg?: (boolean | { behavior?: ('auto' | 'instant' | 'smooth'), block?: ('start' | 'end') })): void;
-                              ^^^^^^^^^^^^^^^^^^^^^^^^^^^^^^^^^^^^^^^^^^^^^^^^^^^^^^^^^^^^^^^^^^^^^^^^^^^^^^^^^^^ union: boolean | object type. See lib: <BUILTINS>/dom.js:1160
+1169:   scrollIntoView(arg?: (boolean | { behavior?: ('auto' | 'instant' | 'smooth'), block?: ('start' | 'end') })): void;
+                              ^^^^^^^^^^^^^^^^^^^^^^^^^^^^^^^^^^^^^^^^^^^^^^^^^^^^^^^^^^^^^^^^^^^^^^^^^^^^^^^^^^^ union: boolean | object type. See lib: <BUILTINS>/dom.js:1169
   Member 1:
-  1160:   scrollIntoView(arg?: (boolean | { behavior?: ('auto' | 'instant' | 'smooth'), block?: ('start' | 'end') })): void;
-                                ^^^^^^^ boolean. See lib: <BUILTINS>/dom.js:1160
+  1169:   scrollIntoView(arg?: (boolean | { behavior?: ('auto' | 'instant' | 'smooth'), block?: ('start' | 'end') })): void;
+                                ^^^^^^^ boolean. See lib: <BUILTINS>/dom.js:1169
   Error:
    14:     element.scrollIntoView({ behavior: 'invalid' });
                                   ^^^^^^^^^^^^^^^^^^^^^^^ object literal. This type is incompatible with
-  1160:   scrollIntoView(arg?: (boolean | { behavior?: ('auto' | 'instant' | 'smooth'), block?: ('start' | 'end') })): void;
-                                ^^^^^^^ boolean. See lib: <BUILTINS>/dom.js:1160
+  1169:   scrollIntoView(arg?: (boolean | { behavior?: ('auto' | 'instant' | 'smooth'), block?: ('start' | 'end') })): void;
+                                ^^^^^^^ boolean. See lib: <BUILTINS>/dom.js:1169
   Member 2:
-  1160:   scrollIntoView(arg?: (boolean | { behavior?: ('auto' | 'instant' | 'smooth'), block?: ('start' | 'end') })): void;
-                                          ^^^^^^^^^^^^^^^^^^^^^^^^^^^^^^^^^^^^^^^^^^^^^^^^^^^^^^^^^^^^^^^^^^^^^^^^^ object type. See lib: <BUILTINS>/dom.js:1160
+  1169:   scrollIntoView(arg?: (boolean | { behavior?: ('auto' | 'instant' | 'smooth'), block?: ('start' | 'end') })): void;
+                                          ^^^^^^^^^^^^^^^^^^^^^^^^^^^^^^^^^^^^^^^^^^^^^^^^^^^^^^^^^^^^^^^^^^^^^^^^^ object type. See lib: <BUILTINS>/dom.js:1169
   Error:
    14:     element.scrollIntoView({ behavior: 'invalid' });
                                   ^^^^^^^^^^^^^^^^^^^^^^^ object literal. This type is incompatible with
-  1160:   scrollIntoView(arg?: (boolean | { behavior?: ('auto' | 'instant' | 'smooth'), block?: ('start' | 'end') })): void;
-                                          ^^^^^^^^^^^^^^^^^^^^^^^^^^^^^^^^^^^^^^^^^^^^^^^^^^^^^^^^^^^^^^^^^^^^^^^^^ object type. See lib: <BUILTINS>/dom.js:1160
+  1169:   scrollIntoView(arg?: (boolean | { behavior?: ('auto' | 'instant' | 'smooth'), block?: ('start' | 'end') })): void;
+                                          ^^^^^^^^^^^^^^^^^^^^^^^^^^^^^^^^^^^^^^^^^^^^^^^^^^^^^^^^^^^^^^^^^^^^^^^^^ object type. See lib: <BUILTINS>/dom.js:1169
     Property `behavior` is incompatible:
        14:     element.scrollIntoView({ behavior: 'invalid' });
                                                   ^^^^^^^^^ string. This type is incompatible with
-      1160:   scrollIntoView(arg?: (boolean | { behavior?: ('auto' | 'instant' | 'smooth'), block?: ('start' | 'end') })): void;
-                                                            ^^^^^^^^^^^^^^^^^^^^^^^^^^^^^ string enum. See lib: <BUILTINS>/dom.js:1160
-=======
-1168:   scrollIntoView(arg?: (boolean | { behavior?: ('auto' | 'instant' | 'smooth'), block?: ('start' | 'end') })): void;
-                              ^^^^^^^^^^^^^^^^^^^^^^^^^^^^^^^^^^^^^^^^^^^^^^^^^^^^^^^^^^^^^^^^^^^^^^^^^^^^^^^^^^^ union: boolean | object type. See lib: <BUILTINS>/dom.js:1168
+      1169:   scrollIntoView(arg?: (boolean | { behavior?: ('auto' | 'instant' | 'smooth'), block?: ('start' | 'end') })): void;
+                                                            ^^^^^^^^^^^^^^^^^^^^^^^^^^^^^ string enum. See lib: <BUILTINS>/dom.js:1169
+
+Error: Element.js:15
+ 15:     element.scrollIntoView({ block: 'invalid' });
+                                ^^^^^^^^^^^^^^^^^^^^ object literal. This type is incompatible with the expected param type of
+1169:   scrollIntoView(arg?: (boolean | { behavior?: ('auto' | 'instant' | 'smooth'), block?: ('start' | 'end') })): void;
+                              ^^^^^^^^^^^^^^^^^^^^^^^^^^^^^^^^^^^^^^^^^^^^^^^^^^^^^^^^^^^^^^^^^^^^^^^^^^^^^^^^^^^ union: boolean | object type. See lib: <BUILTINS>/dom.js:1169
   Member 1:
-  1168:   scrollIntoView(arg?: (boolean | { behavior?: ('auto' | 'instant' | 'smooth'), block?: ('start' | 'end') })): void;
-                                ^^^^^^^ boolean. See lib: <BUILTINS>/dom.js:1168
+  1169:   scrollIntoView(arg?: (boolean | { behavior?: ('auto' | 'instant' | 'smooth'), block?: ('start' | 'end') })): void;
+                                ^^^^^^^ boolean. See lib: <BUILTINS>/dom.js:1169
+  Error:
+   15:     element.scrollIntoView({ block: 'invalid' });
+                                  ^^^^^^^^^^^^^^^^^^^^ object literal. This type is incompatible with
+  1169:   scrollIntoView(arg?: (boolean | { behavior?: ('auto' | 'instant' | 'smooth'), block?: ('start' | 'end') })): void;
+                                ^^^^^^^ boolean. See lib: <BUILTINS>/dom.js:1169
+  Member 2:
+  1169:   scrollIntoView(arg?: (boolean | { behavior?: ('auto' | 'instant' | 'smooth'), block?: ('start' | 'end') })): void;
+                                          ^^^^^^^^^^^^^^^^^^^^^^^^^^^^^^^^^^^^^^^^^^^^^^^^^^^^^^^^^^^^^^^^^^^^^^^^^ object type. See lib: <BUILTINS>/dom.js:1169
+  Error:
+   15:     element.scrollIntoView({ block: 'invalid' });
+                                  ^^^^^^^^^^^^^^^^^^^^ object literal. This type is incompatible with
+  1169:   scrollIntoView(arg?: (boolean | { behavior?: ('auto' | 'instant' | 'smooth'), block?: ('start' | 'end') })): void;
+                                          ^^^^^^^^^^^^^^^^^^^^^^^^^^^^^^^^^^^^^^^^^^^^^^^^^^^^^^^^^^^^^^^^^^^^^^^^^ object type. See lib: <BUILTINS>/dom.js:1169
+    Property `block` is incompatible:
+       15:     element.scrollIntoView({ block: 'invalid' });
+                                               ^^^^^^^^^ string. This type is incompatible with
+      1169:   scrollIntoView(arg?: (boolean | { behavior?: ('auto' | 'instant' | 'smooth'), block?: ('start' | 'end') })): void;
+                                                                                                     ^^^^^^^^^^^^^^^ string enum. See lib: <BUILTINS>/dom.js:1169
+
+Error: Element.js:16
+ 16:     element.scrollIntoView(1);
+                                ^ number. This type is incompatible with the expected param type of
+1169:   scrollIntoView(arg?: (boolean | { behavior?: ('auto' | 'instant' | 'smooth'), block?: ('start' | 'end') })): void;
+                              ^^^^^^^^^^^^^^^^^^^^^^^^^^^^^^^^^^^^^^^^^^^^^^^^^^^^^^^^^^^^^^^^^^^^^^^^^^^^^^^^^^^ union: boolean | object type. See lib: <BUILTINS>/dom.js:1169
+  Member 1:
+  1169:   scrollIntoView(arg?: (boolean | { behavior?: ('auto' | 'instant' | 'smooth'), block?: ('start' | 'end') })): void;
+                                ^^^^^^^ boolean. See lib: <BUILTINS>/dom.js:1169
+  Error:
+   16:     element.scrollIntoView(1);
+                                  ^ number. This type is incompatible with
+  1169:   scrollIntoView(arg?: (boolean | { behavior?: ('auto' | 'instant' | 'smooth'), block?: ('start' | 'end') })): void;
+                                ^^^^^^^ boolean. See lib: <BUILTINS>/dom.js:1169
+  Member 2:
+  1169:   scrollIntoView(arg?: (boolean | { behavior?: ('auto' | 'instant' | 'smooth'), block?: ('start' | 'end') })): void;
+                                          ^^^^^^^^^^^^^^^^^^^^^^^^^^^^^^^^^^^^^^^^^^^^^^^^^^^^^^^^^^^^^^^^^^^^^^^^^ object type. See lib: <BUILTINS>/dom.js:1169
+  Error:
+   16:     element.scrollIntoView(1);
+                                  ^ number. This type is incompatible with
+  1169:   scrollIntoView(arg?: (boolean | { behavior?: ('auto' | 'instant' | 'smooth'), block?: ('start' | 'end') })): void;
+                                          ^^^^^^^^^^^^^^^^^^^^^^^^^^^^^^^^^^^^^^^^^^^^^^^^^^^^^^^^^^^^^^^^^^^^^^^^^ object type. See lib: <BUILTINS>/dom.js:1169
+
+Error: HTMLElement.js:14
+ 14:     element.scrollIntoView({ behavior: 'invalid' });
+                                ^^^^^^^^^^^^^^^^^^^^^^^ object literal. This type is incompatible with the expected param type of
+1169:   scrollIntoView(arg?: (boolean | { behavior?: ('auto' | 'instant' | 'smooth'), block?: ('start' | 'end') })): void;
+                              ^^^^^^^^^^^^^^^^^^^^^^^^^^^^^^^^^^^^^^^^^^^^^^^^^^^^^^^^^^^^^^^^^^^^^^^^^^^^^^^^^^^ union: boolean | object type. See lib: <BUILTINS>/dom.js:1169
+  Member 1:
+  1169:   scrollIntoView(arg?: (boolean | { behavior?: ('auto' | 'instant' | 'smooth'), block?: ('start' | 'end') })): void;
+                                ^^^^^^^ boolean. See lib: <BUILTINS>/dom.js:1169
   Error:
    14:     element.scrollIntoView({ behavior: 'invalid' });
                                   ^^^^^^^^^^^^^^^^^^^^^^^ object literal. This type is incompatible with
-  1168:   scrollIntoView(arg?: (boolean | { behavior?: ('auto' | 'instant' | 'smooth'), block?: ('start' | 'end') })): void;
-                                ^^^^^^^ boolean. See lib: <BUILTINS>/dom.js:1168
+  1169:   scrollIntoView(arg?: (boolean | { behavior?: ('auto' | 'instant' | 'smooth'), block?: ('start' | 'end') })): void;
+                                ^^^^^^^ boolean. See lib: <BUILTINS>/dom.js:1169
   Member 2:
-  1168:   scrollIntoView(arg?: (boolean | { behavior?: ('auto' | 'instant' | 'smooth'), block?: ('start' | 'end') })): void;
-                                          ^^^^^^^^^^^^^^^^^^^^^^^^^^^^^^^^^^^^^^^^^^^^^^^^^^^^^^^^^^^^^^^^^^^^^^^^^ object type. See lib: <BUILTINS>/dom.js:1168
+  1169:   scrollIntoView(arg?: (boolean | { behavior?: ('auto' | 'instant' | 'smooth'), block?: ('start' | 'end') })): void;
+                                          ^^^^^^^^^^^^^^^^^^^^^^^^^^^^^^^^^^^^^^^^^^^^^^^^^^^^^^^^^^^^^^^^^^^^^^^^^ object type. See lib: <BUILTINS>/dom.js:1169
   Error:
    14:     element.scrollIntoView({ behavior: 'invalid' });
                                   ^^^^^^^^^^^^^^^^^^^^^^^ object literal. This type is incompatible with
-  1168:   scrollIntoView(arg?: (boolean | { behavior?: ('auto' | 'instant' | 'smooth'), block?: ('start' | 'end') })): void;
-                                          ^^^^^^^^^^^^^^^^^^^^^^^^^^^^^^^^^^^^^^^^^^^^^^^^^^^^^^^^^^^^^^^^^^^^^^^^^ object type. See lib: <BUILTINS>/dom.js:1168
+  1169:   scrollIntoView(arg?: (boolean | { behavior?: ('auto' | 'instant' | 'smooth'), block?: ('start' | 'end') })): void;
+                                          ^^^^^^^^^^^^^^^^^^^^^^^^^^^^^^^^^^^^^^^^^^^^^^^^^^^^^^^^^^^^^^^^^^^^^^^^^ object type. See lib: <BUILTINS>/dom.js:1169
     Property `behavior` is incompatible:
        14:     element.scrollIntoView({ behavior: 'invalid' });
                                                   ^^^^^^^^^ string. This type is incompatible with
-      1168:   scrollIntoView(arg?: (boolean | { behavior?: ('auto' | 'instant' | 'smooth'), block?: ('start' | 'end') })): void;
-                                                            ^^^^^^^^^^^^^^^^^^^^^^^^^^^^^ string enum. See lib: <BUILTINS>/dom.js:1168
->>>>>>> e60d7773
-
-Error: Element.js:15
+      1169:   scrollIntoView(arg?: (boolean | { behavior?: ('auto' | 'instant' | 'smooth'), block?: ('start' | 'end') })): void;
+                                                            ^^^^^^^^^^^^^^^^^^^^^^^^^^^^^ string enum. See lib: <BUILTINS>/dom.js:1169
+
+Error: HTMLElement.js:15
  15:     element.scrollIntoView({ block: 'invalid' });
                                 ^^^^^^^^^^^^^^^^^^^^ object literal. This type is incompatible with the expected param type of
-<<<<<<< HEAD
-1160:   scrollIntoView(arg?: (boolean | { behavior?: ('auto' | 'instant' | 'smooth'), block?: ('start' | 'end') })): void;
-                              ^^^^^^^^^^^^^^^^^^^^^^^^^^^^^^^^^^^^^^^^^^^^^^^^^^^^^^^^^^^^^^^^^^^^^^^^^^^^^^^^^^^ union: boolean | object type. See lib: <BUILTINS>/dom.js:1160
+1169:   scrollIntoView(arg?: (boolean | { behavior?: ('auto' | 'instant' | 'smooth'), block?: ('start' | 'end') })): void;
+                              ^^^^^^^^^^^^^^^^^^^^^^^^^^^^^^^^^^^^^^^^^^^^^^^^^^^^^^^^^^^^^^^^^^^^^^^^^^^^^^^^^^^ union: boolean | object type. See lib: <BUILTINS>/dom.js:1169
   Member 1:
-  1160:   scrollIntoView(arg?: (boolean | { behavior?: ('auto' | 'instant' | 'smooth'), block?: ('start' | 'end') })): void;
-                                ^^^^^^^ boolean. See lib: <BUILTINS>/dom.js:1160
+  1169:   scrollIntoView(arg?: (boolean | { behavior?: ('auto' | 'instant' | 'smooth'), block?: ('start' | 'end') })): void;
+                                ^^^^^^^ boolean. See lib: <BUILTINS>/dom.js:1169
   Error:
    15:     element.scrollIntoView({ block: 'invalid' });
                                   ^^^^^^^^^^^^^^^^^^^^ object literal. This type is incompatible with
-  1160:   scrollIntoView(arg?: (boolean | { behavior?: ('auto' | 'instant' | 'smooth'), block?: ('start' | 'end') })): void;
-                                ^^^^^^^ boolean. See lib: <BUILTINS>/dom.js:1160
+  1169:   scrollIntoView(arg?: (boolean | { behavior?: ('auto' | 'instant' | 'smooth'), block?: ('start' | 'end') })): void;
+                                ^^^^^^^ boolean. See lib: <BUILTINS>/dom.js:1169
   Member 2:
-  1160:   scrollIntoView(arg?: (boolean | { behavior?: ('auto' | 'instant' | 'smooth'), block?: ('start' | 'end') })): void;
-                                          ^^^^^^^^^^^^^^^^^^^^^^^^^^^^^^^^^^^^^^^^^^^^^^^^^^^^^^^^^^^^^^^^^^^^^^^^^ object type. See lib: <BUILTINS>/dom.js:1160
+  1169:   scrollIntoView(arg?: (boolean | { behavior?: ('auto' | 'instant' | 'smooth'), block?: ('start' | 'end') })): void;
+                                          ^^^^^^^^^^^^^^^^^^^^^^^^^^^^^^^^^^^^^^^^^^^^^^^^^^^^^^^^^^^^^^^^^^^^^^^^^ object type. See lib: <BUILTINS>/dom.js:1169
   Error:
    15:     element.scrollIntoView({ block: 'invalid' });
                                   ^^^^^^^^^^^^^^^^^^^^ object literal. This type is incompatible with
-  1160:   scrollIntoView(arg?: (boolean | { behavior?: ('auto' | 'instant' | 'smooth'), block?: ('start' | 'end') })): void;
-                                          ^^^^^^^^^^^^^^^^^^^^^^^^^^^^^^^^^^^^^^^^^^^^^^^^^^^^^^^^^^^^^^^^^^^^^^^^^ object type. See lib: <BUILTINS>/dom.js:1160
+  1169:   scrollIntoView(arg?: (boolean | { behavior?: ('auto' | 'instant' | 'smooth'), block?: ('start' | 'end') })): void;
+                                          ^^^^^^^^^^^^^^^^^^^^^^^^^^^^^^^^^^^^^^^^^^^^^^^^^^^^^^^^^^^^^^^^^^^^^^^^^ object type. See lib: <BUILTINS>/dom.js:1169
     Property `block` is incompatible:
        15:     element.scrollIntoView({ block: 'invalid' });
                                                ^^^^^^^^^ string. This type is incompatible with
-      1160:   scrollIntoView(arg?: (boolean | { behavior?: ('auto' | 'instant' | 'smooth'), block?: ('start' | 'end') })): void;
-                                                                                                     ^^^^^^^^^^^^^^^ string enum. See lib: <BUILTINS>/dom.js:1160
-=======
-1168:   scrollIntoView(arg?: (boolean | { behavior?: ('auto' | 'instant' | 'smooth'), block?: ('start' | 'end') })): void;
-                              ^^^^^^^^^^^^^^^^^^^^^^^^^^^^^^^^^^^^^^^^^^^^^^^^^^^^^^^^^^^^^^^^^^^^^^^^^^^^^^^^^^^ union: boolean | object type. See lib: <BUILTINS>/dom.js:1168
-  Member 1:
-  1168:   scrollIntoView(arg?: (boolean | { behavior?: ('auto' | 'instant' | 'smooth'), block?: ('start' | 'end') })): void;
-                                ^^^^^^^ boolean. See lib: <BUILTINS>/dom.js:1168
-  Error:
-   15:     element.scrollIntoView({ block: 'invalid' });
-                                  ^^^^^^^^^^^^^^^^^^^^ object literal. This type is incompatible with
-  1168:   scrollIntoView(arg?: (boolean | { behavior?: ('auto' | 'instant' | 'smooth'), block?: ('start' | 'end') })): void;
-                                ^^^^^^^ boolean. See lib: <BUILTINS>/dom.js:1168
-  Member 2:
-  1168:   scrollIntoView(arg?: (boolean | { behavior?: ('auto' | 'instant' | 'smooth'), block?: ('start' | 'end') })): void;
-                                          ^^^^^^^^^^^^^^^^^^^^^^^^^^^^^^^^^^^^^^^^^^^^^^^^^^^^^^^^^^^^^^^^^^^^^^^^^ object type. See lib: <BUILTINS>/dom.js:1168
-  Error:
-   15:     element.scrollIntoView({ block: 'invalid' });
-                                  ^^^^^^^^^^^^^^^^^^^^ object literal. This type is incompatible with
-  1168:   scrollIntoView(arg?: (boolean | { behavior?: ('auto' | 'instant' | 'smooth'), block?: ('start' | 'end') })): void;
-                                          ^^^^^^^^^^^^^^^^^^^^^^^^^^^^^^^^^^^^^^^^^^^^^^^^^^^^^^^^^^^^^^^^^^^^^^^^^ object type. See lib: <BUILTINS>/dom.js:1168
-    Property `block` is incompatible:
-       15:     element.scrollIntoView({ block: 'invalid' });
-                                               ^^^^^^^^^ string. This type is incompatible with
-      1168:   scrollIntoView(arg?: (boolean | { behavior?: ('auto' | 'instant' | 'smooth'), block?: ('start' | 'end') })): void;
-                                                                                                     ^^^^^^^^^^^^^^^ string enum. See lib: <BUILTINS>/dom.js:1168
->>>>>>> e60d7773
-
-Error: Element.js:16
- 16:     element.scrollIntoView(1);
-                                ^ number. This type is incompatible with the expected param type of
-<<<<<<< HEAD
-1160:   scrollIntoView(arg?: (boolean | { behavior?: ('auto' | 'instant' | 'smooth'), block?: ('start' | 'end') })): void;
-                              ^^^^^^^^^^^^^^^^^^^^^^^^^^^^^^^^^^^^^^^^^^^^^^^^^^^^^^^^^^^^^^^^^^^^^^^^^^^^^^^^^^^ union: boolean | object type. See lib: <BUILTINS>/dom.js:1160
-  Member 1:
-  1160:   scrollIntoView(arg?: (boolean | { behavior?: ('auto' | 'instant' | 'smooth'), block?: ('start' | 'end') })): void;
-                                ^^^^^^^ boolean. See lib: <BUILTINS>/dom.js:1160
-  Error:
-   16:     element.scrollIntoView(1);
-                                  ^ number. This type is incompatible with
-  1160:   scrollIntoView(arg?: (boolean | { behavior?: ('auto' | 'instant' | 'smooth'), block?: ('start' | 'end') })): void;
-                                ^^^^^^^ boolean. See lib: <BUILTINS>/dom.js:1160
-  Member 2:
-  1160:   scrollIntoView(arg?: (boolean | { behavior?: ('auto' | 'instant' | 'smooth'), block?: ('start' | 'end') })): void;
-                                          ^^^^^^^^^^^^^^^^^^^^^^^^^^^^^^^^^^^^^^^^^^^^^^^^^^^^^^^^^^^^^^^^^^^^^^^^^ object type. See lib: <BUILTINS>/dom.js:1160
-  Error:
-   16:     element.scrollIntoView(1);
-                                  ^ number. This type is incompatible with
-  1160:   scrollIntoView(arg?: (boolean | { behavior?: ('auto' | 'instant' | 'smooth'), block?: ('start' | 'end') })): void;
-                                          ^^^^^^^^^^^^^^^^^^^^^^^^^^^^^^^^^^^^^^^^^^^^^^^^^^^^^^^^^^^^^^^^^^^^^^^^^ object type. See lib: <BUILTINS>/dom.js:1160
-=======
-1168:   scrollIntoView(arg?: (boolean | { behavior?: ('auto' | 'instant' | 'smooth'), block?: ('start' | 'end') })): void;
-                              ^^^^^^^^^^^^^^^^^^^^^^^^^^^^^^^^^^^^^^^^^^^^^^^^^^^^^^^^^^^^^^^^^^^^^^^^^^^^^^^^^^^ union: boolean | object type. See lib: <BUILTINS>/dom.js:1168
-  Member 1:
-  1168:   scrollIntoView(arg?: (boolean | { behavior?: ('auto' | 'instant' | 'smooth'), block?: ('start' | 'end') })): void;
-                                ^^^^^^^ boolean. See lib: <BUILTINS>/dom.js:1168
-  Error:
-   16:     element.scrollIntoView(1);
-                                  ^ number. This type is incompatible with
-  1168:   scrollIntoView(arg?: (boolean | { behavior?: ('auto' | 'instant' | 'smooth'), block?: ('start' | 'end') })): void;
-                                ^^^^^^^ boolean. See lib: <BUILTINS>/dom.js:1168
-  Member 2:
-  1168:   scrollIntoView(arg?: (boolean | { behavior?: ('auto' | 'instant' | 'smooth'), block?: ('start' | 'end') })): void;
-                                          ^^^^^^^^^^^^^^^^^^^^^^^^^^^^^^^^^^^^^^^^^^^^^^^^^^^^^^^^^^^^^^^^^^^^^^^^^ object type. See lib: <BUILTINS>/dom.js:1168
-  Error:
-   16:     element.scrollIntoView(1);
-                                  ^ number. This type is incompatible with
-  1168:   scrollIntoView(arg?: (boolean | { behavior?: ('auto' | 'instant' | 'smooth'), block?: ('start' | 'end') })): void;
-                                          ^^^^^^^^^^^^^^^^^^^^^^^^^^^^^^^^^^^^^^^^^^^^^^^^^^^^^^^^^^^^^^^^^^^^^^^^^ object type. See lib: <BUILTINS>/dom.js:1168
->>>>>>> e60d7773
-
-Error: HTMLElement.js:14
- 14:     element.scrollIntoView({ behavior: 'invalid' });
-                                ^^^^^^^^^^^^^^^^^^^^^^^ object literal. This type is incompatible with the expected param type of
-<<<<<<< HEAD
-1160:   scrollIntoView(arg?: (boolean | { behavior?: ('auto' | 'instant' | 'smooth'), block?: ('start' | 'end') })): void;
-                              ^^^^^^^^^^^^^^^^^^^^^^^^^^^^^^^^^^^^^^^^^^^^^^^^^^^^^^^^^^^^^^^^^^^^^^^^^^^^^^^^^^^ union: boolean | object type. See lib: <BUILTINS>/dom.js:1160
-  Member 1:
-  1160:   scrollIntoView(arg?: (boolean | { behavior?: ('auto' | 'instant' | 'smooth'), block?: ('start' | 'end') })): void;
-                                ^^^^^^^ boolean. See lib: <BUILTINS>/dom.js:1160
-  Error:
-   14:     element.scrollIntoView({ behavior: 'invalid' });
-                                  ^^^^^^^^^^^^^^^^^^^^^^^ object literal. This type is incompatible with
-  1160:   scrollIntoView(arg?: (boolean | { behavior?: ('auto' | 'instant' | 'smooth'), block?: ('start' | 'end') })): void;
-                                ^^^^^^^ boolean. See lib: <BUILTINS>/dom.js:1160
-  Member 2:
-  1160:   scrollIntoView(arg?: (boolean | { behavior?: ('auto' | 'instant' | 'smooth'), block?: ('start' | 'end') })): void;
-                                          ^^^^^^^^^^^^^^^^^^^^^^^^^^^^^^^^^^^^^^^^^^^^^^^^^^^^^^^^^^^^^^^^^^^^^^^^^ object type. See lib: <BUILTINS>/dom.js:1160
-  Error:
-   14:     element.scrollIntoView({ behavior: 'invalid' });
-                                  ^^^^^^^^^^^^^^^^^^^^^^^ object literal. This type is incompatible with
-  1160:   scrollIntoView(arg?: (boolean | { behavior?: ('auto' | 'instant' | 'smooth'), block?: ('start' | 'end') })): void;
-                                          ^^^^^^^^^^^^^^^^^^^^^^^^^^^^^^^^^^^^^^^^^^^^^^^^^^^^^^^^^^^^^^^^^^^^^^^^^ object type. See lib: <BUILTINS>/dom.js:1160
-    Property `behavior` is incompatible:
-       14:     element.scrollIntoView({ behavior: 'invalid' });
-                                                  ^^^^^^^^^ string. This type is incompatible with
-      1160:   scrollIntoView(arg?: (boolean | { behavior?: ('auto' | 'instant' | 'smooth'), block?: ('start' | 'end') })): void;
-                                                            ^^^^^^^^^^^^^^^^^^^^^^^^^^^^^ string enum. See lib: <BUILTINS>/dom.js:1160
-=======
-1168:   scrollIntoView(arg?: (boolean | { behavior?: ('auto' | 'instant' | 'smooth'), block?: ('start' | 'end') })): void;
-                              ^^^^^^^^^^^^^^^^^^^^^^^^^^^^^^^^^^^^^^^^^^^^^^^^^^^^^^^^^^^^^^^^^^^^^^^^^^^^^^^^^^^ union: boolean | object type. See lib: <BUILTINS>/dom.js:1168
-  Member 1:
-  1168:   scrollIntoView(arg?: (boolean | { behavior?: ('auto' | 'instant' | 'smooth'), block?: ('start' | 'end') })): void;
-                                ^^^^^^^ boolean. See lib: <BUILTINS>/dom.js:1168
-  Error:
-   14:     element.scrollIntoView({ behavior: 'invalid' });
-                                  ^^^^^^^^^^^^^^^^^^^^^^^ object literal. This type is incompatible with
-  1168:   scrollIntoView(arg?: (boolean | { behavior?: ('auto' | 'instant' | 'smooth'), block?: ('start' | 'end') })): void;
-                                ^^^^^^^ boolean. See lib: <BUILTINS>/dom.js:1168
-  Member 2:
-  1168:   scrollIntoView(arg?: (boolean | { behavior?: ('auto' | 'instant' | 'smooth'), block?: ('start' | 'end') })): void;
-                                          ^^^^^^^^^^^^^^^^^^^^^^^^^^^^^^^^^^^^^^^^^^^^^^^^^^^^^^^^^^^^^^^^^^^^^^^^^ object type. See lib: <BUILTINS>/dom.js:1168
-  Error:
-   14:     element.scrollIntoView({ behavior: 'invalid' });
-                                  ^^^^^^^^^^^^^^^^^^^^^^^ object literal. This type is incompatible with
-  1168:   scrollIntoView(arg?: (boolean | { behavior?: ('auto' | 'instant' | 'smooth'), block?: ('start' | 'end') })): void;
-                                          ^^^^^^^^^^^^^^^^^^^^^^^^^^^^^^^^^^^^^^^^^^^^^^^^^^^^^^^^^^^^^^^^^^^^^^^^^ object type. See lib: <BUILTINS>/dom.js:1168
-    Property `behavior` is incompatible:
-       14:     element.scrollIntoView({ behavior: 'invalid' });
-                                                  ^^^^^^^^^ string. This type is incompatible with
-      1168:   scrollIntoView(arg?: (boolean | { behavior?: ('auto' | 'instant' | 'smooth'), block?: ('start' | 'end') })): void;
-                                                            ^^^^^^^^^^^^^^^^^^^^^^^^^^^^^ string enum. See lib: <BUILTINS>/dom.js:1168
->>>>>>> e60d7773
-
-Error: HTMLElement.js:15
- 15:     element.scrollIntoView({ block: 'invalid' });
-                                ^^^^^^^^^^^^^^^^^^^^ object literal. This type is incompatible with the expected param type of
-<<<<<<< HEAD
-1160:   scrollIntoView(arg?: (boolean | { behavior?: ('auto' | 'instant' | 'smooth'), block?: ('start' | 'end') })): void;
-                              ^^^^^^^^^^^^^^^^^^^^^^^^^^^^^^^^^^^^^^^^^^^^^^^^^^^^^^^^^^^^^^^^^^^^^^^^^^^^^^^^^^^ union: boolean | object type. See lib: <BUILTINS>/dom.js:1160
-  Member 1:
-  1160:   scrollIntoView(arg?: (boolean | { behavior?: ('auto' | 'instant' | 'smooth'), block?: ('start' | 'end') })): void;
-                                ^^^^^^^ boolean. See lib: <BUILTINS>/dom.js:1160
-  Error:
-   15:     element.scrollIntoView({ block: 'invalid' });
-                                  ^^^^^^^^^^^^^^^^^^^^ object literal. This type is incompatible with
-  1160:   scrollIntoView(arg?: (boolean | { behavior?: ('auto' | 'instant' | 'smooth'), block?: ('start' | 'end') })): void;
-                                ^^^^^^^ boolean. See lib: <BUILTINS>/dom.js:1160
-  Member 2:
-  1160:   scrollIntoView(arg?: (boolean | { behavior?: ('auto' | 'instant' | 'smooth'), block?: ('start' | 'end') })): void;
-                                          ^^^^^^^^^^^^^^^^^^^^^^^^^^^^^^^^^^^^^^^^^^^^^^^^^^^^^^^^^^^^^^^^^^^^^^^^^ object type. See lib: <BUILTINS>/dom.js:1160
-  Error:
-   15:     element.scrollIntoView({ block: 'invalid' });
-                                  ^^^^^^^^^^^^^^^^^^^^ object literal. This type is incompatible with
-  1160:   scrollIntoView(arg?: (boolean | { behavior?: ('auto' | 'instant' | 'smooth'), block?: ('start' | 'end') })): void;
-                                          ^^^^^^^^^^^^^^^^^^^^^^^^^^^^^^^^^^^^^^^^^^^^^^^^^^^^^^^^^^^^^^^^^^^^^^^^^ object type. See lib: <BUILTINS>/dom.js:1160
-    Property `block` is incompatible:
-       15:     element.scrollIntoView({ block: 'invalid' });
-                                               ^^^^^^^^^ string. This type is incompatible with
-      1160:   scrollIntoView(arg?: (boolean | { behavior?: ('auto' | 'instant' | 'smooth'), block?: ('start' | 'end') })): void;
-                                                                                                     ^^^^^^^^^^^^^^^ string enum. See lib: <BUILTINS>/dom.js:1160
-=======
-1168:   scrollIntoView(arg?: (boolean | { behavior?: ('auto' | 'instant' | 'smooth'), block?: ('start' | 'end') })): void;
-                              ^^^^^^^^^^^^^^^^^^^^^^^^^^^^^^^^^^^^^^^^^^^^^^^^^^^^^^^^^^^^^^^^^^^^^^^^^^^^^^^^^^^ union: boolean | object type. See lib: <BUILTINS>/dom.js:1168
-  Member 1:
-  1168:   scrollIntoView(arg?: (boolean | { behavior?: ('auto' | 'instant' | 'smooth'), block?: ('start' | 'end') })): void;
-                                ^^^^^^^ boolean. See lib: <BUILTINS>/dom.js:1168
-  Error:
-   15:     element.scrollIntoView({ block: 'invalid' });
-                                  ^^^^^^^^^^^^^^^^^^^^ object literal. This type is incompatible with
-  1168:   scrollIntoView(arg?: (boolean | { behavior?: ('auto' | 'instant' | 'smooth'), block?: ('start' | 'end') })): void;
-                                ^^^^^^^ boolean. See lib: <BUILTINS>/dom.js:1168
-  Member 2:
-  1168:   scrollIntoView(arg?: (boolean | { behavior?: ('auto' | 'instant' | 'smooth'), block?: ('start' | 'end') })): void;
-                                          ^^^^^^^^^^^^^^^^^^^^^^^^^^^^^^^^^^^^^^^^^^^^^^^^^^^^^^^^^^^^^^^^^^^^^^^^^ object type. See lib: <BUILTINS>/dom.js:1168
-  Error:
-   15:     element.scrollIntoView({ block: 'invalid' });
-                                  ^^^^^^^^^^^^^^^^^^^^ object literal. This type is incompatible with
-  1168:   scrollIntoView(arg?: (boolean | { behavior?: ('auto' | 'instant' | 'smooth'), block?: ('start' | 'end') })): void;
-                                          ^^^^^^^^^^^^^^^^^^^^^^^^^^^^^^^^^^^^^^^^^^^^^^^^^^^^^^^^^^^^^^^^^^^^^^^^^ object type. See lib: <BUILTINS>/dom.js:1168
-    Property `block` is incompatible:
-       15:     element.scrollIntoView({ block: 'invalid' });
-                                               ^^^^^^^^^ string. This type is incompatible with
-      1168:   scrollIntoView(arg?: (boolean | { behavior?: ('auto' | 'instant' | 'smooth'), block?: ('start' | 'end') })): void;
-                                                                                                     ^^^^^^^^^^^^^^^ string enum. See lib: <BUILTINS>/dom.js:1168
->>>>>>> e60d7773
+      1169:   scrollIntoView(arg?: (boolean | { behavior?: ('auto' | 'instant' | 'smooth'), block?: ('start' | 'end') })): void;
+                                                                                                     ^^^^^^^^^^^^^^^ string enum. See lib: <BUILTINS>/dom.js:1169
 
 Error: HTMLElement.js:16
  16:     element.scrollIntoView(1);
                                 ^ number. This type is incompatible with the expected param type of
-<<<<<<< HEAD
-1160:   scrollIntoView(arg?: (boolean | { behavior?: ('auto' | 'instant' | 'smooth'), block?: ('start' | 'end') })): void;
-                              ^^^^^^^^^^^^^^^^^^^^^^^^^^^^^^^^^^^^^^^^^^^^^^^^^^^^^^^^^^^^^^^^^^^^^^^^^^^^^^^^^^^ union: boolean | object type. See lib: <BUILTINS>/dom.js:1160
+1169:   scrollIntoView(arg?: (boolean | { behavior?: ('auto' | 'instant' | 'smooth'), block?: ('start' | 'end') })): void;
+                              ^^^^^^^^^^^^^^^^^^^^^^^^^^^^^^^^^^^^^^^^^^^^^^^^^^^^^^^^^^^^^^^^^^^^^^^^^^^^^^^^^^^ union: boolean | object type. See lib: <BUILTINS>/dom.js:1169
   Member 1:
-  1160:   scrollIntoView(arg?: (boolean | { behavior?: ('auto' | 'instant' | 'smooth'), block?: ('start' | 'end') })): void;
-                                ^^^^^^^ boolean. See lib: <BUILTINS>/dom.js:1160
+  1169:   scrollIntoView(arg?: (boolean | { behavior?: ('auto' | 'instant' | 'smooth'), block?: ('start' | 'end') })): void;
+                                ^^^^^^^ boolean. See lib: <BUILTINS>/dom.js:1169
   Error:
    16:     element.scrollIntoView(1);
                                   ^ number. This type is incompatible with
-  1160:   scrollIntoView(arg?: (boolean | { behavior?: ('auto' | 'instant' | 'smooth'), block?: ('start' | 'end') })): void;
-                                ^^^^^^^ boolean. See lib: <BUILTINS>/dom.js:1160
+  1169:   scrollIntoView(arg?: (boolean | { behavior?: ('auto' | 'instant' | 'smooth'), block?: ('start' | 'end') })): void;
+                                ^^^^^^^ boolean. See lib: <BUILTINS>/dom.js:1169
   Member 2:
-  1160:   scrollIntoView(arg?: (boolean | { behavior?: ('auto' | 'instant' | 'smooth'), block?: ('start' | 'end') })): void;
-                                          ^^^^^^^^^^^^^^^^^^^^^^^^^^^^^^^^^^^^^^^^^^^^^^^^^^^^^^^^^^^^^^^^^^^^^^^^^ object type. See lib: <BUILTINS>/dom.js:1160
+  1169:   scrollIntoView(arg?: (boolean | { behavior?: ('auto' | 'instant' | 'smooth'), block?: ('start' | 'end') })): void;
+                                          ^^^^^^^^^^^^^^^^^^^^^^^^^^^^^^^^^^^^^^^^^^^^^^^^^^^^^^^^^^^^^^^^^^^^^^^^^ object type. See lib: <BUILTINS>/dom.js:1169
   Error:
    16:     element.scrollIntoView(1);
                                   ^ number. This type is incompatible with
-  1160:   scrollIntoView(arg?: (boolean | { behavior?: ('auto' | 'instant' | 'smooth'), block?: ('start' | 'end') })): void;
-                                          ^^^^^^^^^^^^^^^^^^^^^^^^^^^^^^^^^^^^^^^^^^^^^^^^^^^^^^^^^^^^^^^^^^^^^^^^^ object type. See lib: <BUILTINS>/dom.js:1160
-=======
-1168:   scrollIntoView(arg?: (boolean | { behavior?: ('auto' | 'instant' | 'smooth'), block?: ('start' | 'end') })): void;
-                              ^^^^^^^^^^^^^^^^^^^^^^^^^^^^^^^^^^^^^^^^^^^^^^^^^^^^^^^^^^^^^^^^^^^^^^^^^^^^^^^^^^^ union: boolean | object type. See lib: <BUILTINS>/dom.js:1168
-  Member 1:
-  1168:   scrollIntoView(arg?: (boolean | { behavior?: ('auto' | 'instant' | 'smooth'), block?: ('start' | 'end') })): void;
-                                ^^^^^^^ boolean. See lib: <BUILTINS>/dom.js:1168
-  Error:
-   16:     element.scrollIntoView(1);
-                                  ^ number. This type is incompatible with
-  1168:   scrollIntoView(arg?: (boolean | { behavior?: ('auto' | 'instant' | 'smooth'), block?: ('start' | 'end') })): void;
-                                ^^^^^^^ boolean. See lib: <BUILTINS>/dom.js:1168
-  Member 2:
-  1168:   scrollIntoView(arg?: (boolean | { behavior?: ('auto' | 'instant' | 'smooth'), block?: ('start' | 'end') })): void;
-                                          ^^^^^^^^^^^^^^^^^^^^^^^^^^^^^^^^^^^^^^^^^^^^^^^^^^^^^^^^^^^^^^^^^^^^^^^^^ object type. See lib: <BUILTINS>/dom.js:1168
-  Error:
-   16:     element.scrollIntoView(1);
-                                  ^ number. This type is incompatible with
-  1168:   scrollIntoView(arg?: (boolean | { behavior?: ('auto' | 'instant' | 'smooth'), block?: ('start' | 'end') })): void;
-                                          ^^^^^^^^^^^^^^^^^^^^^^^^^^^^^^^^^^^^^^^^^^^^^^^^^^^^^^^^^^^^^^^^^^^^^^^^^ object type. See lib: <BUILTINS>/dom.js:1168
->>>>>>> e60d7773
+  1169:   scrollIntoView(arg?: (boolean | { behavior?: ('auto' | 'instant' | 'smooth'), block?: ('start' | 'end') })): void;
+                                          ^^^^^^^^^^^^^^^^^^^^^^^^^^^^^^^^^^^^^^^^^^^^^^^^^^^^^^^^^^^^^^^^^^^^^^^^^ object type. See lib: <BUILTINS>/dom.js:1169
 
 Error: HTMLFormElement.js:23
  23: el.className // invalid
@@ -336,39 +180,21 @@
   7:     el.setRangeText('foo', 123); // end is required
          ^^^^^^^^^^^^^^^ intersection
   Member 1:
-<<<<<<< HEAD
-  2822:   setRangeText(replacement: string, start?: void, end?: void, selectMode?: void): void;
-          ^^^^^^^^^^^^^^^^^^^^^^^^^^^^^^^^^^^^^^^^^^^^^^^^^^^^^^^^^^^^^^^^^^^^^^^^^^^^^^^^^^^^ function type. See lib: <BUILTINS>/dom.js:2822
+  2831:   setRangeText(replacement: string, start?: void, end?: void, selectMode?: void): void;
+          ^^^^^^^^^^^^^^^^^^^^^^^^^^^^^^^^^^^^^^^^^^^^^^^^^^^^^^^^^^^^^^^^^^^^^^^^^^^^^^^^^^^^ function type. See lib: <BUILTINS>/dom.js:2831
   Error:
     7:     el.setRangeText('foo', 123); // end is required
                                   ^^^ number. This type is incompatible with the expected param type of
-  2822:   setRangeText(replacement: string, start?: void, end?: void, selectMode?: void): void;
-                                                    ^^^^ undefined. See lib: <BUILTINS>/dom.js:2822
+  2831:   setRangeText(replacement: string, start?: void, end?: void, selectMode?: void): void;
+                                                    ^^^^ undefined. See lib: <BUILTINS>/dom.js:2831
   Member 2:
-  2823:   setRangeText(replacement: string, start: number, end: number, selectMode?: SelectionMode): void;
-          ^^^^^^^^^^^^^^^^^^^^^^^^^^^^^^^^^^^^^^^^^^^^^^^^^^^^^^^^^^^^^^^^^^^^^^^^^^^^^^^^^^^^^^^^^^^^^^^ function type. See lib: <BUILTINS>/dom.js:2823
+  2832:   setRangeText(replacement: string, start: number, end: number, selectMode?: SelectionMode): void;
+          ^^^^^^^^^^^^^^^^^^^^^^^^^^^^^^^^^^^^^^^^^^^^^^^^^^^^^^^^^^^^^^^^^^^^^^^^^^^^^^^^^^^^^^^^^^^^^^^ function type. See lib: <BUILTINS>/dom.js:2832
   Error:
     7:     el.setRangeText('foo', 123); // end is required
            ^^^^^^^^^^^^^^^^^^^^^^^^^^^ undefined (too few arguments, expected default/rest parameters). This type is incompatible with
-  2823:   setRangeText(replacement: string, start: number, end: number, selectMode?: SelectionMode): void;
-                                                                ^^^^^^ number. See lib: <BUILTINS>/dom.js:2823
-=======
-  2812:   setRangeText(replacement: string, start?: void, end?: void, selectMode?: void): void;
-          ^^^^^^^^^^^^^^^^^^^^^^^^^^^^^^^^^^^^^^^^^^^^^^^^^^^^^^^^^^^^^^^^^^^^^^^^^^^^^^^^^^^^ function type. See lib: <BUILTINS>/dom.js:2812
-  Error:
-    7:     el.setRangeText('foo', 123); // end is required
-                                  ^^^ number. This type is incompatible with the expected param type of
-  2812:   setRangeText(replacement: string, start?: void, end?: void, selectMode?: void): void;
-                                                    ^^^^ undefined. See lib: <BUILTINS>/dom.js:2812
-  Member 2:
-  2813:   setRangeText(replacement: string, start: number, end: number, selectMode?: SelectionMode): void;
-          ^^^^^^^^^^^^^^^^^^^^^^^^^^^^^^^^^^^^^^^^^^^^^^^^^^^^^^^^^^^^^^^^^^^^^^^^^^^^^^^^^^^^^^^^^^^^^^^ function type. See lib: <BUILTINS>/dom.js:2813
-  Error:
-    7:     el.setRangeText('foo', 123); // end is required
-           ^^^^^^^^^^^^^^^^^^^^^^^^^^^ undefined (too few arguments, expected default/rest parameters). This type is incompatible with
-  2813:   setRangeText(replacement: string, start: number, end: number, selectMode?: SelectionMode): void;
-                                                                ^^^^^^ number. See lib: <BUILTINS>/dom.js:2813
->>>>>>> e60d7773
+  2832:   setRangeText(replacement: string, start: number, end: number, selectMode?: SelectionMode): void;
+                                                                ^^^^^^ number. See lib: <BUILTINS>/dom.js:2832
 
 Error: HTMLInputElement.js:10
  10:     el.setRangeText('foo', 123, 234, 'bogus'); // invalid value
@@ -376,39 +202,21 @@
  10:     el.setRangeText('foo', 123, 234, 'bogus'); // invalid value
          ^^^^^^^^^^^^^^^ intersection
   Member 1:
-<<<<<<< HEAD
-  2822:   setRangeText(replacement: string, start?: void, end?: void, selectMode?: void): void;
-          ^^^^^^^^^^^^^^^^^^^^^^^^^^^^^^^^^^^^^^^^^^^^^^^^^^^^^^^^^^^^^^^^^^^^^^^^^^^^^^^^^^^^ function type. See lib: <BUILTINS>/dom.js:2822
+  2831:   setRangeText(replacement: string, start?: void, end?: void, selectMode?: void): void;
+          ^^^^^^^^^^^^^^^^^^^^^^^^^^^^^^^^^^^^^^^^^^^^^^^^^^^^^^^^^^^^^^^^^^^^^^^^^^^^^^^^^^^^ function type. See lib: <BUILTINS>/dom.js:2831
   Error:
    10:     el.setRangeText('foo', 123, 234, 'bogus'); // invalid value
                                   ^^^ number. This type is incompatible with the expected param type of
-  2822:   setRangeText(replacement: string, start?: void, end?: void, selectMode?: void): void;
-                                                    ^^^^ undefined. See lib: <BUILTINS>/dom.js:2822
+  2831:   setRangeText(replacement: string, start?: void, end?: void, selectMode?: void): void;
+                                                    ^^^^ undefined. See lib: <BUILTINS>/dom.js:2831
   Member 2:
-  2823:   setRangeText(replacement: string, start: number, end: number, selectMode?: SelectionMode): void;
-          ^^^^^^^^^^^^^^^^^^^^^^^^^^^^^^^^^^^^^^^^^^^^^^^^^^^^^^^^^^^^^^^^^^^^^^^^^^^^^^^^^^^^^^^^^^^^^^^ function type. See lib: <BUILTINS>/dom.js:2823
+  2832:   setRangeText(replacement: string, start: number, end: number, selectMode?: SelectionMode): void;
+          ^^^^^^^^^^^^^^^^^^^^^^^^^^^^^^^^^^^^^^^^^^^^^^^^^^^^^^^^^^^^^^^^^^^^^^^^^^^^^^^^^^^^^^^^^^^^^^^ function type. See lib: <BUILTINS>/dom.js:2832
   Error:
    10:     el.setRangeText('foo', 123, 234, 'bogus'); // invalid value
                                             ^^^^^^^ string. This type is incompatible with the expected param type of
-  2823:   setRangeText(replacement: string, start: number, end: number, selectMode?: SelectionMode): void;
-                                                                                     ^^^^^^^^^^^^^ string enum. See lib: <BUILTINS>/dom.js:2823
-=======
-  2812:   setRangeText(replacement: string, start?: void, end?: void, selectMode?: void): void;
-          ^^^^^^^^^^^^^^^^^^^^^^^^^^^^^^^^^^^^^^^^^^^^^^^^^^^^^^^^^^^^^^^^^^^^^^^^^^^^^^^^^^^^ function type. See lib: <BUILTINS>/dom.js:2812
-  Error:
-   10:     el.setRangeText('foo', 123, 234, 'bogus'); // invalid value
-                                  ^^^ number. This type is incompatible with the expected param type of
-  2812:   setRangeText(replacement: string, start?: void, end?: void, selectMode?: void): void;
-                                                    ^^^^ undefined. See lib: <BUILTINS>/dom.js:2812
-  Member 2:
-  2813:   setRangeText(replacement: string, start: number, end: number, selectMode?: SelectionMode): void;
-          ^^^^^^^^^^^^^^^^^^^^^^^^^^^^^^^^^^^^^^^^^^^^^^^^^^^^^^^^^^^^^^^^^^^^^^^^^^^^^^^^^^^^^^^^^^^^^^^ function type. See lib: <BUILTINS>/dom.js:2813
-  Error:
-   10:     el.setRangeText('foo', 123, 234, 'bogus'); // invalid value
-                                            ^^^^^^^ string. This type is incompatible with the expected param type of
-  2813:   setRangeText(replacement: string, start: number, end: number, selectMode?: SelectionMode): void;
-                                                                                     ^^^^^^^^^^^^^ string enum. See lib: <BUILTINS>/dom.js:2813
->>>>>>> e60d7773
+  2832:   setRangeText(replacement: string, start: number, end: number, selectMode?: SelectionMode): void;
+                                                                                     ^^^^^^^^^^^^^ string enum. See lib: <BUILTINS>/dom.js:2832
 
 Error: HTMLSelectElement.js:11
  11: form.action // invalid
@@ -452,39 +260,21 @@
   9:     (path.arcTo(0, 0, 0, 0, 10, '20', 5): void); // invalid
           ^^^^^^^^^^ intersection
   Member 1:
-<<<<<<< HEAD
-  1432:   arcTo(x1: number, y1: number, x2: number, y2: number, radius: number, _: void, _: void): void;
-          ^^^^^^^^^^^^^^^^^^^^^^^^^^^^^^^^^^^^^^^^^^^^^^^^^^^^^^^^^^^^^^^^^^^^^^^^^^^^^^^^^^^^^^^^^^^^^ function type. See lib: <BUILTINS>/dom.js:1432
+  1441:   arcTo(x1: number, y1: number, x2: number, y2: number, radius: number, _: void, _: void): void;
+          ^^^^^^^^^^^^^^^^^^^^^^^^^^^^^^^^^^^^^^^^^^^^^^^^^^^^^^^^^^^^^^^^^^^^^^^^^^^^^^^^^^^^^^^^^^^^^ function type. See lib: <BUILTINS>/dom.js:1441
   Error:
     9:     (path.arcTo(0, 0, 0, 0, 10, '20', 5): void); // invalid
                                        ^^^^ string. This type is incompatible with the expected param type of
-  1432:   arcTo(x1: number, y1: number, x2: number, y2: number, radius: number, _: void, _: void): void;
-                                                                                   ^^^^ undefined. See lib: <BUILTINS>/dom.js:1432
+  1441:   arcTo(x1: number, y1: number, x2: number, y2: number, radius: number, _: void, _: void): void;
+                                                                                   ^^^^ undefined. See lib: <BUILTINS>/dom.js:1441
   Member 2:
-  1433:   arcTo(x1: number, y1: number, x2: number, y2: number, radiusX: number, radiusY: number, rotation: number): void;
-          ^^^^^^^^^^^^^^^^^^^^^^^^^^^^^^^^^^^^^^^^^^^^^^^^^^^^^^^^^^^^^^^^^^^^^^^^^^^^^^^^^^^^^^^^^^^^^^^^^^^^^^^^^^^^^^^ function type. See lib: <BUILTINS>/dom.js:1433
+  1442:   arcTo(x1: number, y1: number, x2: number, y2: number, radiusX: number, radiusY: number, rotation: number): void;
+          ^^^^^^^^^^^^^^^^^^^^^^^^^^^^^^^^^^^^^^^^^^^^^^^^^^^^^^^^^^^^^^^^^^^^^^^^^^^^^^^^^^^^^^^^^^^^^^^^^^^^^^^^^^^^^^^ function type. See lib: <BUILTINS>/dom.js:1442
   Error:
     9:     (path.arcTo(0, 0, 0, 0, 10, '20', 5): void); // invalid
                                        ^^^^ string. This type is incompatible with the expected param type of
-  1433:   arcTo(x1: number, y1: number, x2: number, y2: number, radiusX: number, radiusY: number, rotation: number): void;
-                                                                                          ^^^^^^ number. See lib: <BUILTINS>/dom.js:1433
-=======
-  1422:   arcTo(x1: number, y1: number, x2: number, y2: number, radius: number, _: void, _: void): void;
-          ^^^^^^^^^^^^^^^^^^^^^^^^^^^^^^^^^^^^^^^^^^^^^^^^^^^^^^^^^^^^^^^^^^^^^^^^^^^^^^^^^^^^^^^^^^^^^ function type. See lib: <BUILTINS>/dom.js:1422
-  Error:
-    9:     (path.arcTo(0, 0, 0, 0, 10, '20', 5): void); // invalid
-                                       ^^^^ string. This type is incompatible with the expected param type of
-  1422:   arcTo(x1: number, y1: number, x2: number, y2: number, radius: number, _: void, _: void): void;
-                                                                                   ^^^^ undefined. See lib: <BUILTINS>/dom.js:1422
-  Member 2:
-  1423:   arcTo(x1: number, y1: number, x2: number, y2: number, radiusX: number, radiusY: number, rotation: number): void;
-          ^^^^^^^^^^^^^^^^^^^^^^^^^^^^^^^^^^^^^^^^^^^^^^^^^^^^^^^^^^^^^^^^^^^^^^^^^^^^^^^^^^^^^^^^^^^^^^^^^^^^^^^^^^^^^^^ function type. See lib: <BUILTINS>/dom.js:1423
-  Error:
-    9:     (path.arcTo(0, 0, 0, 0, 10, '20', 5): void); // invalid
-                                       ^^^^ string. This type is incompatible with the expected param type of
-  1423:   arcTo(x1: number, y1: number, x2: number, y2: number, radiusX: number, radiusY: number, rotation: number): void;
-                                                                                          ^^^^^^ number. See lib: <BUILTINS>/dom.js:1423
->>>>>>> e60d7773
+  1442:   arcTo(x1: number, y1: number, x2: number, y2: number, radiusX: number, radiusY: number, rotation: number): void;
+                                                                                          ^^^^^^ number. See lib: <BUILTINS>/dom.js:1442
 
 Error: registerElement.js:48
                                                     v
@@ -494,13 +284,8 @@
 ...:
  56:     });
          ^ object literal. This type is incompatible with the expected param type of
-<<<<<<< HEAD
-717:   registerElement(type: string, options?: ElementRegistrationOptions): any;
-                                               ^^^^^^^^^^^^^^^^^^^^^^^^^^ object type. See lib: <BUILTINS>/dom.js:717
-=======
-725:   registerElement(type: string, options?: ElementRegistrationOptions): any;
-                                               ^^^^^^^^^^^^^^^^^^^^^^^^^^ object type. See lib: <BUILTINS>/dom.js:725
->>>>>>> e60d7773
+726:   registerElement(type: string, options?: ElementRegistrationOptions): any;
+                                               ^^^^^^^^^^^^^^^^^^^^^^^^^^ object type. See lib: <BUILTINS>/dom.js:726
   Property `prototype` is incompatible:
                           v
      49:       prototype: {
@@ -510,21 +295,12 @@
      55:       },
                ^ object literal. This type is incompatible with
                         v
-<<<<<<< HEAD
-    520:   +prototype?: {
-    521:     // from https://www.w3.org/TR/custom-elements/#types-of-callbacks
-    522:     +createdCallback?: () => mixed;
+    529:   +prototype?: {
+    530:     // from https://www.w3.org/TR/custom-elements/#types-of-callbacks
+    531:     +createdCallback?: () => mixed;
     ...:
-    547:   };
-           ^ object type. See lib: <BUILTINS>/dom.js:520
-=======
-    528:   +prototype?: {
-    529:     // from https://www.w3.org/TR/custom-elements/#types-of-callbacks
-    530:     +createdCallback?: () => mixed;
-    ...:
-    555:   };
-           ^ object type. See lib: <BUILTINS>/dom.js:528
->>>>>>> e60d7773
+    556:   };
+           ^ object type. See lib: <BUILTINS>/dom.js:529
       Property `attributeChangedCallback` is incompatible:
                                              v
          50:         attributeChangedCallback(
@@ -534,27 +310,15 @@
          54:           namespace: string) {}
                        -----------------^ function. This type is incompatible with
                   v
-<<<<<<< HEAD
-        527:     ((
-        528:       attributeLocalName: string,
-        529:       oldAttributeValue: null,
+        536:     ((
+        537:       attributeLocalName: string,
+        538:       oldAttributeValue: null,
         ...:
-        532:     ) => mixed) &
-                 ---------^ function type. See lib: <BUILTINS>/dom.js:527
+        541:     ) => mixed) &
+                 ---------^ function type. See lib: <BUILTINS>/dom.js:536
           This parameter is incompatible:
-            529:       oldAttributeValue: null,
-                                          ^^^^ null. This type is incompatible with. See lib: <BUILTINS>/dom.js:529
-=======
-        535:     ((
-        536:       attributeLocalName: string,
-        537:       oldAttributeValue: null,
-        ...:
-        540:     ) => mixed) &
-                 ---------^ function type. See lib: <BUILTINS>/dom.js:535
-          This parameter is incompatible:
-            537:       oldAttributeValue: null,
-                                          ^^^^ null. This type is incompatible with. See lib: <BUILTINS>/dom.js:537
->>>>>>> e60d7773
+            538:       oldAttributeValue: null,
+                                          ^^^^ null. This type is incompatible with. See lib: <BUILTINS>/dom.js:538
              52:           oldVal: string, // Error: This might be null
                                    ^^^^^^ string
 
@@ -566,13 +330,8 @@
 ...:
  56:     });
          ^ object literal. This type is incompatible with the expected param type of
-<<<<<<< HEAD
-717:   registerElement(type: string, options?: ElementRegistrationOptions): any;
-                                               ^^^^^^^^^^^^^^^^^^^^^^^^^^ object type. See lib: <BUILTINS>/dom.js:717
-=======
-725:   registerElement(type: string, options?: ElementRegistrationOptions): any;
-                                               ^^^^^^^^^^^^^^^^^^^^^^^^^^ object type. See lib: <BUILTINS>/dom.js:725
->>>>>>> e60d7773
+726:   registerElement(type: string, options?: ElementRegistrationOptions): any;
+                                               ^^^^^^^^^^^^^^^^^^^^^^^^^^ object type. See lib: <BUILTINS>/dom.js:726
   Property `prototype` is incompatible:
                           v
      49:       prototype: {
@@ -582,21 +341,12 @@
      55:       },
                ^ object literal. This type is incompatible with
                         v
-<<<<<<< HEAD
-    520:   +prototype?: {
-    521:     // from https://www.w3.org/TR/custom-elements/#types-of-callbacks
-    522:     +createdCallback?: () => mixed;
+    529:   +prototype?: {
+    530:     // from https://www.w3.org/TR/custom-elements/#types-of-callbacks
+    531:     +createdCallback?: () => mixed;
     ...:
-    547:   };
-           ^ object type. See lib: <BUILTINS>/dom.js:520
-=======
-    528:   +prototype?: {
-    529:     // from https://www.w3.org/TR/custom-elements/#types-of-callbacks
-    530:     +createdCallback?: () => mixed;
-    ...:
-    555:   };
-           ^ object type. See lib: <BUILTINS>/dom.js:528
->>>>>>> e60d7773
+    556:   };
+           ^ object type. See lib: <BUILTINS>/dom.js:529
       Property `attributeChangedCallback` is incompatible:
                                              v
          50:         attributeChangedCallback(
@@ -606,27 +356,15 @@
          54:           namespace: string) {}
                        -----------------^ function. This type is incompatible with
                   v
-<<<<<<< HEAD
-        541:     ((
-        542:       attributeLocalName: string,
-        543:       oldAttributeValue: string,
+        550:     ((
+        551:       attributeLocalName: string,
+        552:       oldAttributeValue: string,
         ...:
-        546:     ) => mixed);
-                 ---------^ function type. See lib: <BUILTINS>/dom.js:541
+        555:     ) => mixed);
+                 ---------^ function type. See lib: <BUILTINS>/dom.js:550
           This parameter is incompatible:
-            544:       newAttributeValue: null,
-                                          ^^^^ null. This type is incompatible with. See lib: <BUILTINS>/dom.js:544
-=======
-        549:     ((
-        550:       attributeLocalName: string,
-        551:       oldAttributeValue: string,
-        ...:
-        554:     ) => mixed);
-                 ---------^ function type. See lib: <BUILTINS>/dom.js:549
-          This parameter is incompatible:
-            552:       newAttributeValue: null,
-                                          ^^^^ null. This type is incompatible with. See lib: <BUILTINS>/dom.js:552
->>>>>>> e60d7773
+            553:       newAttributeValue: null,
+                                          ^^^^ null. This type is incompatible with. See lib: <BUILTINS>/dom.js:553
              53:           newVal: string, // Error: This might be null
                                    ^^^^^^ string
 
@@ -636,695 +374,349 @@
  29:     document.createNodeIterator({}); // invalid
          ^^^^^^^^^^^^^^^^^^^^^^^^^^^ intersection
   Member 1:
-<<<<<<< HEAD
-  837:   createNodeIterator<RootNodeT: Attr>(root: RootNodeT, whatToShow: 2, filter?: NodeFilterInterface): NodeIterator<RootNodeT, Attr>;
-         ^^^^^^^^^^^^^^^^^^^^^^^^^^^^^^^^^^^^^^^^^^^^^^^^^^^^^^^^^^^^^^^^^^^^^^^^^^^^^^^^^^^^^^^^^^^^^^^^^^^^^^^^^^^^^^^^^^^^^^^^^^^^^^^^ polymorphic type: function type. See lib: <BUILTINS>/dom.js:837
-  Error:
-   29:     document.createNodeIterator({}); // invalid
-                                       ^^ object literal. This type is incompatible with
-  837:   createNodeIterator<RootNodeT: Attr>(root: RootNodeT, whatToShow: 2, filter?: NodeFilterInterface): NodeIterator<RootNodeT, Attr>;
-                                       ^^^^ Attr. See lib: <BUILTINS>/dom.js:837
+  846:   createNodeIterator<RootNodeT: Attr>(root: RootNodeT, whatToShow: 2, filter?: NodeFilterInterface): NodeIterator<RootNodeT, Attr>;
+         ^^^^^^^^^^^^^^^^^^^^^^^^^^^^^^^^^^^^^^^^^^^^^^^^^^^^^^^^^^^^^^^^^^^^^^^^^^^^^^^^^^^^^^^^^^^^^^^^^^^^^^^^^^^^^^^^^^^^^^^^^^^^^^^^ polymorphic type: function type. See lib: <BUILTINS>/dom.js:846
+  Error:
+   29:     document.createNodeIterator({}); // invalid
+                                       ^^ object literal. This type is incompatible with
+  846:   createNodeIterator<RootNodeT: Attr>(root: RootNodeT, whatToShow: 2, filter?: NodeFilterInterface): NodeIterator<RootNodeT, Attr>;
+                                       ^^^^ Attr. See lib: <BUILTINS>/dom.js:846
   Member 2:
-  845:   createNodeIterator<RootNodeT: Document>(root: RootNodeT, whatToShow: 256, filter?: NodeFilterInterface): NodeIterator<RootNodeT, Document>;
-         ^^^^^^^^^^^^^^^^^^^^^^^^^^^^^^^^^^^^^^^^^^^^^^^^^^^^^^^^^^^^^^^^^^^^^^^^^^^^^^^^^^^^^^^^^^^^^^^^^^^^^^^^^^^^^^^^^^^^^^^^^^^^^^^^^^^^^^^^^^ polymorphic type: function type. See lib: <BUILTINS>/dom.js:845
-  Error:
-   29:     document.createNodeIterator({}); // invalid
-                                       ^^ object literal. This type is incompatible with
-  845:   createNodeIterator<RootNodeT: Document>(root: RootNodeT, whatToShow: 256, filter?: NodeFilterInterface): NodeIterator<RootNodeT, Document>;
-                                       ^^^^^^^^ Document. See lib: <BUILTINS>/dom.js:845
+  854:   createNodeIterator<RootNodeT: Document>(root: RootNodeT, whatToShow: 256, filter?: NodeFilterInterface): NodeIterator<RootNodeT, Document>;
+         ^^^^^^^^^^^^^^^^^^^^^^^^^^^^^^^^^^^^^^^^^^^^^^^^^^^^^^^^^^^^^^^^^^^^^^^^^^^^^^^^^^^^^^^^^^^^^^^^^^^^^^^^^^^^^^^^^^^^^^^^^^^^^^^^^^^^^^^^^^ polymorphic type: function type. See lib: <BUILTINS>/dom.js:854
+  Error:
+   29:     document.createNodeIterator({}); // invalid
+                                       ^^ object literal. This type is incompatible with
+  854:   createNodeIterator<RootNodeT: Document>(root: RootNodeT, whatToShow: 256, filter?: NodeFilterInterface): NodeIterator<RootNodeT, Document>;
+                                       ^^^^^^^^ Document. See lib: <BUILTINS>/dom.js:854
   Member 3:
-  846:   createNodeIterator<RootNodeT: Document>(root: RootNodeT, whatToShow: 257, filter?: NodeFilterInterface): NodeIterator<RootNodeT, Document|Element>;
-         ^^^^^^^^^^^^^^^^^^^^^^^^^^^^^^^^^^^^^^^^^^^^^^^^^^^^^^^^^^^^^^^^^^^^^^^^^^^^^^^^^^^^^^^^^^^^^^^^^^^^^^^^^^^^^^^^^^^^^^^^^^^^^^^^^^^^^^^^^^^^^^^^^^ polymorphic type: function type. See lib: <BUILTINS>/dom.js:846
-  Error:
-   29:     document.createNodeIterator({}); // invalid
-                                       ^^ object literal. This type is incompatible with
-  846:   createNodeIterator<RootNodeT: Document>(root: RootNodeT, whatToShow: 257, filter?: NodeFilterInterface): NodeIterator<RootNodeT, Document|Element>;
-                                       ^^^^^^^^ Document. See lib: <BUILTINS>/dom.js:846
+  855:   createNodeIterator<RootNodeT: Document>(root: RootNodeT, whatToShow: 257, filter?: NodeFilterInterface): NodeIterator<RootNodeT, Document|Element>;
+         ^^^^^^^^^^^^^^^^^^^^^^^^^^^^^^^^^^^^^^^^^^^^^^^^^^^^^^^^^^^^^^^^^^^^^^^^^^^^^^^^^^^^^^^^^^^^^^^^^^^^^^^^^^^^^^^^^^^^^^^^^^^^^^^^^^^^^^^^^^^^^^^^^^ polymorphic type: function type. See lib: <BUILTINS>/dom.js:855
+  Error:
+   29:     document.createNodeIterator({}); // invalid
+                                       ^^ object literal. This type is incompatible with
+  855:   createNodeIterator<RootNodeT: Document>(root: RootNodeT, whatToShow: 257, filter?: NodeFilterInterface): NodeIterator<RootNodeT, Document|Element>;
+                                       ^^^^^^^^ Document. See lib: <BUILTINS>/dom.js:855
   Member 4:
-  847:   createNodeIterator<RootNodeT: Document>(root: RootNodeT, whatToShow: 260, filter?: NodeFilterInterface): NodeIterator<RootNodeT, Document|Text>;
-         ^^^^^^^^^^^^^^^^^^^^^^^^^^^^^^^^^^^^^^^^^^^^^^^^^^^^^^^^^^^^^^^^^^^^^^^^^^^^^^^^^^^^^^^^^^^^^^^^^^^^^^^^^^^^^^^^^^^^^^^^^^^^^^^^^^^^^^^^^^^^^^^ polymorphic type: function type. See lib: <BUILTINS>/dom.js:847
-  Error:
-   29:     document.createNodeIterator({}); // invalid
-                                       ^^ object literal. This type is incompatible with
-  847:   createNodeIterator<RootNodeT: Document>(root: RootNodeT, whatToShow: 260, filter?: NodeFilterInterface): NodeIterator<RootNodeT, Document|Text>;
-                                       ^^^^^^^^ Document. See lib: <BUILTINS>/dom.js:847
+  856:   createNodeIterator<RootNodeT: Document>(root: RootNodeT, whatToShow: 260, filter?: NodeFilterInterface): NodeIterator<RootNodeT, Document|Text>;
+         ^^^^^^^^^^^^^^^^^^^^^^^^^^^^^^^^^^^^^^^^^^^^^^^^^^^^^^^^^^^^^^^^^^^^^^^^^^^^^^^^^^^^^^^^^^^^^^^^^^^^^^^^^^^^^^^^^^^^^^^^^^^^^^^^^^^^^^^^^^^^^^^ polymorphic type: function type. See lib: <BUILTINS>/dom.js:856
+  Error:
+   29:     document.createNodeIterator({}); // invalid
+                                       ^^ object literal. This type is incompatible with
+  856:   createNodeIterator<RootNodeT: Document>(root: RootNodeT, whatToShow: 260, filter?: NodeFilterInterface): NodeIterator<RootNodeT, Document|Text>;
+                                       ^^^^^^^^ Document. See lib: <BUILTINS>/dom.js:856
   Member 5:
-  848:   createNodeIterator<RootNodeT: Document>(root: RootNodeT, whatToShow: 261, filter?: NodeFilterInterface): NodeIterator<RootNodeT, Document|Element|Text>;
-         ^^^^^^^^^^^^^^^^^^^^^^^^^^^^^^^^^^^^^^^^^^^^^^^^^^^^^^^^^^^^^^^^^^^^^^^^^^^^^^^^^^^^^^^^^^^^^^^^^^^^^^^^^^^^^^^^^^^^^^^^^^^^^^^^^^^^^^^^^^^^^^^^^^^^^^^ polymorphic type: function type. See lib: <BUILTINS>/dom.js:848
-  Error:
-   29:     document.createNodeIterator({}); // invalid
-                                       ^^ object literal. This type is incompatible with
-  848:   createNodeIterator<RootNodeT: Document>(root: RootNodeT, whatToShow: 261, filter?: NodeFilterInterface): NodeIterator<RootNodeT, Document|Element|Text>;
-                                       ^^^^^^^^ Document. See lib: <BUILTINS>/dom.js:848
+  857:   createNodeIterator<RootNodeT: Document>(root: RootNodeT, whatToShow: 261, filter?: NodeFilterInterface): NodeIterator<RootNodeT, Document|Element|Text>;
+         ^^^^^^^^^^^^^^^^^^^^^^^^^^^^^^^^^^^^^^^^^^^^^^^^^^^^^^^^^^^^^^^^^^^^^^^^^^^^^^^^^^^^^^^^^^^^^^^^^^^^^^^^^^^^^^^^^^^^^^^^^^^^^^^^^^^^^^^^^^^^^^^^^^^^^^^ polymorphic type: function type. See lib: <BUILTINS>/dom.js:857
+  Error:
+   29:     document.createNodeIterator({}); // invalid
+                                       ^^ object literal. This type is incompatible with
+  857:   createNodeIterator<RootNodeT: Document>(root: RootNodeT, whatToShow: 261, filter?: NodeFilterInterface): NodeIterator<RootNodeT, Document|Element|Text>;
+                                       ^^^^^^^^ Document. See lib: <BUILTINS>/dom.js:857
   Member 6:
-  849:   createNodeIterator<RootNodeT: Document>(root: RootNodeT, whatToShow: 384, filter?: NodeFilterInterface): NodeIterator<RootNodeT, Document|Comment>;
-         ^^^^^^^^^^^^^^^^^^^^^^^^^^^^^^^^^^^^^^^^^^^^^^^^^^^^^^^^^^^^^^^^^^^^^^^^^^^^^^^^^^^^^^^^^^^^^^^^^^^^^^^^^^^^^^^^^^^^^^^^^^^^^^^^^^^^^^^^^^^^^^^^^^ polymorphic type: function type. See lib: <BUILTINS>/dom.js:849
-  Error:
-   29:     document.createNodeIterator({}); // invalid
-                                       ^^ object literal. This type is incompatible with
-  849:   createNodeIterator<RootNodeT: Document>(root: RootNodeT, whatToShow: 384, filter?: NodeFilterInterface): NodeIterator<RootNodeT, Document|Comment>;
-                                       ^^^^^^^^ Document. See lib: <BUILTINS>/dom.js:849
+  858:   createNodeIterator<RootNodeT: Document>(root: RootNodeT, whatToShow: 384, filter?: NodeFilterInterface): NodeIterator<RootNodeT, Document|Comment>;
+         ^^^^^^^^^^^^^^^^^^^^^^^^^^^^^^^^^^^^^^^^^^^^^^^^^^^^^^^^^^^^^^^^^^^^^^^^^^^^^^^^^^^^^^^^^^^^^^^^^^^^^^^^^^^^^^^^^^^^^^^^^^^^^^^^^^^^^^^^^^^^^^^^^^ polymorphic type: function type. See lib: <BUILTINS>/dom.js:858
+  Error:
+   29:     document.createNodeIterator({}); // invalid
+                                       ^^ object literal. This type is incompatible with
+  858:   createNodeIterator<RootNodeT: Document>(root: RootNodeT, whatToShow: 384, filter?: NodeFilterInterface): NodeIterator<RootNodeT, Document|Comment>;
+                                       ^^^^^^^^ Document. See lib: <BUILTINS>/dom.js:858
   Member 7:
-  850:   createNodeIterator<RootNodeT: Document>(root: RootNodeT, whatToShow: 385, filter?: NodeFilterInterface): NodeIterator<RootNodeT, Document|Element|Comment>;
-         ^^^^^^^^^^^^^^^^^^^^^^^^^^^^^^^^^^^^^^^^^^^^^^^^^^^^^^^^^^^^^^^^^^^^^^^^^^^^^^^^^^^^^^^^^^^^^^^^^^^^^^^^^^^^^^^^^^^^^^^^^^^^^^^^^^^^^^^^^^^^^^^^^^^^^^^^^^ polymorphic type: function type. See lib: <BUILTINS>/dom.js:850
-  Error:
-   29:     document.createNodeIterator({}); // invalid
-                                       ^^ object literal. This type is incompatible with
-  850:   createNodeIterator<RootNodeT: Document>(root: RootNodeT, whatToShow: 385, filter?: NodeFilterInterface): NodeIterator<RootNodeT, Document|Element|Comment>;
-                                       ^^^^^^^^ Document. See lib: <BUILTINS>/dom.js:850
+  859:   createNodeIterator<RootNodeT: Document>(root: RootNodeT, whatToShow: 385, filter?: NodeFilterInterface): NodeIterator<RootNodeT, Document|Element|Comment>;
+         ^^^^^^^^^^^^^^^^^^^^^^^^^^^^^^^^^^^^^^^^^^^^^^^^^^^^^^^^^^^^^^^^^^^^^^^^^^^^^^^^^^^^^^^^^^^^^^^^^^^^^^^^^^^^^^^^^^^^^^^^^^^^^^^^^^^^^^^^^^^^^^^^^^^^^^^^^^ polymorphic type: function type. See lib: <BUILTINS>/dom.js:859
+  Error:
+   29:     document.createNodeIterator({}); // invalid
+                                       ^^ object literal. This type is incompatible with
+  859:   createNodeIterator<RootNodeT: Document>(root: RootNodeT, whatToShow: 385, filter?: NodeFilterInterface): NodeIterator<RootNodeT, Document|Element|Comment>;
+                                       ^^^^^^^^ Document. See lib: <BUILTINS>/dom.js:859
   Member 8:
-  851:   createNodeIterator<RootNodeT: Document>(root: RootNodeT, whatToShow: 388, filter?: NodeFilterInterface): NodeIterator<RootNodeT, Document|Text|Comment>;
-         ^^^^^^^^^^^^^^^^^^^^^^^^^^^^^^^^^^^^^^^^^^^^^^^^^^^^^^^^^^^^^^^^^^^^^^^^^^^^^^^^^^^^^^^^^^^^^^^^^^^^^^^^^^^^^^^^^^^^^^^^^^^^^^^^^^^^^^^^^^^^^^^^^^^^^^^ polymorphic type: function type. See lib: <BUILTINS>/dom.js:851
-  Error:
-   29:     document.createNodeIterator({}); // invalid
-                                       ^^ object literal. This type is incompatible with
-  851:   createNodeIterator<RootNodeT: Document>(root: RootNodeT, whatToShow: 388, filter?: NodeFilterInterface): NodeIterator<RootNodeT, Document|Text|Comment>;
-                                       ^^^^^^^^ Document. See lib: <BUILTINS>/dom.js:851
+  860:   createNodeIterator<RootNodeT: Document>(root: RootNodeT, whatToShow: 388, filter?: NodeFilterInterface): NodeIterator<RootNodeT, Document|Text|Comment>;
+         ^^^^^^^^^^^^^^^^^^^^^^^^^^^^^^^^^^^^^^^^^^^^^^^^^^^^^^^^^^^^^^^^^^^^^^^^^^^^^^^^^^^^^^^^^^^^^^^^^^^^^^^^^^^^^^^^^^^^^^^^^^^^^^^^^^^^^^^^^^^^^^^^^^^^^^^ polymorphic type: function type. See lib: <BUILTINS>/dom.js:860
+  Error:
+   29:     document.createNodeIterator({}); // invalid
+                                       ^^ object literal. This type is incompatible with
+  860:   createNodeIterator<RootNodeT: Document>(root: RootNodeT, whatToShow: 388, filter?: NodeFilterInterface): NodeIterator<RootNodeT, Document|Text|Comment>;
+                                       ^^^^^^^^ Document. See lib: <BUILTINS>/dom.js:860
   Member 9:
-  852:   createNodeIterator<RootNodeT: Document>(root: RootNodeT, whatToShow: 389, filter?: NodeFilterInterface): NodeIterator<RootNodeT, Document|Element|Text|Comment>;
-         ^^^^^^^^^^^^^^^^^^^^^^^^^^^^^^^^^^^^^^^^^^^^^^^^^^^^^^^^^^^^^^^^^^^^^^^^^^^^^^^^^^^^^^^^^^^^^^^^^^^^^^^^^^^^^^^^^^^^^^^^^^^^^^^^^^^^^^^^^^^^^^^^^^^^^^^^^^^^^^^ polymorphic type: function type. See lib: <BUILTINS>/dom.js:852
-  Error:
-   29:     document.createNodeIterator({}); // invalid
-                                       ^^ object literal. This type is incompatible with
-  852:   createNodeIterator<RootNodeT: Document>(root: RootNodeT, whatToShow: 389, filter?: NodeFilterInterface): NodeIterator<RootNodeT, Document|Element|Text|Comment>;
-                                       ^^^^^^^^ Document. See lib: <BUILTINS>/dom.js:852
+  861:   createNodeIterator<RootNodeT: Document>(root: RootNodeT, whatToShow: 389, filter?: NodeFilterInterface): NodeIterator<RootNodeT, Document|Element|Text|Comment>;
+         ^^^^^^^^^^^^^^^^^^^^^^^^^^^^^^^^^^^^^^^^^^^^^^^^^^^^^^^^^^^^^^^^^^^^^^^^^^^^^^^^^^^^^^^^^^^^^^^^^^^^^^^^^^^^^^^^^^^^^^^^^^^^^^^^^^^^^^^^^^^^^^^^^^^^^^^^^^^^^^^ polymorphic type: function type. See lib: <BUILTINS>/dom.js:861
+  Error:
+   29:     document.createNodeIterator({}); // invalid
+                                       ^^ object literal. This type is incompatible with
+  861:   createNodeIterator<RootNodeT: Document>(root: RootNodeT, whatToShow: 389, filter?: NodeFilterInterface): NodeIterator<RootNodeT, Document|Element|Text|Comment>;
+                                       ^^^^^^^^ Document. See lib: <BUILTINS>/dom.js:861
   Member 10:
-  853:   createNodeIterator<RootNodeT: Document>(root: RootNodeT, whatToShow: 512, filter?: NodeFilterInterface): NodeIterator<RootNodeT, DocumentType>;
-         ^^^^^^^^^^^^^^^^^^^^^^^^^^^^^^^^^^^^^^^^^^^^^^^^^^^^^^^^^^^^^^^^^^^^^^^^^^^^^^^^^^^^^^^^^^^^^^^^^^^^^^^^^^^^^^^^^^^^^^^^^^^^^^^^^^^^^^^^^^^^^^ polymorphic type: function type. See lib: <BUILTINS>/dom.js:853
-  Error:
-   29:     document.createNodeIterator({}); // invalid
-                                       ^^ object literal. This type is incompatible with
-  853:   createNodeIterator<RootNodeT: Document>(root: RootNodeT, whatToShow: 512, filter?: NodeFilterInterface): NodeIterator<RootNodeT, DocumentType>;
-                                       ^^^^^^^^ Document. See lib: <BUILTINS>/dom.js:853
+  862:   createNodeIterator<RootNodeT: Document>(root: RootNodeT, whatToShow: 512, filter?: NodeFilterInterface): NodeIterator<RootNodeT, DocumentType>;
+         ^^^^^^^^^^^^^^^^^^^^^^^^^^^^^^^^^^^^^^^^^^^^^^^^^^^^^^^^^^^^^^^^^^^^^^^^^^^^^^^^^^^^^^^^^^^^^^^^^^^^^^^^^^^^^^^^^^^^^^^^^^^^^^^^^^^^^^^^^^^^^^ polymorphic type: function type. See lib: <BUILTINS>/dom.js:862
+  Error:
+   29:     document.createNodeIterator({}); // invalid
+                                       ^^ object literal. This type is incompatible with
+  862:   createNodeIterator<RootNodeT: Document>(root: RootNodeT, whatToShow: 512, filter?: NodeFilterInterface): NodeIterator<RootNodeT, DocumentType>;
+                                       ^^^^^^^^ Document. See lib: <BUILTINS>/dom.js:862
   Member 11:
-  854:   createNodeIterator<RootNodeT: Document>(root: RootNodeT, whatToShow: 513, filter?: NodeFilterInterface): NodeIterator<RootNodeT, DocumentType|Element>;
-         ^^^^^^^^^^^^^^^^^^^^^^^^^^^^^^^^^^^^^^^^^^^^^^^^^^^^^^^^^^^^^^^^^^^^^^^^^^^^^^^^^^^^^^^^^^^^^^^^^^^^^^^^^^^^^^^^^^^^^^^^^^^^^^^^^^^^^^^^^^^^^^^^^^^^^^ polymorphic type: function type. See lib: <BUILTINS>/dom.js:854
-  Error:
-   29:     document.createNodeIterator({}); // invalid
-                                       ^^ object literal. This type is incompatible with
-  854:   createNodeIterator<RootNodeT: Document>(root: RootNodeT, whatToShow: 513, filter?: NodeFilterInterface): NodeIterator<RootNodeT, DocumentType|Element>;
-                                       ^^^^^^^^ Document. See lib: <BUILTINS>/dom.js:854
+  863:   createNodeIterator<RootNodeT: Document>(root: RootNodeT, whatToShow: 513, filter?: NodeFilterInterface): NodeIterator<RootNodeT, DocumentType|Element>;
+         ^^^^^^^^^^^^^^^^^^^^^^^^^^^^^^^^^^^^^^^^^^^^^^^^^^^^^^^^^^^^^^^^^^^^^^^^^^^^^^^^^^^^^^^^^^^^^^^^^^^^^^^^^^^^^^^^^^^^^^^^^^^^^^^^^^^^^^^^^^^^^^^^^^^^^^ polymorphic type: function type. See lib: <BUILTINS>/dom.js:863
+  Error:
+   29:     document.createNodeIterator({}); // invalid
+                                       ^^ object literal. This type is incompatible with
+  863:   createNodeIterator<RootNodeT: Document>(root: RootNodeT, whatToShow: 513, filter?: NodeFilterInterface): NodeIterator<RootNodeT, DocumentType|Element>;
+                                       ^^^^^^^^ Document. See lib: <BUILTINS>/dom.js:863
   Member 12:
-  855:   createNodeIterator<RootNodeT: Document>(root: RootNodeT, whatToShow: 516, filter?: NodeFilterInterface): NodeIterator<RootNodeT, DocumentType|Text>;
-         ^^^^^^^^^^^^^^^^^^^^^^^^^^^^^^^^^^^^^^^^^^^^^^^^^^^^^^^^^^^^^^^^^^^^^^^^^^^^^^^^^^^^^^^^^^^^^^^^^^^^^^^^^^^^^^^^^^^^^^^^^^^^^^^^^^^^^^^^^^^^^^^^^^^ polymorphic type: function type. See lib: <BUILTINS>/dom.js:855
-  Error:
-   29:     document.createNodeIterator({}); // invalid
-                                       ^^ object literal. This type is incompatible with
-  855:   createNodeIterator<RootNodeT: Document>(root: RootNodeT, whatToShow: 516, filter?: NodeFilterInterface): NodeIterator<RootNodeT, DocumentType|Text>;
-                                       ^^^^^^^^ Document. See lib: <BUILTINS>/dom.js:855
+  864:   createNodeIterator<RootNodeT: Document>(root: RootNodeT, whatToShow: 516, filter?: NodeFilterInterface): NodeIterator<RootNodeT, DocumentType|Text>;
+         ^^^^^^^^^^^^^^^^^^^^^^^^^^^^^^^^^^^^^^^^^^^^^^^^^^^^^^^^^^^^^^^^^^^^^^^^^^^^^^^^^^^^^^^^^^^^^^^^^^^^^^^^^^^^^^^^^^^^^^^^^^^^^^^^^^^^^^^^^^^^^^^^^^^ polymorphic type: function type. See lib: <BUILTINS>/dom.js:864
+  Error:
+   29:     document.createNodeIterator({}); // invalid
+                                       ^^ object literal. This type is incompatible with
+  864:   createNodeIterator<RootNodeT: Document>(root: RootNodeT, whatToShow: 516, filter?: NodeFilterInterface): NodeIterator<RootNodeT, DocumentType|Text>;
+                                       ^^^^^^^^ Document. See lib: <BUILTINS>/dom.js:864
   Member 13:
-  856:   createNodeIterator<RootNodeT: Document>(root: RootNodeT, whatToShow: 517, filter?: NodeFilterInterface): NodeIterator<RootNodeT, DocumentType|Element|Text>;
-         ^^^^^^^^^^^^^^^^^^^^^^^^^^^^^^^^^^^^^^^^^^^^^^^^^^^^^^^^^^^^^^^^^^^^^^^^^^^^^^^^^^^^^^^^^^^^^^^^^^^^^^^^^^^^^^^^^^^^^^^^^^^^^^^^^^^^^^^^^^^^^^^^^^^^^^^^^^^ polymorphic type: function type. See lib: <BUILTINS>/dom.js:856
-  Error:
-   29:     document.createNodeIterator({}); // invalid
-                                       ^^ object literal. This type is incompatible with
-  856:   createNodeIterator<RootNodeT: Document>(root: RootNodeT, whatToShow: 517, filter?: NodeFilterInterface): NodeIterator<RootNodeT, DocumentType|Element|Text>;
-                                       ^^^^^^^^ Document. See lib: <BUILTINS>/dom.js:856
+  865:   createNodeIterator<RootNodeT: Document>(root: RootNodeT, whatToShow: 517, filter?: NodeFilterInterface): NodeIterator<RootNodeT, DocumentType|Element|Text>;
+         ^^^^^^^^^^^^^^^^^^^^^^^^^^^^^^^^^^^^^^^^^^^^^^^^^^^^^^^^^^^^^^^^^^^^^^^^^^^^^^^^^^^^^^^^^^^^^^^^^^^^^^^^^^^^^^^^^^^^^^^^^^^^^^^^^^^^^^^^^^^^^^^^^^^^^^^^^^^ polymorphic type: function type. See lib: <BUILTINS>/dom.js:865
+  Error:
+   29:     document.createNodeIterator({}); // invalid
+                                       ^^ object literal. This type is incompatible with
+  865:   createNodeIterator<RootNodeT: Document>(root: RootNodeT, whatToShow: 517, filter?: NodeFilterInterface): NodeIterator<RootNodeT, DocumentType|Element|Text>;
+                                       ^^^^^^^^ Document. See lib: <BUILTINS>/dom.js:865
   Member 14:
-  857:   createNodeIterator<RootNodeT: Document>(root: RootNodeT, whatToShow: 640, filter?: NodeFilterInterface): NodeIterator<RootNodeT, DocumentType|Comment>;
-         ^^^^^^^^^^^^^^^^^^^^^^^^^^^^^^^^^^^^^^^^^^^^^^^^^^^^^^^^^^^^^^^^^^^^^^^^^^^^^^^^^^^^^^^^^^^^^^^^^^^^^^^^^^^^^^^^^^^^^^^^^^^^^^^^^^^^^^^^^^^^^^^^^^^^^^ polymorphic type: function type. See lib: <BUILTINS>/dom.js:857
-  Error:
-   29:     document.createNodeIterator({}); // invalid
-                                       ^^ object literal. This type is incompatible with
-  857:   createNodeIterator<RootNodeT: Document>(root: RootNodeT, whatToShow: 640, filter?: NodeFilterInterface): NodeIterator<RootNodeT, DocumentType|Comment>;
-                                       ^^^^^^^^ Document. See lib: <BUILTINS>/dom.js:857
+  866:   createNodeIterator<RootNodeT: Document>(root: RootNodeT, whatToShow: 640, filter?: NodeFilterInterface): NodeIterator<RootNodeT, DocumentType|Comment>;
+         ^^^^^^^^^^^^^^^^^^^^^^^^^^^^^^^^^^^^^^^^^^^^^^^^^^^^^^^^^^^^^^^^^^^^^^^^^^^^^^^^^^^^^^^^^^^^^^^^^^^^^^^^^^^^^^^^^^^^^^^^^^^^^^^^^^^^^^^^^^^^^^^^^^^^^^ polymorphic type: function type. See lib: <BUILTINS>/dom.js:866
+  Error:
+   29:     document.createNodeIterator({}); // invalid
+                                       ^^ object literal. This type is incompatible with
+  866:   createNodeIterator<RootNodeT: Document>(root: RootNodeT, whatToShow: 640, filter?: NodeFilterInterface): NodeIterator<RootNodeT, DocumentType|Comment>;
+                                       ^^^^^^^^ Document. See lib: <BUILTINS>/dom.js:866
   Member 15:
-  858:   createNodeIterator<RootNodeT: Document>(root: RootNodeT, whatToShow: 641, filter?: NodeFilterInterface): NodeIterator<RootNodeT, DocumentType|Element|Comment>;
-         ^^^^^^^^^^^^^^^^^^^^^^^^^^^^^^^^^^^^^^^^^^^^^^^^^^^^^^^^^^^^^^^^^^^^^^^^^^^^^^^^^^^^^^^^^^^^^^^^^^^^^^^^^^^^^^^^^^^^^^^^^^^^^^^^^^^^^^^^^^^^^^^^^^^^^^^^^^^^^^ polymorphic type: function type. See lib: <BUILTINS>/dom.js:858
-  Error:
-   29:     document.createNodeIterator({}); // invalid
-                                       ^^ object literal. This type is incompatible with
-  858:   createNodeIterator<RootNodeT: Document>(root: RootNodeT, whatToShow: 641, filter?: NodeFilterInterface): NodeIterator<RootNodeT, DocumentType|Element|Comment>;
-                                       ^^^^^^^^ Document. See lib: <BUILTINS>/dom.js:858
+  867:   createNodeIterator<RootNodeT: Document>(root: RootNodeT, whatToShow: 641, filter?: NodeFilterInterface): NodeIterator<RootNodeT, DocumentType|Element|Comment>;
+         ^^^^^^^^^^^^^^^^^^^^^^^^^^^^^^^^^^^^^^^^^^^^^^^^^^^^^^^^^^^^^^^^^^^^^^^^^^^^^^^^^^^^^^^^^^^^^^^^^^^^^^^^^^^^^^^^^^^^^^^^^^^^^^^^^^^^^^^^^^^^^^^^^^^^^^^^^^^^^^ polymorphic type: function type. See lib: <BUILTINS>/dom.js:867
+  Error:
+   29:     document.createNodeIterator({}); // invalid
+                                       ^^ object literal. This type is incompatible with
+  867:   createNodeIterator<RootNodeT: Document>(root: RootNodeT, whatToShow: 641, filter?: NodeFilterInterface): NodeIterator<RootNodeT, DocumentType|Element|Comment>;
+                                       ^^^^^^^^ Document. See lib: <BUILTINS>/dom.js:867
   Member 16:
-  859:   createNodeIterator<RootNodeT: Document>(root: RootNodeT, whatToShow: 644, filter?: NodeFilterInterface): NodeIterator<RootNodeT, DocumentType|Text|Comment>;
-         ^^^^^^^^^^^^^^^^^^^^^^^^^^^^^^^^^^^^^^^^^^^^^^^^^^^^^^^^^^^^^^^^^^^^^^^^^^^^^^^^^^^^^^^^^^^^^^^^^^^^^^^^^^^^^^^^^^^^^^^^^^^^^^^^^^^^^^^^^^^^^^^^^^^^^^^^^^^ polymorphic type: function type. See lib: <BUILTINS>/dom.js:859
-  Error:
-   29:     document.createNodeIterator({}); // invalid
-                                       ^^ object literal. This type is incompatible with
-  859:   createNodeIterator<RootNodeT: Document>(root: RootNodeT, whatToShow: 644, filter?: NodeFilterInterface): NodeIterator<RootNodeT, DocumentType|Text|Comment>;
-                                       ^^^^^^^^ Document. See lib: <BUILTINS>/dom.js:859
+  868:   createNodeIterator<RootNodeT: Document>(root: RootNodeT, whatToShow: 644, filter?: NodeFilterInterface): NodeIterator<RootNodeT, DocumentType|Text|Comment>;
+         ^^^^^^^^^^^^^^^^^^^^^^^^^^^^^^^^^^^^^^^^^^^^^^^^^^^^^^^^^^^^^^^^^^^^^^^^^^^^^^^^^^^^^^^^^^^^^^^^^^^^^^^^^^^^^^^^^^^^^^^^^^^^^^^^^^^^^^^^^^^^^^^^^^^^^^^^^^^ polymorphic type: function type. See lib: <BUILTINS>/dom.js:868
+  Error:
+   29:     document.createNodeIterator({}); // invalid
+                                       ^^ object literal. This type is incompatible with
+  868:   createNodeIterator<RootNodeT: Document>(root: RootNodeT, whatToShow: 644, filter?: NodeFilterInterface): NodeIterator<RootNodeT, DocumentType|Text|Comment>;
+                                       ^^^^^^^^ Document. See lib: <BUILTINS>/dom.js:868
   Member 17:
-  860:   createNodeIterator<RootNodeT: Document>(root: RootNodeT, whatToShow: 645, filter?: NodeFilterInterface): NodeIterator<RootNodeT, DocumentType|Element|Text|Comment>;
-         ^^^^^^^^^^^^^^^^^^^^^^^^^^^^^^^^^^^^^^^^^^^^^^^^^^^^^^^^^^^^^^^^^^^^^^^^^^^^^^^^^^^^^^^^^^^^^^^^^^^^^^^^^^^^^^^^^^^^^^^^^^^^^^^^^^^^^^^^^^^^^^^^^^^^^^^^^^^^^^^^^^^ polymorphic type: function type. See lib: <BUILTINS>/dom.js:860
-  Error:
-   29:     document.createNodeIterator({}); // invalid
-                                       ^^ object literal. This type is incompatible with
-  860:   createNodeIterator<RootNodeT: Document>(root: RootNodeT, whatToShow: 645, filter?: NodeFilterInterface): NodeIterator<RootNodeT, DocumentType|Element|Text|Comment>;
-                                       ^^^^^^^^ Document. See lib: <BUILTINS>/dom.js:860
+  869:   createNodeIterator<RootNodeT: Document>(root: RootNodeT, whatToShow: 645, filter?: NodeFilterInterface): NodeIterator<RootNodeT, DocumentType|Element|Text|Comment>;
+         ^^^^^^^^^^^^^^^^^^^^^^^^^^^^^^^^^^^^^^^^^^^^^^^^^^^^^^^^^^^^^^^^^^^^^^^^^^^^^^^^^^^^^^^^^^^^^^^^^^^^^^^^^^^^^^^^^^^^^^^^^^^^^^^^^^^^^^^^^^^^^^^^^^^^^^^^^^^^^^^^^^^ polymorphic type: function type. See lib: <BUILTINS>/dom.js:869
+  Error:
+   29:     document.createNodeIterator({}); // invalid
+                                       ^^ object literal. This type is incompatible with
+  869:   createNodeIterator<RootNodeT: Document>(root: RootNodeT, whatToShow: 645, filter?: NodeFilterInterface): NodeIterator<RootNodeT, DocumentType|Element|Text|Comment>;
+                                       ^^^^^^^^ Document. See lib: <BUILTINS>/dom.js:869
   Member 18:
-  861:   createNodeIterator<RootNodeT: Document>(root: RootNodeT, whatToShow: 768, filter?: NodeFilterInterface): NodeIterator<RootNodeT, DocumentType|Document>;
-         ^^^^^^^^^^^^^^^^^^^^^^^^^^^^^^^^^^^^^^^^^^^^^^^^^^^^^^^^^^^^^^^^^^^^^^^^^^^^^^^^^^^^^^^^^^^^^^^^^^^^^^^^^^^^^^^^^^^^^^^^^^^^^^^^^^^^^^^^^^^^^^^^^^^^^^^ polymorphic type: function type. See lib: <BUILTINS>/dom.js:861
-  Error:
-   29:     document.createNodeIterator({}); // invalid
-                                       ^^ object literal. This type is incompatible with
-  861:   createNodeIterator<RootNodeT: Document>(root: RootNodeT, whatToShow: 768, filter?: NodeFilterInterface): NodeIterator<RootNodeT, DocumentType|Document>;
-                                       ^^^^^^^^ Document. See lib: <BUILTINS>/dom.js:861
+  870:   createNodeIterator<RootNodeT: Document>(root: RootNodeT, whatToShow: 768, filter?: NodeFilterInterface): NodeIterator<RootNodeT, DocumentType|Document>;
+         ^^^^^^^^^^^^^^^^^^^^^^^^^^^^^^^^^^^^^^^^^^^^^^^^^^^^^^^^^^^^^^^^^^^^^^^^^^^^^^^^^^^^^^^^^^^^^^^^^^^^^^^^^^^^^^^^^^^^^^^^^^^^^^^^^^^^^^^^^^^^^^^^^^^^^^^ polymorphic type: function type. See lib: <BUILTINS>/dom.js:870
+  Error:
+   29:     document.createNodeIterator({}); // invalid
+                                       ^^ object literal. This type is incompatible with
+  870:   createNodeIterator<RootNodeT: Document>(root: RootNodeT, whatToShow: 768, filter?: NodeFilterInterface): NodeIterator<RootNodeT, DocumentType|Document>;
+                                       ^^^^^^^^ Document. See lib: <BUILTINS>/dom.js:870
   Member 19:
-  862:   createNodeIterator<RootNodeT: Document>(root: RootNodeT, whatToShow: 769, filter?: NodeFilterInterface): NodeIterator<RootNodeT, DocumentType|Document|Element>;
-         ^^^^^^^^^^^^^^^^^^^^^^^^^^^^^^^^^^^^^^^^^^^^^^^^^^^^^^^^^^^^^^^^^^^^^^^^^^^^^^^^^^^^^^^^^^^^^^^^^^^^^^^^^^^^^^^^^^^^^^^^^^^^^^^^^^^^^^^^^^^^^^^^^^^^^^^^^^^^^^^ polymorphic type: function type. See lib: <BUILTINS>/dom.js:862
-  Error:
-   29:     document.createNodeIterator({}); // invalid
-                                       ^^ object literal. This type is incompatible with
-  862:   createNodeIterator<RootNodeT: Document>(root: RootNodeT, whatToShow: 769, filter?: NodeFilterInterface): NodeIterator<RootNodeT, DocumentType|Document|Element>;
-                                       ^^^^^^^^ Document. See lib: <BUILTINS>/dom.js:862
+  871:   createNodeIterator<RootNodeT: Document>(root: RootNodeT, whatToShow: 769, filter?: NodeFilterInterface): NodeIterator<RootNodeT, DocumentType|Document|Element>;
+         ^^^^^^^^^^^^^^^^^^^^^^^^^^^^^^^^^^^^^^^^^^^^^^^^^^^^^^^^^^^^^^^^^^^^^^^^^^^^^^^^^^^^^^^^^^^^^^^^^^^^^^^^^^^^^^^^^^^^^^^^^^^^^^^^^^^^^^^^^^^^^^^^^^^^^^^^^^^^^^^ polymorphic type: function type. See lib: <BUILTINS>/dom.js:871
+  Error:
+   29:     document.createNodeIterator({}); // invalid
+                                       ^^ object literal. This type is incompatible with
+  871:   createNodeIterator<RootNodeT: Document>(root: RootNodeT, whatToShow: 769, filter?: NodeFilterInterface): NodeIterator<RootNodeT, DocumentType|Document|Element>;
+                                       ^^^^^^^^ Document. See lib: <BUILTINS>/dom.js:871
   Member 20:
-  863:   createNodeIterator<RootNodeT: Document>(root: RootNodeT, whatToShow: 772, filter?: NodeFilterInterface): NodeIterator<RootNodeT, DocumentType|Document|Text>;
-         ^^^^^^^^^^^^^^^^^^^^^^^^^^^^^^^^^^^^^^^^^^^^^^^^^^^^^^^^^^^^^^^^^^^^^^^^^^^^^^^^^^^^^^^^^^^^^^^^^^^^^^^^^^^^^^^^^^^^^^^^^^^^^^^^^^^^^^^^^^^^^^^^^^^^^^^^^^^^ polymorphic type: function type. See lib: <BUILTINS>/dom.js:863
-  Error:
-   29:     document.createNodeIterator({}); // invalid
-                                       ^^ object literal. This type is incompatible with
-  863:   createNodeIterator<RootNodeT: Document>(root: RootNodeT, whatToShow: 772, filter?: NodeFilterInterface): NodeIterator<RootNodeT, DocumentType|Document|Text>;
-                                       ^^^^^^^^ Document. See lib: <BUILTINS>/dom.js:863
+  872:   createNodeIterator<RootNodeT: Document>(root: RootNodeT, whatToShow: 772, filter?: NodeFilterInterface): NodeIterator<RootNodeT, DocumentType|Document|Text>;
+         ^^^^^^^^^^^^^^^^^^^^^^^^^^^^^^^^^^^^^^^^^^^^^^^^^^^^^^^^^^^^^^^^^^^^^^^^^^^^^^^^^^^^^^^^^^^^^^^^^^^^^^^^^^^^^^^^^^^^^^^^^^^^^^^^^^^^^^^^^^^^^^^^^^^^^^^^^^^^ polymorphic type: function type. See lib: <BUILTINS>/dom.js:872
+  Error:
+   29:     document.createNodeIterator({}); // invalid
+                                       ^^ object literal. This type is incompatible with
+  872:   createNodeIterator<RootNodeT: Document>(root: RootNodeT, whatToShow: 772, filter?: NodeFilterInterface): NodeIterator<RootNodeT, DocumentType|Document|Text>;
+                                       ^^^^^^^^ Document. See lib: <BUILTINS>/dom.js:872
   Member 21:
-  864:   createNodeIterator<RootNodeT: Document>(root: RootNodeT, whatToShow: 773, filter?: NodeFilterInterface): NodeIterator<RootNodeT, DocumentType|Document|Element|Text>;
-         ^^^^^^^^^^^^^^^^^^^^^^^^^^^^^^^^^^^^^^^^^^^^^^^^^^^^^^^^^^^^^^^^^^^^^^^^^^^^^^^^^^^^^^^^^^^^^^^^^^^^^^^^^^^^^^^^^^^^^^^^^^^^^^^^^^^^^^^^^^^^^^^^^^^^^^^^^^^^^^^^^^^^ polymorphic type: function type. See lib: <BUILTINS>/dom.js:864
-  Error:
-   29:     document.createNodeIterator({}); // invalid
-                                       ^^ object literal. This type is incompatible with
-  864:   createNodeIterator<RootNodeT: Document>(root: RootNodeT, whatToShow: 773, filter?: NodeFilterInterface): NodeIterator<RootNodeT, DocumentType|Document|Element|Text>;
-                                       ^^^^^^^^ Document. See lib: <BUILTINS>/dom.js:864
+  873:   createNodeIterator<RootNodeT: Document>(root: RootNodeT, whatToShow: 773, filter?: NodeFilterInterface): NodeIterator<RootNodeT, DocumentType|Document|Element|Text>;
+         ^^^^^^^^^^^^^^^^^^^^^^^^^^^^^^^^^^^^^^^^^^^^^^^^^^^^^^^^^^^^^^^^^^^^^^^^^^^^^^^^^^^^^^^^^^^^^^^^^^^^^^^^^^^^^^^^^^^^^^^^^^^^^^^^^^^^^^^^^^^^^^^^^^^^^^^^^^^^^^^^^^^^ polymorphic type: function type. See lib: <BUILTINS>/dom.js:873
+  Error:
+   29:     document.createNodeIterator({}); // invalid
+                                       ^^ object literal. This type is incompatible with
+  873:   createNodeIterator<RootNodeT: Document>(root: RootNodeT, whatToShow: 773, filter?: NodeFilterInterface): NodeIterator<RootNodeT, DocumentType|Document|Element|Text>;
+                                       ^^^^^^^^ Document. See lib: <BUILTINS>/dom.js:873
   Member 22:
-  865:   createNodeIterator<RootNodeT: Document>(root: RootNodeT, whatToShow: 896, filter?: NodeFilterInterface): NodeIterator<RootNodeT, DocumentType|Document|Comment>;
-         ^^^^^^^^^^^^^^^^^^^^^^^^^^^^^^^^^^^^^^^^^^^^^^^^^^^^^^^^^^^^^^^^^^^^^^^^^^^^^^^^^^^^^^^^^^^^^^^^^^^^^^^^^^^^^^^^^^^^^^^^^^^^^^^^^^^^^^^^^^^^^^^^^^^^^^^^^^^^^^^ polymorphic type: function type. See lib: <BUILTINS>/dom.js:865
-  Error:
-   29:     document.createNodeIterator({}); // invalid
-                                       ^^ object literal. This type is incompatible with
-  865:   createNodeIterator<RootNodeT: Document>(root: RootNodeT, whatToShow: 896, filter?: NodeFilterInterface): NodeIterator<RootNodeT, DocumentType|Document|Comment>;
-                                       ^^^^^^^^ Document. See lib: <BUILTINS>/dom.js:865
+  874:   createNodeIterator<RootNodeT: Document>(root: RootNodeT, whatToShow: 896, filter?: NodeFilterInterface): NodeIterator<RootNodeT, DocumentType|Document|Comment>;
+         ^^^^^^^^^^^^^^^^^^^^^^^^^^^^^^^^^^^^^^^^^^^^^^^^^^^^^^^^^^^^^^^^^^^^^^^^^^^^^^^^^^^^^^^^^^^^^^^^^^^^^^^^^^^^^^^^^^^^^^^^^^^^^^^^^^^^^^^^^^^^^^^^^^^^^^^^^^^^^^^ polymorphic type: function type. See lib: <BUILTINS>/dom.js:874
+  Error:
+   29:     document.createNodeIterator({}); // invalid
+                                       ^^ object literal. This type is incompatible with
+  874:   createNodeIterator<RootNodeT: Document>(root: RootNodeT, whatToShow: 896, filter?: NodeFilterInterface): NodeIterator<RootNodeT, DocumentType|Document|Comment>;
+                                       ^^^^^^^^ Document. See lib: <BUILTINS>/dom.js:874
   Member 23:
-  866:   createNodeIterator<RootNodeT: Document>(root: RootNodeT, whatToShow: 897, filter?: NodeFilterInterface): NodeIterator<RootNodeT, DocumentType|Document|Element|Comment>;
-         ^^^^^^^^^^^^^^^^^^^^^^^^^^^^^^^^^^^^^^^^^^^^^^^^^^^^^^^^^^^^^^^^^^^^^^^^^^^^^^^^^^^^^^^^^^^^^^^^^^^^^^^^^^^^^^^^^^^^^^^^^^^^^^^^^^^^^^^^^^^^^^^^^^^^^^^^^^^^^^^^^^^^^^^ polymorphic type: function type. See lib: <BUILTINS>/dom.js:866
-  Error:
-   29:     document.createNodeIterator({}); // invalid
-                                       ^^ object literal. This type is incompatible with
-  866:   createNodeIterator<RootNodeT: Document>(root: RootNodeT, whatToShow: 897, filter?: NodeFilterInterface): NodeIterator<RootNodeT, DocumentType|Document|Element|Comment>;
-                                       ^^^^^^^^ Document. See lib: <BUILTINS>/dom.js:866
+  875:   createNodeIterator<RootNodeT: Document>(root: RootNodeT, whatToShow: 897, filter?: NodeFilterInterface): NodeIterator<RootNodeT, DocumentType|Document|Element|Comment>;
+         ^^^^^^^^^^^^^^^^^^^^^^^^^^^^^^^^^^^^^^^^^^^^^^^^^^^^^^^^^^^^^^^^^^^^^^^^^^^^^^^^^^^^^^^^^^^^^^^^^^^^^^^^^^^^^^^^^^^^^^^^^^^^^^^^^^^^^^^^^^^^^^^^^^^^^^^^^^^^^^^^^^^^^^^ polymorphic type: function type. See lib: <BUILTINS>/dom.js:875
+  Error:
+   29:     document.createNodeIterator({}); // invalid
+                                       ^^ object literal. This type is incompatible with
+  875:   createNodeIterator<RootNodeT: Document>(root: RootNodeT, whatToShow: 897, filter?: NodeFilterInterface): NodeIterator<RootNodeT, DocumentType|Document|Element|Comment>;
+                                       ^^^^^^^^ Document. See lib: <BUILTINS>/dom.js:875
   Member 24:
-  867:   createNodeIterator<RootNodeT: Document>(root: RootNodeT, whatToShow: 900, filter?: NodeFilterInterface): NodeIterator<RootNodeT, DocumentType|Document|Text|Comment>;
-         ^^^^^^^^^^^^^^^^^^^^^^^^^^^^^^^^^^^^^^^^^^^^^^^^^^^^^^^^^^^^^^^^^^^^^^^^^^^^^^^^^^^^^^^^^^^^^^^^^^^^^^^^^^^^^^^^^^^^^^^^^^^^^^^^^^^^^^^^^^^^^^^^^^^^^^^^^^^^^^^^^^^^ polymorphic type: function type. See lib: <BUILTINS>/dom.js:867
-  Error:
-   29:     document.createNodeIterator({}); // invalid
-                                       ^^ object literal. This type is incompatible with
-  867:   createNodeIterator<RootNodeT: Document>(root: RootNodeT, whatToShow: 900, filter?: NodeFilterInterface): NodeIterator<RootNodeT, DocumentType|Document|Text|Comment>;
-                                       ^^^^^^^^ Document. See lib: <BUILTINS>/dom.js:867
+  876:   createNodeIterator<RootNodeT: Document>(root: RootNodeT, whatToShow: 900, filter?: NodeFilterInterface): NodeIterator<RootNodeT, DocumentType|Document|Text|Comment>;
+         ^^^^^^^^^^^^^^^^^^^^^^^^^^^^^^^^^^^^^^^^^^^^^^^^^^^^^^^^^^^^^^^^^^^^^^^^^^^^^^^^^^^^^^^^^^^^^^^^^^^^^^^^^^^^^^^^^^^^^^^^^^^^^^^^^^^^^^^^^^^^^^^^^^^^^^^^^^^^^^^^^^^^ polymorphic type: function type. See lib: <BUILTINS>/dom.js:876
+  Error:
+   29:     document.createNodeIterator({}); // invalid
+                                       ^^ object literal. This type is incompatible with
+  876:   createNodeIterator<RootNodeT: Document>(root: RootNodeT, whatToShow: 900, filter?: NodeFilterInterface): NodeIterator<RootNodeT, DocumentType|Document|Text|Comment>;
+                                       ^^^^^^^^ Document. See lib: <BUILTINS>/dom.js:876
   Member 25:
-  868:   createNodeIterator<RootNodeT: Document>(root: RootNodeT, whatToShow: 901, filter?: NodeFilterInterface): NodeIterator<RootNodeT, DocumentType|Document|Element|Text|Comment>;
-         ^^^^^^^^^^^^^^^^^^^^^^^^^^^^^^^^^^^^^^^^^^^^^^^^^^^^^^^^^^^^^^^^^^^^^^^^^^^^^^^^^^^^^^^^^^^^^^^^^^^^^^^^^^^^^^^^^^^^^^^^^^^^^^^^^^^^^^^^^^^^^^^^^^^^^^^^^^^^^^^^^^^^^^^^^^^^ polymorphic type: function type. See lib: <BUILTINS>/dom.js:868
-  Error:
-   29:     document.createNodeIterator({}); // invalid
-                                       ^^ object literal. This type is incompatible with
-  868:   createNodeIterator<RootNodeT: Document>(root: RootNodeT, whatToShow: 901, filter?: NodeFilterInterface): NodeIterator<RootNodeT, DocumentType|Document|Element|Text|Comment>;
-                                       ^^^^^^^^ Document. See lib: <BUILTINS>/dom.js:868
+  877:   createNodeIterator<RootNodeT: Document>(root: RootNodeT, whatToShow: 901, filter?: NodeFilterInterface): NodeIterator<RootNodeT, DocumentType|Document|Element|Text|Comment>;
+         ^^^^^^^^^^^^^^^^^^^^^^^^^^^^^^^^^^^^^^^^^^^^^^^^^^^^^^^^^^^^^^^^^^^^^^^^^^^^^^^^^^^^^^^^^^^^^^^^^^^^^^^^^^^^^^^^^^^^^^^^^^^^^^^^^^^^^^^^^^^^^^^^^^^^^^^^^^^^^^^^^^^^^^^^^^^^ polymorphic type: function type. See lib: <BUILTINS>/dom.js:877
+  Error:
+   29:     document.createNodeIterator({}); // invalid
+                                       ^^ object literal. This type is incompatible with
+  877:   createNodeIterator<RootNodeT: Document>(root: RootNodeT, whatToShow: 901, filter?: NodeFilterInterface): NodeIterator<RootNodeT, DocumentType|Document|Element|Text|Comment>;
+                                       ^^^^^^^^ Document. See lib: <BUILTINS>/dom.js:877
   Member 26:
-  896:   createNodeIterator<RootNodeT: DocumentFragment>(root: RootNodeT, whatToShow: 1024, filter?: NodeFilterInterface): NodeIterator<RootNodeT, DocumentFragment>;
-         ^^^^^^^^^^^^^^^^^^^^^^^^^^^^^^^^^^^^^^^^^^^^^^^^^^^^^^^^^^^^^^^^^^^^^^^^^^^^^^^^^^^^^^^^^^^^^^^^^^^^^^^^^^^^^^^^^^^^^^^^^^^^^^^^^^^^^^^^^^^^^^^^^^^^^^^^^^^ polymorphic type: function type. See lib: <BUILTINS>/dom.js:896
-  Error:
-   29:     document.createNodeIterator({}); // invalid
-                                       ^^ object literal. This type is incompatible with
-  896:   createNodeIterator<RootNodeT: DocumentFragment>(root: RootNodeT, whatToShow: 1024, filter?: NodeFilterInterface): NodeIterator<RootNodeT, DocumentFragment>;
-                                       ^^^^^^^^^^^^^^^^ DocumentFragment. See lib: <BUILTINS>/dom.js:896
+  905:   createNodeIterator<RootNodeT: DocumentFragment>(root: RootNodeT, whatToShow: 1024, filter?: NodeFilterInterface): NodeIterator<RootNodeT, DocumentFragment>;
+         ^^^^^^^^^^^^^^^^^^^^^^^^^^^^^^^^^^^^^^^^^^^^^^^^^^^^^^^^^^^^^^^^^^^^^^^^^^^^^^^^^^^^^^^^^^^^^^^^^^^^^^^^^^^^^^^^^^^^^^^^^^^^^^^^^^^^^^^^^^^^^^^^^^^^^^^^^^^ polymorphic type: function type. See lib: <BUILTINS>/dom.js:905
+  Error:
+   29:     document.createNodeIterator({}); // invalid
+                                       ^^ object literal. This type is incompatible with
+  905:   createNodeIterator<RootNodeT: DocumentFragment>(root: RootNodeT, whatToShow: 1024, filter?: NodeFilterInterface): NodeIterator<RootNodeT, DocumentFragment>;
+                                       ^^^^^^^^^^^^^^^^ DocumentFragment. See lib: <BUILTINS>/dom.js:905
   Member 27:
-  897:   createNodeIterator<RootNodeT: DocumentFragment>(root: RootNodeT, whatToShow: 1025, filter?: NodeFilterInterface): NodeIterator<RootNodeT, DocumentFragment|Element>;
-         ^^^^^^^^^^^^^^^^^^^^^^^^^^^^^^^^^^^^^^^^^^^^^^^^^^^^^^^^^^^^^^^^^^^^^^^^^^^^^^^^^^^^^^^^^^^^^^^^^^^^^^^^^^^^^^^^^^^^^^^^^^^^^^^^^^^^^^^^^^^^^^^^^^^^^^^^^^^^^^^^^^^ polymorphic type: function type. See lib: <BUILTINS>/dom.js:897
-  Error:
-   29:     document.createNodeIterator({}); // invalid
-                                       ^^ object literal. This type is incompatible with
-  897:   createNodeIterator<RootNodeT: DocumentFragment>(root: RootNodeT, whatToShow: 1025, filter?: NodeFilterInterface): NodeIterator<RootNodeT, DocumentFragment|Element>;
-                                       ^^^^^^^^^^^^^^^^ DocumentFragment. See lib: <BUILTINS>/dom.js:897
+  906:   createNodeIterator<RootNodeT: DocumentFragment>(root: RootNodeT, whatToShow: 1025, filter?: NodeFilterInterface): NodeIterator<RootNodeT, DocumentFragment|Element>;
+         ^^^^^^^^^^^^^^^^^^^^^^^^^^^^^^^^^^^^^^^^^^^^^^^^^^^^^^^^^^^^^^^^^^^^^^^^^^^^^^^^^^^^^^^^^^^^^^^^^^^^^^^^^^^^^^^^^^^^^^^^^^^^^^^^^^^^^^^^^^^^^^^^^^^^^^^^^^^^^^^^^^^ polymorphic type: function type. See lib: <BUILTINS>/dom.js:906
+  Error:
+   29:     document.createNodeIterator({}); // invalid
+                                       ^^ object literal. This type is incompatible with
+  906:   createNodeIterator<RootNodeT: DocumentFragment>(root: RootNodeT, whatToShow: 1025, filter?: NodeFilterInterface): NodeIterator<RootNodeT, DocumentFragment|Element>;
+                                       ^^^^^^^^^^^^^^^^ DocumentFragment. See lib: <BUILTINS>/dom.js:906
   Member 28:
-  898:   createNodeIterator<RootNodeT: DocumentFragment>(root: RootNodeT, whatToShow: 1028, filter?: NodeFilterInterface): NodeIterator<RootNodeT, DocumentFragment|Text>;
-         ^^^^^^^^^^^^^^^^^^^^^^^^^^^^^^^^^^^^^^^^^^^^^^^^^^^^^^^^^^^^^^^^^^^^^^^^^^^^^^^^^^^^^^^^^^^^^^^^^^^^^^^^^^^^^^^^^^^^^^^^^^^^^^^^^^^^^^^^^^^^^^^^^^^^^^^^^^^^^^^^ polymorphic type: function type. See lib: <BUILTINS>/dom.js:898
-  Error:
-   29:     document.createNodeIterator({}); // invalid
-                                       ^^ object literal. This type is incompatible with
-  898:   createNodeIterator<RootNodeT: DocumentFragment>(root: RootNodeT, whatToShow: 1028, filter?: NodeFilterInterface): NodeIterator<RootNodeT, DocumentFragment|Text>;
-                                       ^^^^^^^^^^^^^^^^ DocumentFragment. See lib: <BUILTINS>/dom.js:898
+  907:   createNodeIterator<RootNodeT: DocumentFragment>(root: RootNodeT, whatToShow: 1028, filter?: NodeFilterInterface): NodeIterator<RootNodeT, DocumentFragment|Text>;
+         ^^^^^^^^^^^^^^^^^^^^^^^^^^^^^^^^^^^^^^^^^^^^^^^^^^^^^^^^^^^^^^^^^^^^^^^^^^^^^^^^^^^^^^^^^^^^^^^^^^^^^^^^^^^^^^^^^^^^^^^^^^^^^^^^^^^^^^^^^^^^^^^^^^^^^^^^^^^^^^^^ polymorphic type: function type. See lib: <BUILTINS>/dom.js:907
+  Error:
+   29:     document.createNodeIterator({}); // invalid
+                                       ^^ object literal. This type is incompatible with
+  907:   createNodeIterator<RootNodeT: DocumentFragment>(root: RootNodeT, whatToShow: 1028, filter?: NodeFilterInterface): NodeIterator<RootNodeT, DocumentFragment|Text>;
+                                       ^^^^^^^^^^^^^^^^ DocumentFragment. See lib: <BUILTINS>/dom.js:907
   Member 29:
-  899:   createNodeIterator<RootNodeT: DocumentFragment>(root: RootNodeT, whatToShow: 1029, filter?: NodeFilterInterface): NodeIterator<RootNodeT, DocumentFragment|Element|Text>;
-         ^^^^^^^^^^^^^^^^^^^^^^^^^^^^^^^^^^^^^^^^^^^^^^^^^^^^^^^^^^^^^^^^^^^^^^^^^^^^^^^^^^^^^^^^^^^^^^^^^^^^^^^^^^^^^^^^^^^^^^^^^^^^^^^^^^^^^^^^^^^^^^^^^^^^^^^^^^^^^^^^^^^^^^^^ polymorphic type: function type. See lib: <BUILTINS>/dom.js:899
-  Error:
-   29:     document.createNodeIterator({}); // invalid
-                                       ^^ object literal. This type is incompatible with
-  899:   createNodeIterator<RootNodeT: DocumentFragment>(root: RootNodeT, whatToShow: 1029, filter?: NodeFilterInterface): NodeIterator<RootNodeT, DocumentFragment|Element|Text>;
-                                       ^^^^^^^^^^^^^^^^ DocumentFragment. See lib: <BUILTINS>/dom.js:899
+  908:   createNodeIterator<RootNodeT: DocumentFragment>(root: RootNodeT, whatToShow: 1029, filter?: NodeFilterInterface): NodeIterator<RootNodeT, DocumentFragment|Element|Text>;
+         ^^^^^^^^^^^^^^^^^^^^^^^^^^^^^^^^^^^^^^^^^^^^^^^^^^^^^^^^^^^^^^^^^^^^^^^^^^^^^^^^^^^^^^^^^^^^^^^^^^^^^^^^^^^^^^^^^^^^^^^^^^^^^^^^^^^^^^^^^^^^^^^^^^^^^^^^^^^^^^^^^^^^^^^^ polymorphic type: function type. See lib: <BUILTINS>/dom.js:908
+  Error:
+   29:     document.createNodeIterator({}); // invalid
+                                       ^^ object literal. This type is incompatible with
+  908:   createNodeIterator<RootNodeT: DocumentFragment>(root: RootNodeT, whatToShow: 1029, filter?: NodeFilterInterface): NodeIterator<RootNodeT, DocumentFragment|Element|Text>;
+                                       ^^^^^^^^^^^^^^^^ DocumentFragment. See lib: <BUILTINS>/dom.js:908
   Member 30:
-  900:   createNodeIterator<RootNodeT: DocumentFragment>(root: RootNodeT, whatToShow: 1152, filter?: NodeFilterInterface): NodeIterator<RootNodeT, DocumentFragment|Comment>;
-         ^^^^^^^^^^^^^^^^^^^^^^^^^^^^^^^^^^^^^^^^^^^^^^^^^^^^^^^^^^^^^^^^^^^^^^^^^^^^^^^^^^^^^^^^^^^^^^^^^^^^^^^^^^^^^^^^^^^^^^^^^^^^^^^^^^^^^^^^^^^^^^^^^^^^^^^^^^^^^^^^^^^ polymorphic type: function type. See lib: <BUILTINS>/dom.js:900
-  Error:
-   29:     document.createNodeIterator({}); // invalid
-                                       ^^ object literal. This type is incompatible with
-  900:   createNodeIterator<RootNodeT: DocumentFragment>(root: RootNodeT, whatToShow: 1152, filter?: NodeFilterInterface): NodeIterator<RootNodeT, DocumentFragment|Comment>;
-                                       ^^^^^^^^^^^^^^^^ DocumentFragment. See lib: <BUILTINS>/dom.js:900
+  909:   createNodeIterator<RootNodeT: DocumentFragment>(root: RootNodeT, whatToShow: 1152, filter?: NodeFilterInterface): NodeIterator<RootNodeT, DocumentFragment|Comment>;
+         ^^^^^^^^^^^^^^^^^^^^^^^^^^^^^^^^^^^^^^^^^^^^^^^^^^^^^^^^^^^^^^^^^^^^^^^^^^^^^^^^^^^^^^^^^^^^^^^^^^^^^^^^^^^^^^^^^^^^^^^^^^^^^^^^^^^^^^^^^^^^^^^^^^^^^^^^^^^^^^^^^^^ polymorphic type: function type. See lib: <BUILTINS>/dom.js:909
+  Error:
+   29:     document.createNodeIterator({}); // invalid
+                                       ^^ object literal. This type is incompatible with
+  909:   createNodeIterator<RootNodeT: DocumentFragment>(root: RootNodeT, whatToShow: 1152, filter?: NodeFilterInterface): NodeIterator<RootNodeT, DocumentFragment|Comment>;
+                                       ^^^^^^^^^^^^^^^^ DocumentFragment. See lib: <BUILTINS>/dom.js:909
   Member 31:
-  901:   createNodeIterator<RootNodeT: DocumentFragment>(root: RootNodeT, whatToShow: 1153, filter?: NodeFilterInterface): NodeIterator<RootNodeT, DocumentFragment|Element|Comment>;
-         ^^^^^^^^^^^^^^^^^^^^^^^^^^^^^^^^^^^^^^^^^^^^^^^^^^^^^^^^^^^^^^^^^^^^^^^^^^^^^^^^^^^^^^^^^^^^^^^^^^^^^^^^^^^^^^^^^^^^^^^^^^^^^^^^^^^^^^^^^^^^^^^^^^^^^^^^^^^^^^^^^^^^^^^^^^^ polymorphic type: function type. See lib: <BUILTINS>/dom.js:901
-  Error:
-   29:     document.createNodeIterator({}); // invalid
-                                       ^^ object literal. This type is incompatible with
-  901:   createNodeIterator<RootNodeT: DocumentFragment>(root: RootNodeT, whatToShow: 1153, filter?: NodeFilterInterface): NodeIterator<RootNodeT, DocumentFragment|Element|Comment>;
-                                       ^^^^^^^^^^^^^^^^ DocumentFragment. See lib: <BUILTINS>/dom.js:901
+  910:   createNodeIterator<RootNodeT: DocumentFragment>(root: RootNodeT, whatToShow: 1153, filter?: NodeFilterInterface): NodeIterator<RootNodeT, DocumentFragment|Element|Comment>;
+         ^^^^^^^^^^^^^^^^^^^^^^^^^^^^^^^^^^^^^^^^^^^^^^^^^^^^^^^^^^^^^^^^^^^^^^^^^^^^^^^^^^^^^^^^^^^^^^^^^^^^^^^^^^^^^^^^^^^^^^^^^^^^^^^^^^^^^^^^^^^^^^^^^^^^^^^^^^^^^^^^^^^^^^^^^^^ polymorphic type: function type. See lib: <BUILTINS>/dom.js:910
+  Error:
+   29:     document.createNodeIterator({}); // invalid
+                                       ^^ object literal. This type is incompatible with
+  910:   createNodeIterator<RootNodeT: DocumentFragment>(root: RootNodeT, whatToShow: 1153, filter?: NodeFilterInterface): NodeIterator<RootNodeT, DocumentFragment|Element|Comment>;
+                                       ^^^^^^^^^^^^^^^^ DocumentFragment. See lib: <BUILTINS>/dom.js:910
   Member 32:
-  902:   createNodeIterator<RootNodeT: DocumentFragment>(root: RootNodeT, whatToShow: 1156, filter?: NodeFilterInterface): NodeIterator<RootNodeT, DocumentFragment|Text|Comment>;
-         ^^^^^^^^^^^^^^^^^^^^^^^^^^^^^^^^^^^^^^^^^^^^^^^^^^^^^^^^^^^^^^^^^^^^^^^^^^^^^^^^^^^^^^^^^^^^^^^^^^^^^^^^^^^^^^^^^^^^^^^^^^^^^^^^^^^^^^^^^^^^^^^^^^^^^^^^^^^^^^^^^^^^^^^^ polymorphic type: function type. See lib: <BUILTINS>/dom.js:902
-  Error:
-   29:     document.createNodeIterator({}); // invalid
-                                       ^^ object literal. This type is incompatible with
-  902:   createNodeIterator<RootNodeT: DocumentFragment>(root: RootNodeT, whatToShow: 1156, filter?: NodeFilterInterface): NodeIterator<RootNodeT, DocumentFragment|Text|Comment>;
-                                       ^^^^^^^^^^^^^^^^ DocumentFragment. See lib: <BUILTINS>/dom.js:902
+  911:   createNodeIterator<RootNodeT: DocumentFragment>(root: RootNodeT, whatToShow: 1156, filter?: NodeFilterInterface): NodeIterator<RootNodeT, DocumentFragment|Text|Comment>;
+         ^^^^^^^^^^^^^^^^^^^^^^^^^^^^^^^^^^^^^^^^^^^^^^^^^^^^^^^^^^^^^^^^^^^^^^^^^^^^^^^^^^^^^^^^^^^^^^^^^^^^^^^^^^^^^^^^^^^^^^^^^^^^^^^^^^^^^^^^^^^^^^^^^^^^^^^^^^^^^^^^^^^^^^^^ polymorphic type: function type. See lib: <BUILTINS>/dom.js:911
+  Error:
+   29:     document.createNodeIterator({}); // invalid
+                                       ^^ object literal. This type is incompatible with
+  911:   createNodeIterator<RootNodeT: DocumentFragment>(root: RootNodeT, whatToShow: 1156, filter?: NodeFilterInterface): NodeIterator<RootNodeT, DocumentFragment|Text|Comment>;
+                                       ^^^^^^^^^^^^^^^^ DocumentFragment. See lib: <BUILTINS>/dom.js:911
   Member 33:
-  903:   createNodeIterator<RootNodeT: DocumentFragment>(root: RootNodeT, whatToShow: 1157, filter?: NodeFilterInterface): NodeIterator<RootNodeT, DocumentFragment|Element|Text|Comment>;
-         ^^^^^^^^^^^^^^^^^^^^^^^^^^^^^^^^^^^^^^^^^^^^^^^^^^^^^^^^^^^^^^^^^^^^^^^^^^^^^^^^^^^^^^^^^^^^^^^^^^^^^^^^^^^^^^^^^^^^^^^^^^^^^^^^^^^^^^^^^^^^^^^^^^^^^^^^^^^^^^^^^^^^^^^^^^^^^^^^ polymorphic type: function type. See lib: <BUILTINS>/dom.js:903
-  Error:
-   29:     document.createNodeIterator({}); // invalid
-                                       ^^ object literal. This type is incompatible with
-  903:   createNodeIterator<RootNodeT: DocumentFragment>(root: RootNodeT, whatToShow: 1157, filter?: NodeFilterInterface): NodeIterator<RootNodeT, DocumentFragment|Element|Text|Comment>;
-                                       ^^^^^^^^^^^^^^^^ DocumentFragment. See lib: <BUILTINS>/dom.js:903
+  912:   createNodeIterator<RootNodeT: DocumentFragment>(root: RootNodeT, whatToShow: 1157, filter?: NodeFilterInterface): NodeIterator<RootNodeT, DocumentFragment|Element|Text|Comment>;
+         ^^^^^^^^^^^^^^^^^^^^^^^^^^^^^^^^^^^^^^^^^^^^^^^^^^^^^^^^^^^^^^^^^^^^^^^^^^^^^^^^^^^^^^^^^^^^^^^^^^^^^^^^^^^^^^^^^^^^^^^^^^^^^^^^^^^^^^^^^^^^^^^^^^^^^^^^^^^^^^^^^^^^^^^^^^^^^^^^ polymorphic type: function type. See lib: <BUILTINS>/dom.js:912
+  Error:
+   29:     document.createNodeIterator({}); // invalid
+                                       ^^ object literal. This type is incompatible with
+  912:   createNodeIterator<RootNodeT: DocumentFragment>(root: RootNodeT, whatToShow: 1157, filter?: NodeFilterInterface): NodeIterator<RootNodeT, DocumentFragment|Element|Text|Comment>;
+                                       ^^^^^^^^^^^^^^^^ DocumentFragment. See lib: <BUILTINS>/dom.js:912
   Member 34:
-  916:   createNodeIterator<RootNodeT: Node>(root: RootNodeT, whatToShow: 1, filter?: NodeFilterInterface): NodeIterator<RootNodeT, Element>;
-         ^^^^^^^^^^^^^^^^^^^^^^^^^^^^^^^^^^^^^^^^^^^^^^^^^^^^^^^^^^^^^^^^^^^^^^^^^^^^^^^^^^^^^^^^^^^^^^^^^^^^^^^^^^^^^^^^^^^^^^^^^^^^^^^^^^^ polymorphic type: function type. See lib: <BUILTINS>/dom.js:916
-  Error:
-   29:     document.createNodeIterator({}); // invalid
-                                       ^^ object literal. This type is incompatible with
-  916:   createNodeIterator<RootNodeT: Node>(root: RootNodeT, whatToShow: 1, filter?: NodeFilterInterface): NodeIterator<RootNodeT, Element>;
-                                       ^^^^ Node. See lib: <BUILTINS>/dom.js:916
+  925:   createNodeIterator<RootNodeT: Node>(root: RootNodeT, whatToShow: 1, filter?: NodeFilterInterface): NodeIterator<RootNodeT, Element>;
+         ^^^^^^^^^^^^^^^^^^^^^^^^^^^^^^^^^^^^^^^^^^^^^^^^^^^^^^^^^^^^^^^^^^^^^^^^^^^^^^^^^^^^^^^^^^^^^^^^^^^^^^^^^^^^^^^^^^^^^^^^^^^^^^^^^^^ polymorphic type: function type. See lib: <BUILTINS>/dom.js:925
+  Error:
+   29:     document.createNodeIterator({}); // invalid
+                                       ^^ object literal. This type is incompatible with
+  925:   createNodeIterator<RootNodeT: Node>(root: RootNodeT, whatToShow: 1, filter?: NodeFilterInterface): NodeIterator<RootNodeT, Element>;
+                                       ^^^^ Node. See lib: <BUILTINS>/dom.js:925
   Member 35:
-  917:   createNodeIterator<RootNodeT: Node>(root: RootNodeT, whatToShow: 4, filter?: NodeFilterInterface): NodeIterator<RootNodeT, Text>;
-         ^^^^^^^^^^^^^^^^^^^^^^^^^^^^^^^^^^^^^^^^^^^^^^^^^^^^^^^^^^^^^^^^^^^^^^^^^^^^^^^^^^^^^^^^^^^^^^^^^^^^^^^^^^^^^^^^^^^^^^^^^^^^^^^^ polymorphic type: function type. See lib: <BUILTINS>/dom.js:917
-  Error:
-   29:     document.createNodeIterator({}); // invalid
-                                       ^^ object literal. This type is incompatible with
-  917:   createNodeIterator<RootNodeT: Node>(root: RootNodeT, whatToShow: 4, filter?: NodeFilterInterface): NodeIterator<RootNodeT, Text>;
-                                       ^^^^ Node. See lib: <BUILTINS>/dom.js:917
+  926:   createNodeIterator<RootNodeT: Node>(root: RootNodeT, whatToShow: 4, filter?: NodeFilterInterface): NodeIterator<RootNodeT, Text>;
+         ^^^^^^^^^^^^^^^^^^^^^^^^^^^^^^^^^^^^^^^^^^^^^^^^^^^^^^^^^^^^^^^^^^^^^^^^^^^^^^^^^^^^^^^^^^^^^^^^^^^^^^^^^^^^^^^^^^^^^^^^^^^^^^^^ polymorphic type: function type. See lib: <BUILTINS>/dom.js:926
+  Error:
+   29:     document.createNodeIterator({}); // invalid
+                                       ^^ object literal. This type is incompatible with
+  926:   createNodeIterator<RootNodeT: Node>(root: RootNodeT, whatToShow: 4, filter?: NodeFilterInterface): NodeIterator<RootNodeT, Text>;
+                                       ^^^^ Node. See lib: <BUILTINS>/dom.js:926
   Member 36:
-  918:   createNodeIterator<RootNodeT: Node>(root: RootNodeT, whatToShow: 5, filter?: NodeFilterInterface): NodeIterator<RootNodeT, Element|Text>;
-         ^^^^^^^^^^^^^^^^^^^^^^^^^^^^^^^^^^^^^^^^^^^^^^^^^^^^^^^^^^^^^^^^^^^^^^^^^^^^^^^^^^^^^^^^^^^^^^^^^^^^^^^^^^^^^^^^^^^^^^^^^^^^^^^^^^^^^^^^ polymorphic type: function type. See lib: <BUILTINS>/dom.js:918
-  Error:
-   29:     document.createNodeIterator({}); // invalid
-                                       ^^ object literal. This type is incompatible with
-  918:   createNodeIterator<RootNodeT: Node>(root: RootNodeT, whatToShow: 5, filter?: NodeFilterInterface): NodeIterator<RootNodeT, Element|Text>;
-                                       ^^^^ Node. See lib: <BUILTINS>/dom.js:918
+  927:   createNodeIterator<RootNodeT: Node>(root: RootNodeT, whatToShow: 5, filter?: NodeFilterInterface): NodeIterator<RootNodeT, Element|Text>;
+         ^^^^^^^^^^^^^^^^^^^^^^^^^^^^^^^^^^^^^^^^^^^^^^^^^^^^^^^^^^^^^^^^^^^^^^^^^^^^^^^^^^^^^^^^^^^^^^^^^^^^^^^^^^^^^^^^^^^^^^^^^^^^^^^^^^^^^^^^ polymorphic type: function type. See lib: <BUILTINS>/dom.js:927
+  Error:
+   29:     document.createNodeIterator({}); // invalid
+                                       ^^ object literal. This type is incompatible with
+  927:   createNodeIterator<RootNodeT: Node>(root: RootNodeT, whatToShow: 5, filter?: NodeFilterInterface): NodeIterator<RootNodeT, Element|Text>;
+                                       ^^^^ Node. See lib: <BUILTINS>/dom.js:927
   Member 37:
-  919:   createNodeIterator<RootNodeT: Node>(root: RootNodeT, whatToShow: 128, filter?: NodeFilterInterface): NodeIterator<RootNodeT, Comment>;
-         ^^^^^^^^^^^^^^^^^^^^^^^^^^^^^^^^^^^^^^^^^^^^^^^^^^^^^^^^^^^^^^^^^^^^^^^^^^^^^^^^^^^^^^^^^^^^^^^^^^^^^^^^^^^^^^^^^^^^^^^^^^^^^^^^^^^^^ polymorphic type: function type. See lib: <BUILTINS>/dom.js:919
-  Error:
-   29:     document.createNodeIterator({}); // invalid
-                                       ^^ object literal. This type is incompatible with
-  919:   createNodeIterator<RootNodeT: Node>(root: RootNodeT, whatToShow: 128, filter?: NodeFilterInterface): NodeIterator<RootNodeT, Comment>;
-                                       ^^^^ Node. See lib: <BUILTINS>/dom.js:919
+  928:   createNodeIterator<RootNodeT: Node>(root: RootNodeT, whatToShow: 128, filter?: NodeFilterInterface): NodeIterator<RootNodeT, Comment>;
+         ^^^^^^^^^^^^^^^^^^^^^^^^^^^^^^^^^^^^^^^^^^^^^^^^^^^^^^^^^^^^^^^^^^^^^^^^^^^^^^^^^^^^^^^^^^^^^^^^^^^^^^^^^^^^^^^^^^^^^^^^^^^^^^^^^^^^^ polymorphic type: function type. See lib: <BUILTINS>/dom.js:928
+  Error:
+   29:     document.createNodeIterator({}); // invalid
+                                       ^^ object literal. This type is incompatible with
+  928:   createNodeIterator<RootNodeT: Node>(root: RootNodeT, whatToShow: 128, filter?: NodeFilterInterface): NodeIterator<RootNodeT, Comment>;
+                                       ^^^^ Node. See lib: <BUILTINS>/dom.js:928
   Member 38:
-  920:   createNodeIterator<RootNodeT: Node>(root: RootNodeT, whatToShow: 129, filter?: NodeFilterInterface): NodeIterator<RootNodeT, Element|Comment>;
-         ^^^^^^^^^^^^^^^^^^^^^^^^^^^^^^^^^^^^^^^^^^^^^^^^^^^^^^^^^^^^^^^^^^^^^^^^^^^^^^^^^^^^^^^^^^^^^^^^^^^^^^^^^^^^^^^^^^^^^^^^^^^^^^^^^^^^^^^^^^^^^ polymorphic type: function type. See lib: <BUILTINS>/dom.js:920
-  Error:
-   29:     document.createNodeIterator({}); // invalid
-                                       ^^ object literal. This type is incompatible with
-  920:   createNodeIterator<RootNodeT: Node>(root: RootNodeT, whatToShow: 129, filter?: NodeFilterInterface): NodeIterator<RootNodeT, Element|Comment>;
-                                       ^^^^ Node. See lib: <BUILTINS>/dom.js:920
+  929:   createNodeIterator<RootNodeT: Node>(root: RootNodeT, whatToShow: 129, filter?: NodeFilterInterface): NodeIterator<RootNodeT, Element|Comment>;
+         ^^^^^^^^^^^^^^^^^^^^^^^^^^^^^^^^^^^^^^^^^^^^^^^^^^^^^^^^^^^^^^^^^^^^^^^^^^^^^^^^^^^^^^^^^^^^^^^^^^^^^^^^^^^^^^^^^^^^^^^^^^^^^^^^^^^^^^^^^^^^^ polymorphic type: function type. See lib: <BUILTINS>/dom.js:929
+  Error:
+   29:     document.createNodeIterator({}); // invalid
+                                       ^^ object literal. This type is incompatible with
+  929:   createNodeIterator<RootNodeT: Node>(root: RootNodeT, whatToShow: 129, filter?: NodeFilterInterface): NodeIterator<RootNodeT, Element|Comment>;
+                                       ^^^^ Node. See lib: <BUILTINS>/dom.js:929
   Member 39:
-  921:   createNodeIterator<RootNodeT: Node>(root: RootNodeT, whatToShow: 132, filter?: NodeFilterInterface): NodeIterator<RootNodeT, Text|Comment>;
-         ^^^^^^^^^^^^^^^^^^^^^^^^^^^^^^^^^^^^^^^^^^^^^^^^^^^^^^^^^^^^^^^^^^^^^^^^^^^^^^^^^^^^^^^^^^^^^^^^^^^^^^^^^^^^^^^^^^^^^^^^^^^^^^^^^^^^^^^^^^ polymorphic type: function type. See lib: <BUILTINS>/dom.js:921
-  Error:
-   29:     document.createNodeIterator({}); // invalid
-                                       ^^ object literal. This type is incompatible with
-  921:   createNodeIterator<RootNodeT: Node>(root: RootNodeT, whatToShow: 132, filter?: NodeFilterInterface): NodeIterator<RootNodeT, Text|Comment>;
-                                       ^^^^ Node. See lib: <BUILTINS>/dom.js:921
+  930:   createNodeIterator<RootNodeT: Node>(root: RootNodeT, whatToShow: 132, filter?: NodeFilterInterface): NodeIterator<RootNodeT, Text|Comment>;
+         ^^^^^^^^^^^^^^^^^^^^^^^^^^^^^^^^^^^^^^^^^^^^^^^^^^^^^^^^^^^^^^^^^^^^^^^^^^^^^^^^^^^^^^^^^^^^^^^^^^^^^^^^^^^^^^^^^^^^^^^^^^^^^^^^^^^^^^^^^^ polymorphic type: function type. See lib: <BUILTINS>/dom.js:930
+  Error:
+   29:     document.createNodeIterator({}); // invalid
+                                       ^^ object literal. This type is incompatible with
+  930:   createNodeIterator<RootNodeT: Node>(root: RootNodeT, whatToShow: 132, filter?: NodeFilterInterface): NodeIterator<RootNodeT, Text|Comment>;
+                                       ^^^^ Node. See lib: <BUILTINS>/dom.js:930
   Member 40:
-  922:   createNodeIterator<RootNodeT: Node>(root: RootNodeT, whatToShow: 133, filter?: NodeFilterInterface): NodeIterator<RootNodeT, Text|Element|Comment>;
-         ^^^^^^^^^^^^^^^^^^^^^^^^^^^^^^^^^^^^^^^^^^^^^^^^^^^^^^^^^^^^^^^^^^^^^^^^^^^^^^^^^^^^^^^^^^^^^^^^^^^^^^^^^^^^^^^^^^^^^^^^^^^^^^^^^^^^^^^^^^^^^^^^^^ polymorphic type: function type. See lib: <BUILTINS>/dom.js:922
-  Error:
-   29:     document.createNodeIterator({}); // invalid
-                                       ^^ object literal. This type is incompatible with
-  922:   createNodeIterator<RootNodeT: Node>(root: RootNodeT, whatToShow: 133, filter?: NodeFilterInterface): NodeIterator<RootNodeT, Text|Element|Comment>;
-                                       ^^^^ Node. See lib: <BUILTINS>/dom.js:922
+  931:   createNodeIterator<RootNodeT: Node>(root: RootNodeT, whatToShow: 133, filter?: NodeFilterInterface): NodeIterator<RootNodeT, Text|Element|Comment>;
+         ^^^^^^^^^^^^^^^^^^^^^^^^^^^^^^^^^^^^^^^^^^^^^^^^^^^^^^^^^^^^^^^^^^^^^^^^^^^^^^^^^^^^^^^^^^^^^^^^^^^^^^^^^^^^^^^^^^^^^^^^^^^^^^^^^^^^^^^^^^^^^^^^^^ polymorphic type: function type. See lib: <BUILTINS>/dom.js:931
+  Error:
+   29:     document.createNodeIterator({}); // invalid
+                                       ^^ object literal. This type is incompatible with
+  931:   createNodeIterator<RootNodeT: Node>(root: RootNodeT, whatToShow: 133, filter?: NodeFilterInterface): NodeIterator<RootNodeT, Text|Element|Comment>;
+                                       ^^^^ Node. See lib: <BUILTINS>/dom.js:931
   Member 41:
-  923:   createNodeIterator<RootNodeT: Node>(root: RootNodeT, whatToShow: -1, filter?: NodeFilterInterface): NodeIterator<RootNodeT, Node>;
-         ^^^^^^^^^^^^^^^^^^^^^^^^^^^^^^^^^^^^^^^^^^^^^^^^^^^^^^^^^^^^^^^^^^^^^^^^^^^^^^^^^^^^^^^^^^^^^^^^^^^^^^^^^^^^^^^^^^^^^^^^^^^^^^^^^ polymorphic type: function type. See lib: <BUILTINS>/dom.js:923
-  Error:
-   29:     document.createNodeIterator({}); // invalid
-                                       ^^ object literal. This type is incompatible with
-  923:   createNodeIterator<RootNodeT: Node>(root: RootNodeT, whatToShow: -1, filter?: NodeFilterInterface): NodeIterator<RootNodeT, Node>;
-                                       ^^^^ Node. See lib: <BUILTINS>/dom.js:923
+  932:   createNodeIterator<RootNodeT: Node>(root: RootNodeT, whatToShow: -1, filter?: NodeFilterInterface): NodeIterator<RootNodeT, Node>;
+         ^^^^^^^^^^^^^^^^^^^^^^^^^^^^^^^^^^^^^^^^^^^^^^^^^^^^^^^^^^^^^^^^^^^^^^^^^^^^^^^^^^^^^^^^^^^^^^^^^^^^^^^^^^^^^^^^^^^^^^^^^^^^^^^^^ polymorphic type: function type. See lib: <BUILTINS>/dom.js:932
+  Error:
+   29:     document.createNodeIterator({}); // invalid
+                                       ^^ object literal. This type is incompatible with
+  932:   createNodeIterator<RootNodeT: Node>(root: RootNodeT, whatToShow: -1, filter?: NodeFilterInterface): NodeIterator<RootNodeT, Node>;
+                                       ^^^^ Node. See lib: <BUILTINS>/dom.js:932
   Member 42:
-  934:   createNodeIterator<RootNodeT: Document>(root: RootNodeT, whatToShow: number, filter?: NodeFilterInterface): NodeIterator<RootNodeT, Node>;
-         ^^^^^^^^^^^^^^^^^^^^^^^^^^^^^^^^^^^^^^^^^^^^^^^^^^^^^^^^^^^^^^^^^^^^^^^^^^^^^^^^^^^^^^^^^^^^^^^^^^^^^^^^^^^^^^^^^^^^^^^^^^^^^^^^^^^^^^^^^ polymorphic type: function type. See lib: <BUILTINS>/dom.js:934
-  Error:
-   29:     document.createNodeIterator({}); // invalid
-                                       ^^ object literal. This type is incompatible with
-  934:   createNodeIterator<RootNodeT: Document>(root: RootNodeT, whatToShow: number, filter?: NodeFilterInterface): NodeIterator<RootNodeT, Node>;
-                                       ^^^^^^^^ Document. See lib: <BUILTINS>/dom.js:934
+  943:   createNodeIterator<RootNodeT: Document>(root: RootNodeT, whatToShow: number, filter?: NodeFilterInterface): NodeIterator<RootNodeT, Node>;
+         ^^^^^^^^^^^^^^^^^^^^^^^^^^^^^^^^^^^^^^^^^^^^^^^^^^^^^^^^^^^^^^^^^^^^^^^^^^^^^^^^^^^^^^^^^^^^^^^^^^^^^^^^^^^^^^^^^^^^^^^^^^^^^^^^^^^^^^^^^ polymorphic type: function type. See lib: <BUILTINS>/dom.js:943
+  Error:
+   29:     document.createNodeIterator({}); // invalid
+                                       ^^ object literal. This type is incompatible with
+  943:   createNodeIterator<RootNodeT: Document>(root: RootNodeT, whatToShow: number, filter?: NodeFilterInterface): NodeIterator<RootNodeT, Node>;
+                                       ^^^^^^^^ Document. See lib: <BUILTINS>/dom.js:943
   Member 43:
-  938:   createNodeIterator<RootNodeT: Node>(root: RootNodeT, whatToShow: void): NodeIterator<RootNodeT, Node>;
-         ^^^^^^^^^^^^^^^^^^^^^^^^^^^^^^^^^^^^^^^^^^^^^^^^^^^^^^^^^^^^^^^^^^^^^^^^^^^^^^^^^^^^^^^^^^^^^^^^^^^^^ polymorphic type: function type. See lib: <BUILTINS>/dom.js:938
-  Error:
-   29:     document.createNodeIterator({}); // invalid
-                                       ^^ object literal. This type is incompatible with
-  938:   createNodeIterator<RootNodeT: Node>(root: RootNodeT, whatToShow: void): NodeIterator<RootNodeT, Node>;
-                                       ^^^^ Node. See lib: <BUILTINS>/dom.js:938
-=======
-  845:   createNodeIterator<RootNodeT: Attr>(root: RootNodeT, whatToShow: 2, filter?: NodeFilterInterface): NodeIterator<RootNodeT, Attr>;
-         ^^^^^^^^^^^^^^^^^^^^^^^^^^^^^^^^^^^^^^^^^^^^^^^^^^^^^^^^^^^^^^^^^^^^^^^^^^^^^^^^^^^^^^^^^^^^^^^^^^^^^^^^^^^^^^^^^^^^^^^^^^^^^^^^ polymorphic type: function type. See lib: <BUILTINS>/dom.js:845
-  Error:
-   29:     document.createNodeIterator({}); // invalid
-                                       ^^ object literal. This type is incompatible with
-  845:   createNodeIterator<RootNodeT: Attr>(root: RootNodeT, whatToShow: 2, filter?: NodeFilterInterface): NodeIterator<RootNodeT, Attr>;
-                                       ^^^^ Attr. See lib: <BUILTINS>/dom.js:845
-  Member 2:
-  853:   createNodeIterator<RootNodeT: Document>(root: RootNodeT, whatToShow: 256, filter?: NodeFilterInterface): NodeIterator<RootNodeT, Document>;
-         ^^^^^^^^^^^^^^^^^^^^^^^^^^^^^^^^^^^^^^^^^^^^^^^^^^^^^^^^^^^^^^^^^^^^^^^^^^^^^^^^^^^^^^^^^^^^^^^^^^^^^^^^^^^^^^^^^^^^^^^^^^^^^^^^^^^^^^^^^^ polymorphic type: function type. See lib: <BUILTINS>/dom.js:853
-  Error:
-   29:     document.createNodeIterator({}); // invalid
-                                       ^^ object literal. This type is incompatible with
-  853:   createNodeIterator<RootNodeT: Document>(root: RootNodeT, whatToShow: 256, filter?: NodeFilterInterface): NodeIterator<RootNodeT, Document>;
-                                       ^^^^^^^^ Document. See lib: <BUILTINS>/dom.js:853
-  Member 3:
-  854:   createNodeIterator<RootNodeT: Document>(root: RootNodeT, whatToShow: 257, filter?: NodeFilterInterface): NodeIterator<RootNodeT, Document|Element>;
-         ^^^^^^^^^^^^^^^^^^^^^^^^^^^^^^^^^^^^^^^^^^^^^^^^^^^^^^^^^^^^^^^^^^^^^^^^^^^^^^^^^^^^^^^^^^^^^^^^^^^^^^^^^^^^^^^^^^^^^^^^^^^^^^^^^^^^^^^^^^^^^^^^^^ polymorphic type: function type. See lib: <BUILTINS>/dom.js:854
-  Error:
-   29:     document.createNodeIterator({}); // invalid
-                                       ^^ object literal. This type is incompatible with
-  854:   createNodeIterator<RootNodeT: Document>(root: RootNodeT, whatToShow: 257, filter?: NodeFilterInterface): NodeIterator<RootNodeT, Document|Element>;
-                                       ^^^^^^^^ Document. See lib: <BUILTINS>/dom.js:854
-  Member 4:
-  855:   createNodeIterator<RootNodeT: Document>(root: RootNodeT, whatToShow: 260, filter?: NodeFilterInterface): NodeIterator<RootNodeT, Document|Text>;
-         ^^^^^^^^^^^^^^^^^^^^^^^^^^^^^^^^^^^^^^^^^^^^^^^^^^^^^^^^^^^^^^^^^^^^^^^^^^^^^^^^^^^^^^^^^^^^^^^^^^^^^^^^^^^^^^^^^^^^^^^^^^^^^^^^^^^^^^^^^^^^^^^ polymorphic type: function type. See lib: <BUILTINS>/dom.js:855
-  Error:
-   29:     document.createNodeIterator({}); // invalid
-                                       ^^ object literal. This type is incompatible with
-  855:   createNodeIterator<RootNodeT: Document>(root: RootNodeT, whatToShow: 260, filter?: NodeFilterInterface): NodeIterator<RootNodeT, Document|Text>;
-                                       ^^^^^^^^ Document. See lib: <BUILTINS>/dom.js:855
-  Member 5:
-  856:   createNodeIterator<RootNodeT: Document>(root: RootNodeT, whatToShow: 261, filter?: NodeFilterInterface): NodeIterator<RootNodeT, Document|Element|Text>;
-         ^^^^^^^^^^^^^^^^^^^^^^^^^^^^^^^^^^^^^^^^^^^^^^^^^^^^^^^^^^^^^^^^^^^^^^^^^^^^^^^^^^^^^^^^^^^^^^^^^^^^^^^^^^^^^^^^^^^^^^^^^^^^^^^^^^^^^^^^^^^^^^^^^^^^^^^ polymorphic type: function type. See lib: <BUILTINS>/dom.js:856
-  Error:
-   29:     document.createNodeIterator({}); // invalid
-                                       ^^ object literal. This type is incompatible with
-  856:   createNodeIterator<RootNodeT: Document>(root: RootNodeT, whatToShow: 261, filter?: NodeFilterInterface): NodeIterator<RootNodeT, Document|Element|Text>;
-                                       ^^^^^^^^ Document. See lib: <BUILTINS>/dom.js:856
-  Member 6:
-  857:   createNodeIterator<RootNodeT: Document>(root: RootNodeT, whatToShow: 384, filter?: NodeFilterInterface): NodeIterator<RootNodeT, Document|Comment>;
-         ^^^^^^^^^^^^^^^^^^^^^^^^^^^^^^^^^^^^^^^^^^^^^^^^^^^^^^^^^^^^^^^^^^^^^^^^^^^^^^^^^^^^^^^^^^^^^^^^^^^^^^^^^^^^^^^^^^^^^^^^^^^^^^^^^^^^^^^^^^^^^^^^^^ polymorphic type: function type. See lib: <BUILTINS>/dom.js:857
-  Error:
-   29:     document.createNodeIterator({}); // invalid
-                                       ^^ object literal. This type is incompatible with
-  857:   createNodeIterator<RootNodeT: Document>(root: RootNodeT, whatToShow: 384, filter?: NodeFilterInterface): NodeIterator<RootNodeT, Document|Comment>;
-                                       ^^^^^^^^ Document. See lib: <BUILTINS>/dom.js:857
-  Member 7:
-  858:   createNodeIterator<RootNodeT: Document>(root: RootNodeT, whatToShow: 385, filter?: NodeFilterInterface): NodeIterator<RootNodeT, Document|Element|Comment>;
-         ^^^^^^^^^^^^^^^^^^^^^^^^^^^^^^^^^^^^^^^^^^^^^^^^^^^^^^^^^^^^^^^^^^^^^^^^^^^^^^^^^^^^^^^^^^^^^^^^^^^^^^^^^^^^^^^^^^^^^^^^^^^^^^^^^^^^^^^^^^^^^^^^^^^^^^^^^^ polymorphic type: function type. See lib: <BUILTINS>/dom.js:858
-  Error:
-   29:     document.createNodeIterator({}); // invalid
-                                       ^^ object literal. This type is incompatible with
-  858:   createNodeIterator<RootNodeT: Document>(root: RootNodeT, whatToShow: 385, filter?: NodeFilterInterface): NodeIterator<RootNodeT, Document|Element|Comment>;
-                                       ^^^^^^^^ Document. See lib: <BUILTINS>/dom.js:858
-  Member 8:
-  859:   createNodeIterator<RootNodeT: Document>(root: RootNodeT, whatToShow: 388, filter?: NodeFilterInterface): NodeIterator<RootNodeT, Document|Text|Comment>;
-         ^^^^^^^^^^^^^^^^^^^^^^^^^^^^^^^^^^^^^^^^^^^^^^^^^^^^^^^^^^^^^^^^^^^^^^^^^^^^^^^^^^^^^^^^^^^^^^^^^^^^^^^^^^^^^^^^^^^^^^^^^^^^^^^^^^^^^^^^^^^^^^^^^^^^^^^ polymorphic type: function type. See lib: <BUILTINS>/dom.js:859
-  Error:
-   29:     document.createNodeIterator({}); // invalid
-                                       ^^ object literal. This type is incompatible with
-  859:   createNodeIterator<RootNodeT: Document>(root: RootNodeT, whatToShow: 388, filter?: NodeFilterInterface): NodeIterator<RootNodeT, Document|Text|Comment>;
-                                       ^^^^^^^^ Document. See lib: <BUILTINS>/dom.js:859
-  Member 9:
-  860:   createNodeIterator<RootNodeT: Document>(root: RootNodeT, whatToShow: 389, filter?: NodeFilterInterface): NodeIterator<RootNodeT, Document|Element|Text|Comment>;
-         ^^^^^^^^^^^^^^^^^^^^^^^^^^^^^^^^^^^^^^^^^^^^^^^^^^^^^^^^^^^^^^^^^^^^^^^^^^^^^^^^^^^^^^^^^^^^^^^^^^^^^^^^^^^^^^^^^^^^^^^^^^^^^^^^^^^^^^^^^^^^^^^^^^^^^^^^^^^^^^^ polymorphic type: function type. See lib: <BUILTINS>/dom.js:860
-  Error:
-   29:     document.createNodeIterator({}); // invalid
-                                       ^^ object literal. This type is incompatible with
-  860:   createNodeIterator<RootNodeT: Document>(root: RootNodeT, whatToShow: 389, filter?: NodeFilterInterface): NodeIterator<RootNodeT, Document|Element|Text|Comment>;
-                                       ^^^^^^^^ Document. See lib: <BUILTINS>/dom.js:860
-  Member 10:
-  861:   createNodeIterator<RootNodeT: Document>(root: RootNodeT, whatToShow: 512, filter?: NodeFilterInterface): NodeIterator<RootNodeT, DocumentType>;
-         ^^^^^^^^^^^^^^^^^^^^^^^^^^^^^^^^^^^^^^^^^^^^^^^^^^^^^^^^^^^^^^^^^^^^^^^^^^^^^^^^^^^^^^^^^^^^^^^^^^^^^^^^^^^^^^^^^^^^^^^^^^^^^^^^^^^^^^^^^^^^^^ polymorphic type: function type. See lib: <BUILTINS>/dom.js:861
-  Error:
-   29:     document.createNodeIterator({}); // invalid
-                                       ^^ object literal. This type is incompatible with
-  861:   createNodeIterator<RootNodeT: Document>(root: RootNodeT, whatToShow: 512, filter?: NodeFilterInterface): NodeIterator<RootNodeT, DocumentType>;
-                                       ^^^^^^^^ Document. See lib: <BUILTINS>/dom.js:861
-  Member 11:
-  862:   createNodeIterator<RootNodeT: Document>(root: RootNodeT, whatToShow: 513, filter?: NodeFilterInterface): NodeIterator<RootNodeT, DocumentType|Element>;
-         ^^^^^^^^^^^^^^^^^^^^^^^^^^^^^^^^^^^^^^^^^^^^^^^^^^^^^^^^^^^^^^^^^^^^^^^^^^^^^^^^^^^^^^^^^^^^^^^^^^^^^^^^^^^^^^^^^^^^^^^^^^^^^^^^^^^^^^^^^^^^^^^^^^^^^^ polymorphic type: function type. See lib: <BUILTINS>/dom.js:862
-  Error:
-   29:     document.createNodeIterator({}); // invalid
-                                       ^^ object literal. This type is incompatible with
-  862:   createNodeIterator<RootNodeT: Document>(root: RootNodeT, whatToShow: 513, filter?: NodeFilterInterface): NodeIterator<RootNodeT, DocumentType|Element>;
-                                       ^^^^^^^^ Document. See lib: <BUILTINS>/dom.js:862
-  Member 12:
-  863:   createNodeIterator<RootNodeT: Document>(root: RootNodeT, whatToShow: 516, filter?: NodeFilterInterface): NodeIterator<RootNodeT, DocumentType|Text>;
-         ^^^^^^^^^^^^^^^^^^^^^^^^^^^^^^^^^^^^^^^^^^^^^^^^^^^^^^^^^^^^^^^^^^^^^^^^^^^^^^^^^^^^^^^^^^^^^^^^^^^^^^^^^^^^^^^^^^^^^^^^^^^^^^^^^^^^^^^^^^^^^^^^^^^ polymorphic type: function type. See lib: <BUILTINS>/dom.js:863
-  Error:
-   29:     document.createNodeIterator({}); // invalid
-                                       ^^ object literal. This type is incompatible with
-  863:   createNodeIterator<RootNodeT: Document>(root: RootNodeT, whatToShow: 516, filter?: NodeFilterInterface): NodeIterator<RootNodeT, DocumentType|Text>;
-                                       ^^^^^^^^ Document. See lib: <BUILTINS>/dom.js:863
-  Member 13:
-  864:   createNodeIterator<RootNodeT: Document>(root: RootNodeT, whatToShow: 517, filter?: NodeFilterInterface): NodeIterator<RootNodeT, DocumentType|Element|Text>;
-         ^^^^^^^^^^^^^^^^^^^^^^^^^^^^^^^^^^^^^^^^^^^^^^^^^^^^^^^^^^^^^^^^^^^^^^^^^^^^^^^^^^^^^^^^^^^^^^^^^^^^^^^^^^^^^^^^^^^^^^^^^^^^^^^^^^^^^^^^^^^^^^^^^^^^^^^^^^^ polymorphic type: function type. See lib: <BUILTINS>/dom.js:864
-  Error:
-   29:     document.createNodeIterator({}); // invalid
-                                       ^^ object literal. This type is incompatible with
-  864:   createNodeIterator<RootNodeT: Document>(root: RootNodeT, whatToShow: 517, filter?: NodeFilterInterface): NodeIterator<RootNodeT, DocumentType|Element|Text>;
-                                       ^^^^^^^^ Document. See lib: <BUILTINS>/dom.js:864
-  Member 14:
-  865:   createNodeIterator<RootNodeT: Document>(root: RootNodeT, whatToShow: 640, filter?: NodeFilterInterface): NodeIterator<RootNodeT, DocumentType|Comment>;
-         ^^^^^^^^^^^^^^^^^^^^^^^^^^^^^^^^^^^^^^^^^^^^^^^^^^^^^^^^^^^^^^^^^^^^^^^^^^^^^^^^^^^^^^^^^^^^^^^^^^^^^^^^^^^^^^^^^^^^^^^^^^^^^^^^^^^^^^^^^^^^^^^^^^^^^^ polymorphic type: function type. See lib: <BUILTINS>/dom.js:865
-  Error:
-   29:     document.createNodeIterator({}); // invalid
-                                       ^^ object literal. This type is incompatible with
-  865:   createNodeIterator<RootNodeT: Document>(root: RootNodeT, whatToShow: 640, filter?: NodeFilterInterface): NodeIterator<RootNodeT, DocumentType|Comment>;
-                                       ^^^^^^^^ Document. See lib: <BUILTINS>/dom.js:865
-  Member 15:
-  866:   createNodeIterator<RootNodeT: Document>(root: RootNodeT, whatToShow: 641, filter?: NodeFilterInterface): NodeIterator<RootNodeT, DocumentType|Element|Comment>;
-         ^^^^^^^^^^^^^^^^^^^^^^^^^^^^^^^^^^^^^^^^^^^^^^^^^^^^^^^^^^^^^^^^^^^^^^^^^^^^^^^^^^^^^^^^^^^^^^^^^^^^^^^^^^^^^^^^^^^^^^^^^^^^^^^^^^^^^^^^^^^^^^^^^^^^^^^^^^^^^^ polymorphic type: function type. See lib: <BUILTINS>/dom.js:866
-  Error:
-   29:     document.createNodeIterator({}); // invalid
-                                       ^^ object literal. This type is incompatible with
-  866:   createNodeIterator<RootNodeT: Document>(root: RootNodeT, whatToShow: 641, filter?: NodeFilterInterface): NodeIterator<RootNodeT, DocumentType|Element|Comment>;
-                                       ^^^^^^^^ Document. See lib: <BUILTINS>/dom.js:866
-  Member 16:
-  867:   createNodeIterator<RootNodeT: Document>(root: RootNodeT, whatToShow: 644, filter?: NodeFilterInterface): NodeIterator<RootNodeT, DocumentType|Text|Comment>;
-         ^^^^^^^^^^^^^^^^^^^^^^^^^^^^^^^^^^^^^^^^^^^^^^^^^^^^^^^^^^^^^^^^^^^^^^^^^^^^^^^^^^^^^^^^^^^^^^^^^^^^^^^^^^^^^^^^^^^^^^^^^^^^^^^^^^^^^^^^^^^^^^^^^^^^^^^^^^^ polymorphic type: function type. See lib: <BUILTINS>/dom.js:867
-  Error:
-   29:     document.createNodeIterator({}); // invalid
-                                       ^^ object literal. This type is incompatible with
-  867:   createNodeIterator<RootNodeT: Document>(root: RootNodeT, whatToShow: 644, filter?: NodeFilterInterface): NodeIterator<RootNodeT, DocumentType|Text|Comment>;
-                                       ^^^^^^^^ Document. See lib: <BUILTINS>/dom.js:867
-  Member 17:
-  868:   createNodeIterator<RootNodeT: Document>(root: RootNodeT, whatToShow: 645, filter?: NodeFilterInterface): NodeIterator<RootNodeT, DocumentType|Element|Text|Comment>;
-         ^^^^^^^^^^^^^^^^^^^^^^^^^^^^^^^^^^^^^^^^^^^^^^^^^^^^^^^^^^^^^^^^^^^^^^^^^^^^^^^^^^^^^^^^^^^^^^^^^^^^^^^^^^^^^^^^^^^^^^^^^^^^^^^^^^^^^^^^^^^^^^^^^^^^^^^^^^^^^^^^^^^ polymorphic type: function type. See lib: <BUILTINS>/dom.js:868
-  Error:
-   29:     document.createNodeIterator({}); // invalid
-                                       ^^ object literal. This type is incompatible with
-  868:   createNodeIterator<RootNodeT: Document>(root: RootNodeT, whatToShow: 645, filter?: NodeFilterInterface): NodeIterator<RootNodeT, DocumentType|Element|Text|Comment>;
-                                       ^^^^^^^^ Document. See lib: <BUILTINS>/dom.js:868
-  Member 18:
-  869:   createNodeIterator<RootNodeT: Document>(root: RootNodeT, whatToShow: 768, filter?: NodeFilterInterface): NodeIterator<RootNodeT, DocumentType|Document>;
-         ^^^^^^^^^^^^^^^^^^^^^^^^^^^^^^^^^^^^^^^^^^^^^^^^^^^^^^^^^^^^^^^^^^^^^^^^^^^^^^^^^^^^^^^^^^^^^^^^^^^^^^^^^^^^^^^^^^^^^^^^^^^^^^^^^^^^^^^^^^^^^^^^^^^^^^^ polymorphic type: function type. See lib: <BUILTINS>/dom.js:869
-  Error:
-   29:     document.createNodeIterator({}); // invalid
-                                       ^^ object literal. This type is incompatible with
-  869:   createNodeIterator<RootNodeT: Document>(root: RootNodeT, whatToShow: 768, filter?: NodeFilterInterface): NodeIterator<RootNodeT, DocumentType|Document>;
-                                       ^^^^^^^^ Document. See lib: <BUILTINS>/dom.js:869
-  Member 19:
-  870:   createNodeIterator<RootNodeT: Document>(root: RootNodeT, whatToShow: 769, filter?: NodeFilterInterface): NodeIterator<RootNodeT, DocumentType|Document|Element>;
-         ^^^^^^^^^^^^^^^^^^^^^^^^^^^^^^^^^^^^^^^^^^^^^^^^^^^^^^^^^^^^^^^^^^^^^^^^^^^^^^^^^^^^^^^^^^^^^^^^^^^^^^^^^^^^^^^^^^^^^^^^^^^^^^^^^^^^^^^^^^^^^^^^^^^^^^^^^^^^^^^ polymorphic type: function type. See lib: <BUILTINS>/dom.js:870
-  Error:
-   29:     document.createNodeIterator({}); // invalid
-                                       ^^ object literal. This type is incompatible with
-  870:   createNodeIterator<RootNodeT: Document>(root: RootNodeT, whatToShow: 769, filter?: NodeFilterInterface): NodeIterator<RootNodeT, DocumentType|Document|Element>;
-                                       ^^^^^^^^ Document. See lib: <BUILTINS>/dom.js:870
-  Member 20:
-  871:   createNodeIterator<RootNodeT: Document>(root: RootNodeT, whatToShow: 772, filter?: NodeFilterInterface): NodeIterator<RootNodeT, DocumentType|Document|Text>;
-         ^^^^^^^^^^^^^^^^^^^^^^^^^^^^^^^^^^^^^^^^^^^^^^^^^^^^^^^^^^^^^^^^^^^^^^^^^^^^^^^^^^^^^^^^^^^^^^^^^^^^^^^^^^^^^^^^^^^^^^^^^^^^^^^^^^^^^^^^^^^^^^^^^^^^^^^^^^^^ polymorphic type: function type. See lib: <BUILTINS>/dom.js:871
-  Error:
-   29:     document.createNodeIterator({}); // invalid
-                                       ^^ object literal. This type is incompatible with
-  871:   createNodeIterator<RootNodeT: Document>(root: RootNodeT, whatToShow: 772, filter?: NodeFilterInterface): NodeIterator<RootNodeT, DocumentType|Document|Text>;
-                                       ^^^^^^^^ Document. See lib: <BUILTINS>/dom.js:871
-  Member 21:
-  872:   createNodeIterator<RootNodeT: Document>(root: RootNodeT, whatToShow: 773, filter?: NodeFilterInterface): NodeIterator<RootNodeT, DocumentType|Document|Element|Text>;
-         ^^^^^^^^^^^^^^^^^^^^^^^^^^^^^^^^^^^^^^^^^^^^^^^^^^^^^^^^^^^^^^^^^^^^^^^^^^^^^^^^^^^^^^^^^^^^^^^^^^^^^^^^^^^^^^^^^^^^^^^^^^^^^^^^^^^^^^^^^^^^^^^^^^^^^^^^^^^^^^^^^^^^ polymorphic type: function type. See lib: <BUILTINS>/dom.js:872
-  Error:
-   29:     document.createNodeIterator({}); // invalid
-                                       ^^ object literal. This type is incompatible with
-  872:   createNodeIterator<RootNodeT: Document>(root: RootNodeT, whatToShow: 773, filter?: NodeFilterInterface): NodeIterator<RootNodeT, DocumentType|Document|Element|Text>;
-                                       ^^^^^^^^ Document. See lib: <BUILTINS>/dom.js:872
-  Member 22:
-  873:   createNodeIterator<RootNodeT: Document>(root: RootNodeT, whatToShow: 896, filter?: NodeFilterInterface): NodeIterator<RootNodeT, DocumentType|Document|Comment>;
-         ^^^^^^^^^^^^^^^^^^^^^^^^^^^^^^^^^^^^^^^^^^^^^^^^^^^^^^^^^^^^^^^^^^^^^^^^^^^^^^^^^^^^^^^^^^^^^^^^^^^^^^^^^^^^^^^^^^^^^^^^^^^^^^^^^^^^^^^^^^^^^^^^^^^^^^^^^^^^^^^ polymorphic type: function type. See lib: <BUILTINS>/dom.js:873
-  Error:
-   29:     document.createNodeIterator({}); // invalid
-                                       ^^ object literal. This type is incompatible with
-  873:   createNodeIterator<RootNodeT: Document>(root: RootNodeT, whatToShow: 896, filter?: NodeFilterInterface): NodeIterator<RootNodeT, DocumentType|Document|Comment>;
-                                       ^^^^^^^^ Document. See lib: <BUILTINS>/dom.js:873
-  Member 23:
-  874:   createNodeIterator<RootNodeT: Document>(root: RootNodeT, whatToShow: 897, filter?: NodeFilterInterface): NodeIterator<RootNodeT, DocumentType|Document|Element|Comment>;
-         ^^^^^^^^^^^^^^^^^^^^^^^^^^^^^^^^^^^^^^^^^^^^^^^^^^^^^^^^^^^^^^^^^^^^^^^^^^^^^^^^^^^^^^^^^^^^^^^^^^^^^^^^^^^^^^^^^^^^^^^^^^^^^^^^^^^^^^^^^^^^^^^^^^^^^^^^^^^^^^^^^^^^^^^ polymorphic type: function type. See lib: <BUILTINS>/dom.js:874
-  Error:
-   29:     document.createNodeIterator({}); // invalid
-                                       ^^ object literal. This type is incompatible with
-  874:   createNodeIterator<RootNodeT: Document>(root: RootNodeT, whatToShow: 897, filter?: NodeFilterInterface): NodeIterator<RootNodeT, DocumentType|Document|Element|Comment>;
-                                       ^^^^^^^^ Document. See lib: <BUILTINS>/dom.js:874
-  Member 24:
-  875:   createNodeIterator<RootNodeT: Document>(root: RootNodeT, whatToShow: 900, filter?: NodeFilterInterface): NodeIterator<RootNodeT, DocumentType|Document|Text|Comment>;
-         ^^^^^^^^^^^^^^^^^^^^^^^^^^^^^^^^^^^^^^^^^^^^^^^^^^^^^^^^^^^^^^^^^^^^^^^^^^^^^^^^^^^^^^^^^^^^^^^^^^^^^^^^^^^^^^^^^^^^^^^^^^^^^^^^^^^^^^^^^^^^^^^^^^^^^^^^^^^^^^^^^^^^ polymorphic type: function type. See lib: <BUILTINS>/dom.js:875
-  Error:
-   29:     document.createNodeIterator({}); // invalid
-                                       ^^ object literal. This type is incompatible with
-  875:   createNodeIterator<RootNodeT: Document>(root: RootNodeT, whatToShow: 900, filter?: NodeFilterInterface): NodeIterator<RootNodeT, DocumentType|Document|Text|Comment>;
-                                       ^^^^^^^^ Document. See lib: <BUILTINS>/dom.js:875
-  Member 25:
-  876:   createNodeIterator<RootNodeT: Document>(root: RootNodeT, whatToShow: 901, filter?: NodeFilterInterface): NodeIterator<RootNodeT, DocumentType|Document|Element|Text|Comment>;
-         ^^^^^^^^^^^^^^^^^^^^^^^^^^^^^^^^^^^^^^^^^^^^^^^^^^^^^^^^^^^^^^^^^^^^^^^^^^^^^^^^^^^^^^^^^^^^^^^^^^^^^^^^^^^^^^^^^^^^^^^^^^^^^^^^^^^^^^^^^^^^^^^^^^^^^^^^^^^^^^^^^^^^^^^^^^^^ polymorphic type: function type. See lib: <BUILTINS>/dom.js:876
-  Error:
-   29:     document.createNodeIterator({}); // invalid
-                                       ^^ object literal. This type is incompatible with
-  876:   createNodeIterator<RootNodeT: Document>(root: RootNodeT, whatToShow: 901, filter?: NodeFilterInterface): NodeIterator<RootNodeT, DocumentType|Document|Element|Text|Comment>;
-                                       ^^^^^^^^ Document. See lib: <BUILTINS>/dom.js:876
-  Member 26:
-  904:   createNodeIterator<RootNodeT: DocumentFragment>(root: RootNodeT, whatToShow: 1024, filter?: NodeFilterInterface): NodeIterator<RootNodeT, DocumentFragment>;
-         ^^^^^^^^^^^^^^^^^^^^^^^^^^^^^^^^^^^^^^^^^^^^^^^^^^^^^^^^^^^^^^^^^^^^^^^^^^^^^^^^^^^^^^^^^^^^^^^^^^^^^^^^^^^^^^^^^^^^^^^^^^^^^^^^^^^^^^^^^^^^^^^^^^^^^^^^^^^ polymorphic type: function type. See lib: <BUILTINS>/dom.js:904
-  Error:
-   29:     document.createNodeIterator({}); // invalid
-                                       ^^ object literal. This type is incompatible with
-  904:   createNodeIterator<RootNodeT: DocumentFragment>(root: RootNodeT, whatToShow: 1024, filter?: NodeFilterInterface): NodeIterator<RootNodeT, DocumentFragment>;
-                                       ^^^^^^^^^^^^^^^^ DocumentFragment. See lib: <BUILTINS>/dom.js:904
-  Member 27:
-  905:   createNodeIterator<RootNodeT: DocumentFragment>(root: RootNodeT, whatToShow: 1025, filter?: NodeFilterInterface): NodeIterator<RootNodeT, DocumentFragment|Element>;
-         ^^^^^^^^^^^^^^^^^^^^^^^^^^^^^^^^^^^^^^^^^^^^^^^^^^^^^^^^^^^^^^^^^^^^^^^^^^^^^^^^^^^^^^^^^^^^^^^^^^^^^^^^^^^^^^^^^^^^^^^^^^^^^^^^^^^^^^^^^^^^^^^^^^^^^^^^^^^^^^^^^^^ polymorphic type: function type. See lib: <BUILTINS>/dom.js:905
-  Error:
-   29:     document.createNodeIterator({}); // invalid
-                                       ^^ object literal. This type is incompatible with
-  905:   createNodeIterator<RootNodeT: DocumentFragment>(root: RootNodeT, whatToShow: 1025, filter?: NodeFilterInterface): NodeIterator<RootNodeT, DocumentFragment|Element>;
-                                       ^^^^^^^^^^^^^^^^ DocumentFragment. See lib: <BUILTINS>/dom.js:905
-  Member 28:
-  906:   createNodeIterator<RootNodeT: DocumentFragment>(root: RootNodeT, whatToShow: 1028, filter?: NodeFilterInterface): NodeIterator<RootNodeT, DocumentFragment|Text>;
-         ^^^^^^^^^^^^^^^^^^^^^^^^^^^^^^^^^^^^^^^^^^^^^^^^^^^^^^^^^^^^^^^^^^^^^^^^^^^^^^^^^^^^^^^^^^^^^^^^^^^^^^^^^^^^^^^^^^^^^^^^^^^^^^^^^^^^^^^^^^^^^^^^^^^^^^^^^^^^^^^^ polymorphic type: function type. See lib: <BUILTINS>/dom.js:906
-  Error:
-   29:     document.createNodeIterator({}); // invalid
-                                       ^^ object literal. This type is incompatible with
-  906:   createNodeIterator<RootNodeT: DocumentFragment>(root: RootNodeT, whatToShow: 1028, filter?: NodeFilterInterface): NodeIterator<RootNodeT, DocumentFragment|Text>;
-                                       ^^^^^^^^^^^^^^^^ DocumentFragment. See lib: <BUILTINS>/dom.js:906
-  Member 29:
-  907:   createNodeIterator<RootNodeT: DocumentFragment>(root: RootNodeT, whatToShow: 1029, filter?: NodeFilterInterface): NodeIterator<RootNodeT, DocumentFragment|Element|Text>;
-         ^^^^^^^^^^^^^^^^^^^^^^^^^^^^^^^^^^^^^^^^^^^^^^^^^^^^^^^^^^^^^^^^^^^^^^^^^^^^^^^^^^^^^^^^^^^^^^^^^^^^^^^^^^^^^^^^^^^^^^^^^^^^^^^^^^^^^^^^^^^^^^^^^^^^^^^^^^^^^^^^^^^^^^^^ polymorphic type: function type. See lib: <BUILTINS>/dom.js:907
-  Error:
-   29:     document.createNodeIterator({}); // invalid
-                                       ^^ object literal. This type is incompatible with
-  907:   createNodeIterator<RootNodeT: DocumentFragment>(root: RootNodeT, whatToShow: 1029, filter?: NodeFilterInterface): NodeIterator<RootNodeT, DocumentFragment|Element|Text>;
-                                       ^^^^^^^^^^^^^^^^ DocumentFragment. See lib: <BUILTINS>/dom.js:907
-  Member 30:
-  908:   createNodeIterator<RootNodeT: DocumentFragment>(root: RootNodeT, whatToShow: 1152, filter?: NodeFilterInterface): NodeIterator<RootNodeT, DocumentFragment|Comment>;
-         ^^^^^^^^^^^^^^^^^^^^^^^^^^^^^^^^^^^^^^^^^^^^^^^^^^^^^^^^^^^^^^^^^^^^^^^^^^^^^^^^^^^^^^^^^^^^^^^^^^^^^^^^^^^^^^^^^^^^^^^^^^^^^^^^^^^^^^^^^^^^^^^^^^^^^^^^^^^^^^^^^^^ polymorphic type: function type. See lib: <BUILTINS>/dom.js:908
-  Error:
-   29:     document.createNodeIterator({}); // invalid
-                                       ^^ object literal. This type is incompatible with
-  908:   createNodeIterator<RootNodeT: DocumentFragment>(root: RootNodeT, whatToShow: 1152, filter?: NodeFilterInterface): NodeIterator<RootNodeT, DocumentFragment|Comment>;
-                                       ^^^^^^^^^^^^^^^^ DocumentFragment. See lib: <BUILTINS>/dom.js:908
-  Member 31:
-  909:   createNodeIterator<RootNodeT: DocumentFragment>(root: RootNodeT, whatToShow: 1153, filter?: NodeFilterInterface): NodeIterator<RootNodeT, DocumentFragment|Element|Comment>;
-         ^^^^^^^^^^^^^^^^^^^^^^^^^^^^^^^^^^^^^^^^^^^^^^^^^^^^^^^^^^^^^^^^^^^^^^^^^^^^^^^^^^^^^^^^^^^^^^^^^^^^^^^^^^^^^^^^^^^^^^^^^^^^^^^^^^^^^^^^^^^^^^^^^^^^^^^^^^^^^^^^^^^^^^^^^^^ polymorphic type: function type. See lib: <BUILTINS>/dom.js:909
-  Error:
-   29:     document.createNodeIterator({}); // invalid
-                                       ^^ object literal. This type is incompatible with
-  909:   createNodeIterator<RootNodeT: DocumentFragment>(root: RootNodeT, whatToShow: 1153, filter?: NodeFilterInterface): NodeIterator<RootNodeT, DocumentFragment|Element|Comment>;
-                                       ^^^^^^^^^^^^^^^^ DocumentFragment. See lib: <BUILTINS>/dom.js:909
-  Member 32:
-  910:   createNodeIterator<RootNodeT: DocumentFragment>(root: RootNodeT, whatToShow: 1156, filter?: NodeFilterInterface): NodeIterator<RootNodeT, DocumentFragment|Text|Comment>;
-         ^^^^^^^^^^^^^^^^^^^^^^^^^^^^^^^^^^^^^^^^^^^^^^^^^^^^^^^^^^^^^^^^^^^^^^^^^^^^^^^^^^^^^^^^^^^^^^^^^^^^^^^^^^^^^^^^^^^^^^^^^^^^^^^^^^^^^^^^^^^^^^^^^^^^^^^^^^^^^^^^^^^^^^^^ polymorphic type: function type. See lib: <BUILTINS>/dom.js:910
-  Error:
-   29:     document.createNodeIterator({}); // invalid
-                                       ^^ object literal. This type is incompatible with
-  910:   createNodeIterator<RootNodeT: DocumentFragment>(root: RootNodeT, whatToShow: 1156, filter?: NodeFilterInterface): NodeIterator<RootNodeT, DocumentFragment|Text|Comment>;
-                                       ^^^^^^^^^^^^^^^^ DocumentFragment. See lib: <BUILTINS>/dom.js:910
-  Member 33:
-  911:   createNodeIterator<RootNodeT: DocumentFragment>(root: RootNodeT, whatToShow: 1157, filter?: NodeFilterInterface): NodeIterator<RootNodeT, DocumentFragment|Element|Text|Comment>;
-         ^^^^^^^^^^^^^^^^^^^^^^^^^^^^^^^^^^^^^^^^^^^^^^^^^^^^^^^^^^^^^^^^^^^^^^^^^^^^^^^^^^^^^^^^^^^^^^^^^^^^^^^^^^^^^^^^^^^^^^^^^^^^^^^^^^^^^^^^^^^^^^^^^^^^^^^^^^^^^^^^^^^^^^^^^^^^^^^^ polymorphic type: function type. See lib: <BUILTINS>/dom.js:911
-  Error:
-   29:     document.createNodeIterator({}); // invalid
-                                       ^^ object literal. This type is incompatible with
-  911:   createNodeIterator<RootNodeT: DocumentFragment>(root: RootNodeT, whatToShow: 1157, filter?: NodeFilterInterface): NodeIterator<RootNodeT, DocumentFragment|Element|Text|Comment>;
-                                       ^^^^^^^^^^^^^^^^ DocumentFragment. See lib: <BUILTINS>/dom.js:911
-  Member 34:
-  924:   createNodeIterator<RootNodeT: Node>(root: RootNodeT, whatToShow: 1, filter?: NodeFilterInterface): NodeIterator<RootNodeT, Element>;
-         ^^^^^^^^^^^^^^^^^^^^^^^^^^^^^^^^^^^^^^^^^^^^^^^^^^^^^^^^^^^^^^^^^^^^^^^^^^^^^^^^^^^^^^^^^^^^^^^^^^^^^^^^^^^^^^^^^^^^^^^^^^^^^^^^^^^ polymorphic type: function type. See lib: <BUILTINS>/dom.js:924
-  Error:
-   29:     document.createNodeIterator({}); // invalid
-                                       ^^ object literal. This type is incompatible with
-  924:   createNodeIterator<RootNodeT: Node>(root: RootNodeT, whatToShow: 1, filter?: NodeFilterInterface): NodeIterator<RootNodeT, Element>;
-                                       ^^^^ Node. See lib: <BUILTINS>/dom.js:924
-  Member 35:
-  925:   createNodeIterator<RootNodeT: Node>(root: RootNodeT, whatToShow: 4, filter?: NodeFilterInterface): NodeIterator<RootNodeT, Text>;
-         ^^^^^^^^^^^^^^^^^^^^^^^^^^^^^^^^^^^^^^^^^^^^^^^^^^^^^^^^^^^^^^^^^^^^^^^^^^^^^^^^^^^^^^^^^^^^^^^^^^^^^^^^^^^^^^^^^^^^^^^^^^^^^^^^ polymorphic type: function type. See lib: <BUILTINS>/dom.js:925
-  Error:
-   29:     document.createNodeIterator({}); // invalid
-                                       ^^ object literal. This type is incompatible with
-  925:   createNodeIterator<RootNodeT: Node>(root: RootNodeT, whatToShow: 4, filter?: NodeFilterInterface): NodeIterator<RootNodeT, Text>;
-                                       ^^^^ Node. See lib: <BUILTINS>/dom.js:925
-  Member 36:
-  926:   createNodeIterator<RootNodeT: Node>(root: RootNodeT, whatToShow: 5, filter?: NodeFilterInterface): NodeIterator<RootNodeT, Element|Text>;
-         ^^^^^^^^^^^^^^^^^^^^^^^^^^^^^^^^^^^^^^^^^^^^^^^^^^^^^^^^^^^^^^^^^^^^^^^^^^^^^^^^^^^^^^^^^^^^^^^^^^^^^^^^^^^^^^^^^^^^^^^^^^^^^^^^^^^^^^^^ polymorphic type: function type. See lib: <BUILTINS>/dom.js:926
-  Error:
-   29:     document.createNodeIterator({}); // invalid
-                                       ^^ object literal. This type is incompatible with
-  926:   createNodeIterator<RootNodeT: Node>(root: RootNodeT, whatToShow: 5, filter?: NodeFilterInterface): NodeIterator<RootNodeT, Element|Text>;
-                                       ^^^^ Node. See lib: <BUILTINS>/dom.js:926
-  Member 37:
-  927:   createNodeIterator<RootNodeT: Node>(root: RootNodeT, whatToShow: 128, filter?: NodeFilterInterface): NodeIterator<RootNodeT, Comment>;
-         ^^^^^^^^^^^^^^^^^^^^^^^^^^^^^^^^^^^^^^^^^^^^^^^^^^^^^^^^^^^^^^^^^^^^^^^^^^^^^^^^^^^^^^^^^^^^^^^^^^^^^^^^^^^^^^^^^^^^^^^^^^^^^^^^^^^^^ polymorphic type: function type. See lib: <BUILTINS>/dom.js:927
-  Error:
-   29:     document.createNodeIterator({}); // invalid
-                                       ^^ object literal. This type is incompatible with
-  927:   createNodeIterator<RootNodeT: Node>(root: RootNodeT, whatToShow: 128, filter?: NodeFilterInterface): NodeIterator<RootNodeT, Comment>;
-                                       ^^^^ Node. See lib: <BUILTINS>/dom.js:927
-  Member 38:
-  928:   createNodeIterator<RootNodeT: Node>(root: RootNodeT, whatToShow: 129, filter?: NodeFilterInterface): NodeIterator<RootNodeT, Element|Comment>;
-         ^^^^^^^^^^^^^^^^^^^^^^^^^^^^^^^^^^^^^^^^^^^^^^^^^^^^^^^^^^^^^^^^^^^^^^^^^^^^^^^^^^^^^^^^^^^^^^^^^^^^^^^^^^^^^^^^^^^^^^^^^^^^^^^^^^^^^^^^^^^^^ polymorphic type: function type. See lib: <BUILTINS>/dom.js:928
-  Error:
-   29:     document.createNodeIterator({}); // invalid
-                                       ^^ object literal. This type is incompatible with
-  928:   createNodeIterator<RootNodeT: Node>(root: RootNodeT, whatToShow: 129, filter?: NodeFilterInterface): NodeIterator<RootNodeT, Element|Comment>;
-                                       ^^^^ Node. See lib: <BUILTINS>/dom.js:928
-  Member 39:
-  929:   createNodeIterator<RootNodeT: Node>(root: RootNodeT, whatToShow: 132, filter?: NodeFilterInterface): NodeIterator<RootNodeT, Text|Comment>;
-         ^^^^^^^^^^^^^^^^^^^^^^^^^^^^^^^^^^^^^^^^^^^^^^^^^^^^^^^^^^^^^^^^^^^^^^^^^^^^^^^^^^^^^^^^^^^^^^^^^^^^^^^^^^^^^^^^^^^^^^^^^^^^^^^^^^^^^^^^^^ polymorphic type: function type. See lib: <BUILTINS>/dom.js:929
-  Error:
-   29:     document.createNodeIterator({}); // invalid
-                                       ^^ object literal. This type is incompatible with
-  929:   createNodeIterator<RootNodeT: Node>(root: RootNodeT, whatToShow: 132, filter?: NodeFilterInterface): NodeIterator<RootNodeT, Text|Comment>;
-                                       ^^^^ Node. See lib: <BUILTINS>/dom.js:929
-  Member 40:
-  930:   createNodeIterator<RootNodeT: Node>(root: RootNodeT, whatToShow: 133, filter?: NodeFilterInterface): NodeIterator<RootNodeT, Text|Element|Comment>;
-         ^^^^^^^^^^^^^^^^^^^^^^^^^^^^^^^^^^^^^^^^^^^^^^^^^^^^^^^^^^^^^^^^^^^^^^^^^^^^^^^^^^^^^^^^^^^^^^^^^^^^^^^^^^^^^^^^^^^^^^^^^^^^^^^^^^^^^^^^^^^^^^^^^^ polymorphic type: function type. See lib: <BUILTINS>/dom.js:930
-  Error:
-   29:     document.createNodeIterator({}); // invalid
-                                       ^^ object literal. This type is incompatible with
-  930:   createNodeIterator<RootNodeT: Node>(root: RootNodeT, whatToShow: 133, filter?: NodeFilterInterface): NodeIterator<RootNodeT, Text|Element|Comment>;
-                                       ^^^^ Node. See lib: <BUILTINS>/dom.js:930
-  Member 41:
-  931:   createNodeIterator<RootNodeT: Node>(root: RootNodeT, whatToShow: -1, filter?: NodeFilterInterface): NodeIterator<RootNodeT, Node>;
-         ^^^^^^^^^^^^^^^^^^^^^^^^^^^^^^^^^^^^^^^^^^^^^^^^^^^^^^^^^^^^^^^^^^^^^^^^^^^^^^^^^^^^^^^^^^^^^^^^^^^^^^^^^^^^^^^^^^^^^^^^^^^^^^^^^ polymorphic type: function type. See lib: <BUILTINS>/dom.js:931
-  Error:
-   29:     document.createNodeIterator({}); // invalid
-                                       ^^ object literal. This type is incompatible with
-  931:   createNodeIterator<RootNodeT: Node>(root: RootNodeT, whatToShow: -1, filter?: NodeFilterInterface): NodeIterator<RootNodeT, Node>;
-                                       ^^^^ Node. See lib: <BUILTINS>/dom.js:931
-  Member 42:
-  942:   createNodeIterator<RootNodeT: Document>(root: RootNodeT, whatToShow: number, filter?: NodeFilterInterface): NodeIterator<RootNodeT, Node>;
-         ^^^^^^^^^^^^^^^^^^^^^^^^^^^^^^^^^^^^^^^^^^^^^^^^^^^^^^^^^^^^^^^^^^^^^^^^^^^^^^^^^^^^^^^^^^^^^^^^^^^^^^^^^^^^^^^^^^^^^^^^^^^^^^^^^^^^^^^^^ polymorphic type: function type. See lib: <BUILTINS>/dom.js:942
-  Error:
-   29:     document.createNodeIterator({}); // invalid
-                                       ^^ object literal. This type is incompatible with
-  942:   createNodeIterator<RootNodeT: Document>(root: RootNodeT, whatToShow: number, filter?: NodeFilterInterface): NodeIterator<RootNodeT, Node>;
-                                       ^^^^^^^^ Document. See lib: <BUILTINS>/dom.js:942
-  Member 43:
-  946:   createNodeIterator<RootNodeT: Node>(root: RootNodeT, whatToShow: void): NodeIterator<RootNodeT, Node>;
-         ^^^^^^^^^^^^^^^^^^^^^^^^^^^^^^^^^^^^^^^^^^^^^^^^^^^^^^^^^^^^^^^^^^^^^^^^^^^^^^^^^^^^^^^^^^^^^^^^^^^^^ polymorphic type: function type. See lib: <BUILTINS>/dom.js:946
-  Error:
-   29:     document.createNodeIterator({}); // invalid
-                                       ^^ object literal. This type is incompatible with
-  946:   createNodeIterator<RootNodeT: Node>(root: RootNodeT, whatToShow: void): NodeIterator<RootNodeT, Node>;
-                                       ^^^^ Node. See lib: <BUILTINS>/dom.js:946
->>>>>>> e60d7773
+  947:   createNodeIterator<RootNodeT: Node>(root: RootNodeT, whatToShow: void): NodeIterator<RootNodeT, Node>;
+         ^^^^^^^^^^^^^^^^^^^^^^^^^^^^^^^^^^^^^^^^^^^^^^^^^^^^^^^^^^^^^^^^^^^^^^^^^^^^^^^^^^^^^^^^^^^^^^^^^^^^^ polymorphic type: function type. See lib: <BUILTINS>/dom.js:947
+  Error:
+   29:     document.createNodeIterator({}); // invalid
+                                       ^^ object literal. This type is incompatible with
+  947:   createNodeIterator<RootNodeT: Node>(root: RootNodeT, whatToShow: void): NodeIterator<RootNodeT, Node>;
+                                       ^^^^ Node. See lib: <BUILTINS>/dom.js:947
 
 Error: traversal.js:33
  33:     document.createTreeWalker({}); // invalid
@@ -1332,853 +724,430 @@
  33:     document.createTreeWalker({}); // invalid
          ^^^^^^^^^^^^^^^^^^^^^^^^^ intersection
   Member 1:
-<<<<<<< HEAD
-  838:   createTreeWalker<RootNodeT: Attr>(root: RootNodeT, whatToShow: 2, filter?: NodeFilterInterface, entityReferenceExpansion?: boolean): TreeWalker<RootNodeT, Attr>;
-         ^^^^^^^^^^^^^^^^^^^^^^^^^^^^^^^^^^^^^^^^^^^^^^^^^^^^^^^^^^^^^^^^^^^^^^^^^^^^^^^^^^^^^^^^^^^^^^^^^^^^^^^^^^^^^^^^^^^^^^^^^^^^^^^^^^^^^^^^^^^^^^^^^^^^^^^^^^^^^^^^ polymorphic type: function type. See lib: <BUILTINS>/dom.js:838
-  Error:
-   33:     document.createTreeWalker({}); // invalid
-                                     ^^ object literal. This type is incompatible with
-  838:   createTreeWalker<RootNodeT: Attr>(root: RootNodeT, whatToShow: 2, filter?: NodeFilterInterface, entityReferenceExpansion?: boolean): TreeWalker<RootNodeT, Attr>;
-                                     ^^^^ Attr. See lib: <BUILTINS>/dom.js:838
+  847:   createTreeWalker<RootNodeT: Attr>(root: RootNodeT, whatToShow: 2, filter?: NodeFilterInterface, entityReferenceExpansion?: boolean): TreeWalker<RootNodeT, Attr>;
+         ^^^^^^^^^^^^^^^^^^^^^^^^^^^^^^^^^^^^^^^^^^^^^^^^^^^^^^^^^^^^^^^^^^^^^^^^^^^^^^^^^^^^^^^^^^^^^^^^^^^^^^^^^^^^^^^^^^^^^^^^^^^^^^^^^^^^^^^^^^^^^^^^^^^^^^^^^^^^^^^^ polymorphic type: function type. See lib: <BUILTINS>/dom.js:847
+  Error:
+   33:     document.createTreeWalker({}); // invalid
+                                     ^^ object literal. This type is incompatible with
+  847:   createTreeWalker<RootNodeT: Attr>(root: RootNodeT, whatToShow: 2, filter?: NodeFilterInterface, entityReferenceExpansion?: boolean): TreeWalker<RootNodeT, Attr>;
+                                     ^^^^ Attr. See lib: <BUILTINS>/dom.js:847
   Member 2:
-  869:   createTreeWalker<RootNodeT: Document>(root: RootNodeT, whatToShow: 256, filter?: NodeFilterInterface, entityReferenceExpansion?: boolean): TreeWalker<RootNodeT, Document>;
-         ^^^^^^^^^^^^^^^^^^^^^^^^^^^^^^^^^^^^^^^^^^^^^^^^^^^^^^^^^^^^^^^^^^^^^^^^^^^^^^^^^^^^^^^^^^^^^^^^^^^^^^^^^^^^^^^^^^^^^^^^^^^^^^^^^^^^^^^^^^^^^^^^^^^^^^^^^^^^^^^^^^^^^^^^^^ polymorphic type: function type. See lib: <BUILTINS>/dom.js:869
-  Error:
-   33:     document.createTreeWalker({}); // invalid
-                                     ^^ object literal. This type is incompatible with
-  869:   createTreeWalker<RootNodeT: Document>(root: RootNodeT, whatToShow: 256, filter?: NodeFilterInterface, entityReferenceExpansion?: boolean): TreeWalker<RootNodeT, Document>;
-                                     ^^^^^^^^ Document. See lib: <BUILTINS>/dom.js:869
+  878:   createTreeWalker<RootNodeT: Document>(root: RootNodeT, whatToShow: 256, filter?: NodeFilterInterface, entityReferenceExpansion?: boolean): TreeWalker<RootNodeT, Document>;
+         ^^^^^^^^^^^^^^^^^^^^^^^^^^^^^^^^^^^^^^^^^^^^^^^^^^^^^^^^^^^^^^^^^^^^^^^^^^^^^^^^^^^^^^^^^^^^^^^^^^^^^^^^^^^^^^^^^^^^^^^^^^^^^^^^^^^^^^^^^^^^^^^^^^^^^^^^^^^^^^^^^^^^^^^^^^ polymorphic type: function type. See lib: <BUILTINS>/dom.js:878
+  Error:
+   33:     document.createTreeWalker({}); // invalid
+                                     ^^ object literal. This type is incompatible with
+  878:   createTreeWalker<RootNodeT: Document>(root: RootNodeT, whatToShow: 256, filter?: NodeFilterInterface, entityReferenceExpansion?: boolean): TreeWalker<RootNodeT, Document>;
+                                     ^^^^^^^^ Document. See lib: <BUILTINS>/dom.js:878
   Member 3:
-  870:   createTreeWalker<RootNodeT: Document>(root: RootNodeT, whatToShow: 257, filter?: NodeFilterInterface, entityReferenceExpansion?: boolean): TreeWalker<RootNodeT, Document|Element>;
-         ^^^^^^^^^^^^^^^^^^^^^^^^^^^^^^^^^^^^^^^^^^^^^^^^^^^^^^^^^^^^^^^^^^^^^^^^^^^^^^^^^^^^^^^^^^^^^^^^^^^^^^^^^^^^^^^^^^^^^^^^^^^^^^^^^^^^^^^^^^^^^^^^^^^^^^^^^^^^^^^^^^^^^^^^^^^^^^^^^^ polymorphic type: function type. See lib: <BUILTINS>/dom.js:870
-  Error:
-   33:     document.createTreeWalker({}); // invalid
-                                     ^^ object literal. This type is incompatible with
-  870:   createTreeWalker<RootNodeT: Document>(root: RootNodeT, whatToShow: 257, filter?: NodeFilterInterface, entityReferenceExpansion?: boolean): TreeWalker<RootNodeT, Document|Element>;
-                                     ^^^^^^^^ Document. See lib: <BUILTINS>/dom.js:870
+  879:   createTreeWalker<RootNodeT: Document>(root: RootNodeT, whatToShow: 257, filter?: NodeFilterInterface, entityReferenceExpansion?: boolean): TreeWalker<RootNodeT, Document|Element>;
+         ^^^^^^^^^^^^^^^^^^^^^^^^^^^^^^^^^^^^^^^^^^^^^^^^^^^^^^^^^^^^^^^^^^^^^^^^^^^^^^^^^^^^^^^^^^^^^^^^^^^^^^^^^^^^^^^^^^^^^^^^^^^^^^^^^^^^^^^^^^^^^^^^^^^^^^^^^^^^^^^^^^^^^^^^^^^^^^^^^^ polymorphic type: function type. See lib: <BUILTINS>/dom.js:879
+  Error:
+   33:     document.createTreeWalker({}); // invalid
+                                     ^^ object literal. This type is incompatible with
+  879:   createTreeWalker<RootNodeT: Document>(root: RootNodeT, whatToShow: 257, filter?: NodeFilterInterface, entityReferenceExpansion?: boolean): TreeWalker<RootNodeT, Document|Element>;
+                                     ^^^^^^^^ Document. See lib: <BUILTINS>/dom.js:879
   Member 4:
-  871:   createTreeWalker<RootNodeT: Document>(root: RootNodeT, whatToShow: 260, filter?: NodeFilterInterface, entityReferenceExpansion?: boolean): TreeWalker<RootNodeT, Document|Text>;
-         ^^^^^^^^^^^^^^^^^^^^^^^^^^^^^^^^^^^^^^^^^^^^^^^^^^^^^^^^^^^^^^^^^^^^^^^^^^^^^^^^^^^^^^^^^^^^^^^^^^^^^^^^^^^^^^^^^^^^^^^^^^^^^^^^^^^^^^^^^^^^^^^^^^^^^^^^^^^^^^^^^^^^^^^^^^^^^^^ polymorphic type: function type. See lib: <BUILTINS>/dom.js:871
-  Error:
-   33:     document.createTreeWalker({}); // invalid
-                                     ^^ object literal. This type is incompatible with
-  871:   createTreeWalker<RootNodeT: Document>(root: RootNodeT, whatToShow: 260, filter?: NodeFilterInterface, entityReferenceExpansion?: boolean): TreeWalker<RootNodeT, Document|Text>;
-                                     ^^^^^^^^ Document. See lib: <BUILTINS>/dom.js:871
+  880:   createTreeWalker<RootNodeT: Document>(root: RootNodeT, whatToShow: 260, filter?: NodeFilterInterface, entityReferenceExpansion?: boolean): TreeWalker<RootNodeT, Document|Text>;
+         ^^^^^^^^^^^^^^^^^^^^^^^^^^^^^^^^^^^^^^^^^^^^^^^^^^^^^^^^^^^^^^^^^^^^^^^^^^^^^^^^^^^^^^^^^^^^^^^^^^^^^^^^^^^^^^^^^^^^^^^^^^^^^^^^^^^^^^^^^^^^^^^^^^^^^^^^^^^^^^^^^^^^^^^^^^^^^^^ polymorphic type: function type. See lib: <BUILTINS>/dom.js:880
+  Error:
+   33:     document.createTreeWalker({}); // invalid
+                                     ^^ object literal. This type is incompatible with
+  880:   createTreeWalker<RootNodeT: Document>(root: RootNodeT, whatToShow: 260, filter?: NodeFilterInterface, entityReferenceExpansion?: boolean): TreeWalker<RootNodeT, Document|Text>;
+                                     ^^^^^^^^ Document. See lib: <BUILTINS>/dom.js:880
   Member 5:
-  872:   createTreeWalker<RootNodeT: Document>(root: RootNodeT, whatToShow: 261, filter?: NodeFilterInterface, entityReferenceExpansion?: boolean): TreeWalker<RootNodeT, Document|Element|Text>;
-         ^^^^^^^^^^^^^^^^^^^^^^^^^^^^^^^^^^^^^^^^^^^^^^^^^^^^^^^^^^^^^^^^^^^^^^^^^^^^^^^^^^^^^^^^^^^^^^^^^^^^^^^^^^^^^^^^^^^^^^^^^^^^^^^^^^^^^^^^^^^^^^^^^^^^^^^^^^^^^^^^^^^^^^^^^^^^^^^^^^^^^^^ polymorphic type: function type. See lib: <BUILTINS>/dom.js:872
-  Error:
-   33:     document.createTreeWalker({}); // invalid
-                                     ^^ object literal. This type is incompatible with
-  872:   createTreeWalker<RootNodeT: Document>(root: RootNodeT, whatToShow: 261, filter?: NodeFilterInterface, entityReferenceExpansion?: boolean): TreeWalker<RootNodeT, Document|Element|Text>;
-                                     ^^^^^^^^ Document. See lib: <BUILTINS>/dom.js:872
+  881:   createTreeWalker<RootNodeT: Document>(root: RootNodeT, whatToShow: 261, filter?: NodeFilterInterface, entityReferenceExpansion?: boolean): TreeWalker<RootNodeT, Document|Element|Text>;
+         ^^^^^^^^^^^^^^^^^^^^^^^^^^^^^^^^^^^^^^^^^^^^^^^^^^^^^^^^^^^^^^^^^^^^^^^^^^^^^^^^^^^^^^^^^^^^^^^^^^^^^^^^^^^^^^^^^^^^^^^^^^^^^^^^^^^^^^^^^^^^^^^^^^^^^^^^^^^^^^^^^^^^^^^^^^^^^^^^^^^^^^^ polymorphic type: function type. See lib: <BUILTINS>/dom.js:881
+  Error:
+   33:     document.createTreeWalker({}); // invalid
+                                     ^^ object literal. This type is incompatible with
+  881:   createTreeWalker<RootNodeT: Document>(root: RootNodeT, whatToShow: 261, filter?: NodeFilterInterface, entityReferenceExpansion?: boolean): TreeWalker<RootNodeT, Document|Element|Text>;
+                                     ^^^^^^^^ Document. See lib: <BUILTINS>/dom.js:881
   Member 6:
-  873:   createTreeWalker<RootNodeT: Document>(root: RootNodeT, whatToShow: 384, filter?: NodeFilterInterface, entityReferenceExpansion?: boolean): TreeWalker<RootNodeT, Document|Comment>;
-         ^^^^^^^^^^^^^^^^^^^^^^^^^^^^^^^^^^^^^^^^^^^^^^^^^^^^^^^^^^^^^^^^^^^^^^^^^^^^^^^^^^^^^^^^^^^^^^^^^^^^^^^^^^^^^^^^^^^^^^^^^^^^^^^^^^^^^^^^^^^^^^^^^^^^^^^^^^^^^^^^^^^^^^^^^^^^^^^^^^ polymorphic type: function type. See lib: <BUILTINS>/dom.js:873
-  Error:
-   33:     document.createTreeWalker({}); // invalid
-                                     ^^ object literal. This type is incompatible with
-  873:   createTreeWalker<RootNodeT: Document>(root: RootNodeT, whatToShow: 384, filter?: NodeFilterInterface, entityReferenceExpansion?: boolean): TreeWalker<RootNodeT, Document|Comment>;
-                                     ^^^^^^^^ Document. See lib: <BUILTINS>/dom.js:873
+  882:   createTreeWalker<RootNodeT: Document>(root: RootNodeT, whatToShow: 384, filter?: NodeFilterInterface, entityReferenceExpansion?: boolean): TreeWalker<RootNodeT, Document|Comment>;
+         ^^^^^^^^^^^^^^^^^^^^^^^^^^^^^^^^^^^^^^^^^^^^^^^^^^^^^^^^^^^^^^^^^^^^^^^^^^^^^^^^^^^^^^^^^^^^^^^^^^^^^^^^^^^^^^^^^^^^^^^^^^^^^^^^^^^^^^^^^^^^^^^^^^^^^^^^^^^^^^^^^^^^^^^^^^^^^^^^^^ polymorphic type: function type. See lib: <BUILTINS>/dom.js:882
+  Error:
+   33:     document.createTreeWalker({}); // invalid
+                                     ^^ object literal. This type is incompatible with
+  882:   createTreeWalker<RootNodeT: Document>(root: RootNodeT, whatToShow: 384, filter?: NodeFilterInterface, entityReferenceExpansion?: boolean): TreeWalker<RootNodeT, Document|Comment>;
+                                     ^^^^^^^^ Document. See lib: <BUILTINS>/dom.js:882
   Member 7:
-  874:   createTreeWalker<RootNodeT: Document>(root: RootNodeT, whatToShow: 385, filter?: NodeFilterInterface, entityReferenceExpansion?: boolean): TreeWalker<RootNodeT, Document|Element|Comment>;
-         ^^^^^^^^^^^^^^^^^^^^^^^^^^^^^^^^^^^^^^^^^^^^^^^^^^^^^^^^^^^^^^^^^^^^^^^^^^^^^^^^^^^^^^^^^^^^^^^^^^^^^^^^^^^^^^^^^^^^^^^^^^^^^^^^^^^^^^^^^^^^^^^^^^^^^^^^^^^^^^^^^^^^^^^^^^^^^^^^^^^^^^^^^^ polymorphic type: function type. See lib: <BUILTINS>/dom.js:874
-  Error:
-   33:     document.createTreeWalker({}); // invalid
-                                     ^^ object literal. This type is incompatible with
-  874:   createTreeWalker<RootNodeT: Document>(root: RootNodeT, whatToShow: 385, filter?: NodeFilterInterface, entityReferenceExpansion?: boolean): TreeWalker<RootNodeT, Document|Element|Comment>;
-                                     ^^^^^^^^ Document. See lib: <BUILTINS>/dom.js:874
+  883:   createTreeWalker<RootNodeT: Document>(root: RootNodeT, whatToShow: 385, filter?: NodeFilterInterface, entityReferenceExpansion?: boolean): TreeWalker<RootNodeT, Document|Element|Comment>;
+         ^^^^^^^^^^^^^^^^^^^^^^^^^^^^^^^^^^^^^^^^^^^^^^^^^^^^^^^^^^^^^^^^^^^^^^^^^^^^^^^^^^^^^^^^^^^^^^^^^^^^^^^^^^^^^^^^^^^^^^^^^^^^^^^^^^^^^^^^^^^^^^^^^^^^^^^^^^^^^^^^^^^^^^^^^^^^^^^^^^^^^^^^^^ polymorphic type: function type. See lib: <BUILTINS>/dom.js:883
+  Error:
+   33:     document.createTreeWalker({}); // invalid
+                                     ^^ object literal. This type is incompatible with
+  883:   createTreeWalker<RootNodeT: Document>(root: RootNodeT, whatToShow: 385, filter?: NodeFilterInterface, entityReferenceExpansion?: boolean): TreeWalker<RootNodeT, Document|Element|Comment>;
+                                     ^^^^^^^^ Document. See lib: <BUILTINS>/dom.js:883
   Member 8:
-  875:   createTreeWalker<RootNodeT: Document>(root: RootNodeT, whatToShow: 388, filter?: NodeFilterInterface, entityReferenceExpansion?: boolean): TreeWalker<RootNodeT, Document|Text|Comment>;
-         ^^^^^^^^^^^^^^^^^^^^^^^^^^^^^^^^^^^^^^^^^^^^^^^^^^^^^^^^^^^^^^^^^^^^^^^^^^^^^^^^^^^^^^^^^^^^^^^^^^^^^^^^^^^^^^^^^^^^^^^^^^^^^^^^^^^^^^^^^^^^^^^^^^^^^^^^^^^^^^^^^^^^^^^^^^^^^^^^^^^^^^^ polymorphic type: function type. See lib: <BUILTINS>/dom.js:875
-  Error:
-   33:     document.createTreeWalker({}); // invalid
-                                     ^^ object literal. This type is incompatible with
-  875:   createTreeWalker<RootNodeT: Document>(root: RootNodeT, whatToShow: 388, filter?: NodeFilterInterface, entityReferenceExpansion?: boolean): TreeWalker<RootNodeT, Document|Text|Comment>;
-                                     ^^^^^^^^ Document. See lib: <BUILTINS>/dom.js:875
+  884:   createTreeWalker<RootNodeT: Document>(root: RootNodeT, whatToShow: 388, filter?: NodeFilterInterface, entityReferenceExpansion?: boolean): TreeWalker<RootNodeT, Document|Text|Comment>;
+         ^^^^^^^^^^^^^^^^^^^^^^^^^^^^^^^^^^^^^^^^^^^^^^^^^^^^^^^^^^^^^^^^^^^^^^^^^^^^^^^^^^^^^^^^^^^^^^^^^^^^^^^^^^^^^^^^^^^^^^^^^^^^^^^^^^^^^^^^^^^^^^^^^^^^^^^^^^^^^^^^^^^^^^^^^^^^^^^^^^^^^^^ polymorphic type: function type. See lib: <BUILTINS>/dom.js:884
+  Error:
+   33:     document.createTreeWalker({}); // invalid
+                                     ^^ object literal. This type is incompatible with
+  884:   createTreeWalker<RootNodeT: Document>(root: RootNodeT, whatToShow: 388, filter?: NodeFilterInterface, entityReferenceExpansion?: boolean): TreeWalker<RootNodeT, Document|Text|Comment>;
+                                     ^^^^^^^^ Document. See lib: <BUILTINS>/dom.js:884
   Member 9:
-  876:   createTreeWalker<RootNodeT: Document>(root: RootNodeT, whatToShow: 389, filter?: NodeFilterInterface, entityReferenceExpansion?: boolean): TreeWalker<RootNodeT, Document|Element|Text|Comment>;
-         ^^^^^^^^^^^^^^^^^^^^^^^^^^^^^^^^^^^^^^^^^^^^^^^^^^^^^^^^^^^^^^^^^^^^^^^^^^^^^^^^^^^^^^^^^^^^^^^^^^^^^^^^^^^^^^^^^^^^^^^^^^^^^^^^^^^^^^^^^^^^^^^^^^^^^^^^^^^^^^^^^^^^^^^^^^^^^^^^^^^^^^^^^^^^^^^ polymorphic type: function type. See lib: <BUILTINS>/dom.js:876
-  Error:
-   33:     document.createTreeWalker({}); // invalid
-                                     ^^ object literal. This type is incompatible with
-  876:   createTreeWalker<RootNodeT: Document>(root: RootNodeT, whatToShow: 389, filter?: NodeFilterInterface, entityReferenceExpansion?: boolean): TreeWalker<RootNodeT, Document|Element|Text|Comment>;
-                                     ^^^^^^^^ Document. See lib: <BUILTINS>/dom.js:876
+  885:   createTreeWalker<RootNodeT: Document>(root: RootNodeT, whatToShow: 389, filter?: NodeFilterInterface, entityReferenceExpansion?: boolean): TreeWalker<RootNodeT, Document|Element|Text|Comment>;
+         ^^^^^^^^^^^^^^^^^^^^^^^^^^^^^^^^^^^^^^^^^^^^^^^^^^^^^^^^^^^^^^^^^^^^^^^^^^^^^^^^^^^^^^^^^^^^^^^^^^^^^^^^^^^^^^^^^^^^^^^^^^^^^^^^^^^^^^^^^^^^^^^^^^^^^^^^^^^^^^^^^^^^^^^^^^^^^^^^^^^^^^^^^^^^^^^ polymorphic type: function type. See lib: <BUILTINS>/dom.js:885
+  Error:
+   33:     document.createTreeWalker({}); // invalid
+                                     ^^ object literal. This type is incompatible with
+  885:   createTreeWalker<RootNodeT: Document>(root: RootNodeT, whatToShow: 389, filter?: NodeFilterInterface, entityReferenceExpansion?: boolean): TreeWalker<RootNodeT, Document|Element|Text|Comment>;
+                                     ^^^^^^^^ Document. See lib: <BUILTINS>/dom.js:885
   Member 10:
-  877:   createTreeWalker<RootNodeT: Document>(root: RootNodeT, whatToShow: 512, filter?: NodeFilterInterface, entityReferenceExpansion?: boolean): TreeWalker<RootNodeT, DocumentType>;
-         ^^^^^^^^^^^^^^^^^^^^^^^^^^^^^^^^^^^^^^^^^^^^^^^^^^^^^^^^^^^^^^^^^^^^^^^^^^^^^^^^^^^^^^^^^^^^^^^^^^^^^^^^^^^^^^^^^^^^^^^^^^^^^^^^^^^^^^^^^^^^^^^^^^^^^^^^^^^^^^^^^^^^^^^^^^^^^^ polymorphic type: function type. See lib: <BUILTINS>/dom.js:877
-  Error:
-   33:     document.createTreeWalker({}); // invalid
-                                     ^^ object literal. This type is incompatible with
-  877:   createTreeWalker<RootNodeT: Document>(root: RootNodeT, whatToShow: 512, filter?: NodeFilterInterface, entityReferenceExpansion?: boolean): TreeWalker<RootNodeT, DocumentType>;
-                                     ^^^^^^^^ Document. See lib: <BUILTINS>/dom.js:877
+  886:   createTreeWalker<RootNodeT: Document>(root: RootNodeT, whatToShow: 512, filter?: NodeFilterInterface, entityReferenceExpansion?: boolean): TreeWalker<RootNodeT, DocumentType>;
+         ^^^^^^^^^^^^^^^^^^^^^^^^^^^^^^^^^^^^^^^^^^^^^^^^^^^^^^^^^^^^^^^^^^^^^^^^^^^^^^^^^^^^^^^^^^^^^^^^^^^^^^^^^^^^^^^^^^^^^^^^^^^^^^^^^^^^^^^^^^^^^^^^^^^^^^^^^^^^^^^^^^^^^^^^^^^^^^ polymorphic type: function type. See lib: <BUILTINS>/dom.js:886
+  Error:
+   33:     document.createTreeWalker({}); // invalid
+                                     ^^ object literal. This type is incompatible with
+  886:   createTreeWalker<RootNodeT: Document>(root: RootNodeT, whatToShow: 512, filter?: NodeFilterInterface, entityReferenceExpansion?: boolean): TreeWalker<RootNodeT, DocumentType>;
+                                     ^^^^^^^^ Document. See lib: <BUILTINS>/dom.js:886
   Member 11:
-  878:   createTreeWalker<RootNodeT: Document>(root: RootNodeT, whatToShow: 513, filter?: NodeFilterInterface, entityReferenceExpansion?: boolean): TreeWalker<RootNodeT, DocumentType|Element>;
-         ^^^^^^^^^^^^^^^^^^^^^^^^^^^^^^^^^^^^^^^^^^^^^^^^^^^^^^^^^^^^^^^^^^^^^^^^^^^^^^^^^^^^^^^^^^^^^^^^^^^^^^^^^^^^^^^^^^^^^^^^^^^^^^^^^^^^^^^^^^^^^^^^^^^^^^^^^^^^^^^^^^^^^^^^^^^^^^^^^^^^^^ polymorphic type: function type. See lib: <BUILTINS>/dom.js:878
-  Error:
-   33:     document.createTreeWalker({}); // invalid
-                                     ^^ object literal. This type is incompatible with
-  878:   createTreeWalker<RootNodeT: Document>(root: RootNodeT, whatToShow: 513, filter?: NodeFilterInterface, entityReferenceExpansion?: boolean): TreeWalker<RootNodeT, DocumentType|Element>;
-                                     ^^^^^^^^ Document. See lib: <BUILTINS>/dom.js:878
+  887:   createTreeWalker<RootNodeT: Document>(root: RootNodeT, whatToShow: 513, filter?: NodeFilterInterface, entityReferenceExpansion?: boolean): TreeWalker<RootNodeT, DocumentType|Element>;
+         ^^^^^^^^^^^^^^^^^^^^^^^^^^^^^^^^^^^^^^^^^^^^^^^^^^^^^^^^^^^^^^^^^^^^^^^^^^^^^^^^^^^^^^^^^^^^^^^^^^^^^^^^^^^^^^^^^^^^^^^^^^^^^^^^^^^^^^^^^^^^^^^^^^^^^^^^^^^^^^^^^^^^^^^^^^^^^^^^^^^^^^ polymorphic type: function type. See lib: <BUILTINS>/dom.js:887
+  Error:
+   33:     document.createTreeWalker({}); // invalid
+                                     ^^ object literal. This type is incompatible with
+  887:   createTreeWalker<RootNodeT: Document>(root: RootNodeT, whatToShow: 513, filter?: NodeFilterInterface, entityReferenceExpansion?: boolean): TreeWalker<RootNodeT, DocumentType|Element>;
+                                     ^^^^^^^^ Document. See lib: <BUILTINS>/dom.js:887
   Member 12:
-  879:   createTreeWalker<RootNodeT: Document>(root: RootNodeT, whatToShow: 516, filter?: NodeFilterInterface, entityReferenceExpansion?: boolean): TreeWalker<RootNodeT, DocumentType|Text>;
-         ^^^^^^^^^^^^^^^^^^^^^^^^^^^^^^^^^^^^^^^^^^^^^^^^^^^^^^^^^^^^^^^^^^^^^^^^^^^^^^^^^^^^^^^^^^^^^^^^^^^^^^^^^^^^^^^^^^^^^^^^^^^^^^^^^^^^^^^^^^^^^^^^^^^^^^^^^^^^^^^^^^^^^^^^^^^^^^^^^^^ polymorphic type: function type. See lib: <BUILTINS>/dom.js:879
-  Error:
-   33:     document.createTreeWalker({}); // invalid
-                                     ^^ object literal. This type is incompatible with
-  879:   createTreeWalker<RootNodeT: Document>(root: RootNodeT, whatToShow: 516, filter?: NodeFilterInterface, entityReferenceExpansion?: boolean): TreeWalker<RootNodeT, DocumentType|Text>;
-                                     ^^^^^^^^ Document. See lib: <BUILTINS>/dom.js:879
+  888:   createTreeWalker<RootNodeT: Document>(root: RootNodeT, whatToShow: 516, filter?: NodeFilterInterface, entityReferenceExpansion?: boolean): TreeWalker<RootNodeT, DocumentType|Text>;
+         ^^^^^^^^^^^^^^^^^^^^^^^^^^^^^^^^^^^^^^^^^^^^^^^^^^^^^^^^^^^^^^^^^^^^^^^^^^^^^^^^^^^^^^^^^^^^^^^^^^^^^^^^^^^^^^^^^^^^^^^^^^^^^^^^^^^^^^^^^^^^^^^^^^^^^^^^^^^^^^^^^^^^^^^^^^^^^^^^^^^ polymorphic type: function type. See lib: <BUILTINS>/dom.js:888
+  Error:
+   33:     document.createTreeWalker({}); // invalid
+                                     ^^ object literal. This type is incompatible with
+  888:   createTreeWalker<RootNodeT: Document>(root: RootNodeT, whatToShow: 516, filter?: NodeFilterInterface, entityReferenceExpansion?: boolean): TreeWalker<RootNodeT, DocumentType|Text>;
+                                     ^^^^^^^^ Document. See lib: <BUILTINS>/dom.js:888
   Member 13:
-  880:   createTreeWalker<RootNodeT: Document>(root: RootNodeT, whatToShow: 517, filter?: NodeFilterInterface, entityReferenceExpansion?: boolean): TreeWalker<RootNodeT, DocumentType|Element|Text>;
-         ^^^^^^^^^^^^^^^^^^^^^^^^^^^^^^^^^^^^^^^^^^^^^^^^^^^^^^^^^^^^^^^^^^^^^^^^^^^^^^^^^^^^^^^^^^^^^^^^^^^^^^^^^^^^^^^^^^^^^^^^^^^^^^^^^^^^^^^^^^^^^^^^^^^^^^^^^^^^^^^^^^^^^^^^^^^^^^^^^^^^^^^^^^^ polymorphic type: function type. See lib: <BUILTINS>/dom.js:880
-  Error:
-   33:     document.createTreeWalker({}); // invalid
-                                     ^^ object literal. This type is incompatible with
-  880:   createTreeWalker<RootNodeT: Document>(root: RootNodeT, whatToShow: 517, filter?: NodeFilterInterface, entityReferenceExpansion?: boolean): TreeWalker<RootNodeT, DocumentType|Element|Text>;
-                                     ^^^^^^^^ Document. See lib: <BUILTINS>/dom.js:880
+  889:   createTreeWalker<RootNodeT: Document>(root: RootNodeT, whatToShow: 517, filter?: NodeFilterInterface, entityReferenceExpansion?: boolean): TreeWalker<RootNodeT, DocumentType|Element|Text>;
+         ^^^^^^^^^^^^^^^^^^^^^^^^^^^^^^^^^^^^^^^^^^^^^^^^^^^^^^^^^^^^^^^^^^^^^^^^^^^^^^^^^^^^^^^^^^^^^^^^^^^^^^^^^^^^^^^^^^^^^^^^^^^^^^^^^^^^^^^^^^^^^^^^^^^^^^^^^^^^^^^^^^^^^^^^^^^^^^^^^^^^^^^^^^^ polymorphic type: function type. See lib: <BUILTINS>/dom.js:889
+  Error:
+   33:     document.createTreeWalker({}); // invalid
+                                     ^^ object literal. This type is incompatible with
+  889:   createTreeWalker<RootNodeT: Document>(root: RootNodeT, whatToShow: 517, filter?: NodeFilterInterface, entityReferenceExpansion?: boolean): TreeWalker<RootNodeT, DocumentType|Element|Text>;
+                                     ^^^^^^^^ Document. See lib: <BUILTINS>/dom.js:889
   Member 14:
-  881:   createTreeWalker<RootNodeT: Document>(root: RootNodeT, whatToShow: 640, filter?: NodeFilterInterface, entityReferenceExpansion?: boolean): TreeWalker<RootNodeT, DocumentType|Comment>;
-         ^^^^^^^^^^^^^^^^^^^^^^^^^^^^^^^^^^^^^^^^^^^^^^^^^^^^^^^^^^^^^^^^^^^^^^^^^^^^^^^^^^^^^^^^^^^^^^^^^^^^^^^^^^^^^^^^^^^^^^^^^^^^^^^^^^^^^^^^^^^^^^^^^^^^^^^^^^^^^^^^^^^^^^^^^^^^^^^^^^^^^^ polymorphic type: function type. See lib: <BUILTINS>/dom.js:881
-  Error:
-   33:     document.createTreeWalker({}); // invalid
-                                     ^^ object literal. This type is incompatible with
-  881:   createTreeWalker<RootNodeT: Document>(root: RootNodeT, whatToShow: 640, filter?: NodeFilterInterface, entityReferenceExpansion?: boolean): TreeWalker<RootNodeT, DocumentType|Comment>;
-                                     ^^^^^^^^ Document. See lib: <BUILTINS>/dom.js:881
+  890:   createTreeWalker<RootNodeT: Document>(root: RootNodeT, whatToShow: 640, filter?: NodeFilterInterface, entityReferenceExpansion?: boolean): TreeWalker<RootNodeT, DocumentType|Comment>;
+         ^^^^^^^^^^^^^^^^^^^^^^^^^^^^^^^^^^^^^^^^^^^^^^^^^^^^^^^^^^^^^^^^^^^^^^^^^^^^^^^^^^^^^^^^^^^^^^^^^^^^^^^^^^^^^^^^^^^^^^^^^^^^^^^^^^^^^^^^^^^^^^^^^^^^^^^^^^^^^^^^^^^^^^^^^^^^^^^^^^^^^^ polymorphic type: function type. See lib: <BUILTINS>/dom.js:890
+  Error:
+   33:     document.createTreeWalker({}); // invalid
+                                     ^^ object literal. This type is incompatible with
+  890:   createTreeWalker<RootNodeT: Document>(root: RootNodeT, whatToShow: 640, filter?: NodeFilterInterface, entityReferenceExpansion?: boolean): TreeWalker<RootNodeT, DocumentType|Comment>;
+                                     ^^^^^^^^ Document. See lib: <BUILTINS>/dom.js:890
   Member 15:
-  882:   createTreeWalker<RootNodeT: Document>(root: RootNodeT, whatToShow: 641, filter?: NodeFilterInterface, entityReferenceExpansion?: boolean): TreeWalker<RootNodeT, DocumentType|Element|Comment>;
-         ^^^^^^^^^^^^^^^^^^^^^^^^^^^^^^^^^^^^^^^^^^^^^^^^^^^^^^^^^^^^^^^^^^^^^^^^^^^^^^^^^^^^^^^^^^^^^^^^^^^^^^^^^^^^^^^^^^^^^^^^^^^^^^^^^^^^^^^^^^^^^^^^^^^^^^^^^^^^^^^^^^^^^^^^^^^^^^^^^^^^^^^^^^^^^^ polymorphic type: function type. See lib: <BUILTINS>/dom.js:882
-  Error:
-   33:     document.createTreeWalker({}); // invalid
-                                     ^^ object literal. This type is incompatible with
-  882:   createTreeWalker<RootNodeT: Document>(root: RootNodeT, whatToShow: 641, filter?: NodeFilterInterface, entityReferenceExpansion?: boolean): TreeWalker<RootNodeT, DocumentType|Element|Comment>;
-                                     ^^^^^^^^ Document. See lib: <BUILTINS>/dom.js:882
+  891:   createTreeWalker<RootNodeT: Document>(root: RootNodeT, whatToShow: 641, filter?: NodeFilterInterface, entityReferenceExpansion?: boolean): TreeWalker<RootNodeT, DocumentType|Element|Comment>;
+         ^^^^^^^^^^^^^^^^^^^^^^^^^^^^^^^^^^^^^^^^^^^^^^^^^^^^^^^^^^^^^^^^^^^^^^^^^^^^^^^^^^^^^^^^^^^^^^^^^^^^^^^^^^^^^^^^^^^^^^^^^^^^^^^^^^^^^^^^^^^^^^^^^^^^^^^^^^^^^^^^^^^^^^^^^^^^^^^^^^^^^^^^^^^^^^ polymorphic type: function type. See lib: <BUILTINS>/dom.js:891
+  Error:
+   33:     document.createTreeWalker({}); // invalid
+                                     ^^ object literal. This type is incompatible with
+  891:   createTreeWalker<RootNodeT: Document>(root: RootNodeT, whatToShow: 641, filter?: NodeFilterInterface, entityReferenceExpansion?: boolean): TreeWalker<RootNodeT, DocumentType|Element|Comment>;
+                                     ^^^^^^^^ Document. See lib: <BUILTINS>/dom.js:891
   Member 16:
-  883:   createTreeWalker<RootNodeT: Document>(root: RootNodeT, whatToShow: 644, filter?: NodeFilterInterface, entityReferenceExpansion?: boolean): TreeWalker<RootNodeT, DocumentType|Text|Comment>;
-         ^^^^^^^^^^^^^^^^^^^^^^^^^^^^^^^^^^^^^^^^^^^^^^^^^^^^^^^^^^^^^^^^^^^^^^^^^^^^^^^^^^^^^^^^^^^^^^^^^^^^^^^^^^^^^^^^^^^^^^^^^^^^^^^^^^^^^^^^^^^^^^^^^^^^^^^^^^^^^^^^^^^^^^^^^^^^^^^^^^^^^^^^^^^ polymorphic type: function type. See lib: <BUILTINS>/dom.js:883
-  Error:
-   33:     document.createTreeWalker({}); // invalid
-                                     ^^ object literal. This type is incompatible with
-  883:   createTreeWalker<RootNodeT: Document>(root: RootNodeT, whatToShow: 644, filter?: NodeFilterInterface, entityReferenceExpansion?: boolean): TreeWalker<RootNodeT, DocumentType|Text|Comment>;
-                                     ^^^^^^^^ Document. See lib: <BUILTINS>/dom.js:883
+  892:   createTreeWalker<RootNodeT: Document>(root: RootNodeT, whatToShow: 644, filter?: NodeFilterInterface, entityReferenceExpansion?: boolean): TreeWalker<RootNodeT, DocumentType|Text|Comment>;
+         ^^^^^^^^^^^^^^^^^^^^^^^^^^^^^^^^^^^^^^^^^^^^^^^^^^^^^^^^^^^^^^^^^^^^^^^^^^^^^^^^^^^^^^^^^^^^^^^^^^^^^^^^^^^^^^^^^^^^^^^^^^^^^^^^^^^^^^^^^^^^^^^^^^^^^^^^^^^^^^^^^^^^^^^^^^^^^^^^^^^^^^^^^^^ polymorphic type: function type. See lib: <BUILTINS>/dom.js:892
+  Error:
+   33:     document.createTreeWalker({}); // invalid
+                                     ^^ object literal. This type is incompatible with
+  892:   createTreeWalker<RootNodeT: Document>(root: RootNodeT, whatToShow: 644, filter?: NodeFilterInterface, entityReferenceExpansion?: boolean): TreeWalker<RootNodeT, DocumentType|Text|Comment>;
+                                     ^^^^^^^^ Document. See lib: <BUILTINS>/dom.js:892
   Member 17:
-  884:   createTreeWalker<RootNodeT: Document>(root: RootNodeT, whatToShow: 645, filter?: NodeFilterInterface, entityReferenceExpansion?: boolean): TreeWalker<RootNodeT, DocumentType|Element|Text|Comment>;
-         ^^^^^^^^^^^^^^^^^^^^^^^^^^^^^^^^^^^^^^^^^^^^^^^^^^^^^^^^^^^^^^^^^^^^^^^^^^^^^^^^^^^^^^^^^^^^^^^^^^^^^^^^^^^^^^^^^^^^^^^^^^^^^^^^^^^^^^^^^^^^^^^^^^^^^^^^^^^^^^^^^^^^^^^^^^^^^^^^^^^^^^^^^^^^^^^^^^^ polymorphic type: function type. See lib: <BUILTINS>/dom.js:884
-  Error:
-   33:     document.createTreeWalker({}); // invalid
-                                     ^^ object literal. This type is incompatible with
-  884:   createTreeWalker<RootNodeT: Document>(root: RootNodeT, whatToShow: 645, filter?: NodeFilterInterface, entityReferenceExpansion?: boolean): TreeWalker<RootNodeT, DocumentType|Element|Text|Comment>;
-                                     ^^^^^^^^ Document. See lib: <BUILTINS>/dom.js:884
+  893:   createTreeWalker<RootNodeT: Document>(root: RootNodeT, whatToShow: 645, filter?: NodeFilterInterface, entityReferenceExpansion?: boolean): TreeWalker<RootNodeT, DocumentType|Element|Text|Comment>;
+         ^^^^^^^^^^^^^^^^^^^^^^^^^^^^^^^^^^^^^^^^^^^^^^^^^^^^^^^^^^^^^^^^^^^^^^^^^^^^^^^^^^^^^^^^^^^^^^^^^^^^^^^^^^^^^^^^^^^^^^^^^^^^^^^^^^^^^^^^^^^^^^^^^^^^^^^^^^^^^^^^^^^^^^^^^^^^^^^^^^^^^^^^^^^^^^^^^^^ polymorphic type: function type. See lib: <BUILTINS>/dom.js:893
+  Error:
+   33:     document.createTreeWalker({}); // invalid
+                                     ^^ object literal. This type is incompatible with
+  893:   createTreeWalker<RootNodeT: Document>(root: RootNodeT, whatToShow: 645, filter?: NodeFilterInterface, entityReferenceExpansion?: boolean): TreeWalker<RootNodeT, DocumentType|Element|Text|Comment>;
+                                     ^^^^^^^^ Document. See lib: <BUILTINS>/dom.js:893
   Member 18:
-  885:   createTreeWalker<RootNodeT: Document>(root: RootNodeT, whatToShow: 768, filter?: NodeFilterInterface, entityReferenceExpansion?: boolean): TreeWalker<RootNodeT, DocumentType|Document>;
-         ^^^^^^^^^^^^^^^^^^^^^^^^^^^^^^^^^^^^^^^^^^^^^^^^^^^^^^^^^^^^^^^^^^^^^^^^^^^^^^^^^^^^^^^^^^^^^^^^^^^^^^^^^^^^^^^^^^^^^^^^^^^^^^^^^^^^^^^^^^^^^^^^^^^^^^^^^^^^^^^^^^^^^^^^^^^^^^^^^^^^^^^ polymorphic type: function type. See lib: <BUILTINS>/dom.js:885
-  Error:
-   33:     document.createTreeWalker({}); // invalid
-                                     ^^ object literal. This type is incompatible with
-  885:   createTreeWalker<RootNodeT: Document>(root: RootNodeT, whatToShow: 768, filter?: NodeFilterInterface, entityReferenceExpansion?: boolean): TreeWalker<RootNodeT, DocumentType|Document>;
-                                     ^^^^^^^^ Document. See lib: <BUILTINS>/dom.js:885
+  894:   createTreeWalker<RootNodeT: Document>(root: RootNodeT, whatToShow: 768, filter?: NodeFilterInterface, entityReferenceExpansion?: boolean): TreeWalker<RootNodeT, DocumentType|Document>;
+         ^^^^^^^^^^^^^^^^^^^^^^^^^^^^^^^^^^^^^^^^^^^^^^^^^^^^^^^^^^^^^^^^^^^^^^^^^^^^^^^^^^^^^^^^^^^^^^^^^^^^^^^^^^^^^^^^^^^^^^^^^^^^^^^^^^^^^^^^^^^^^^^^^^^^^^^^^^^^^^^^^^^^^^^^^^^^^^^^^^^^^^^ polymorphic type: function type. See lib: <BUILTINS>/dom.js:894
+  Error:
+   33:     document.createTreeWalker({}); // invalid
+                                     ^^ object literal. This type is incompatible with
+  894:   createTreeWalker<RootNodeT: Document>(root: RootNodeT, whatToShow: 768, filter?: NodeFilterInterface, entityReferenceExpansion?: boolean): TreeWalker<RootNodeT, DocumentType|Document>;
+                                     ^^^^^^^^ Document. See lib: <BUILTINS>/dom.js:894
   Member 19:
-  886:   createTreeWalker<RootNodeT: Document>(root: RootNodeT, whatToShow: 769, filter?: NodeFilterInterface, entityReferenceExpansion?: boolean): TreeWalker<RootNodeT, DocumentType|Document|Element>;
-         ^^^^^^^^^^^^^^^^^^^^^^^^^^^^^^^^^^^^^^^^^^^^^^^^^^^^^^^^^^^^^^^^^^^^^^^^^^^^^^^^^^^^^^^^^^^^^^^^^^^^^^^^^^^^^^^^^^^^^^^^^^^^^^^^^^^^^^^^^^^^^^^^^^^^^^^^^^^^^^^^^^^^^^^^^^^^^^^^^^^^^^^^^^^^^^^ polymorphic type: function type. See lib: <BUILTINS>/dom.js:886
-  Error:
-   33:     document.createTreeWalker({}); // invalid
-                                     ^^ object literal. This type is incompatible with
-  886:   createTreeWalker<RootNodeT: Document>(root: RootNodeT, whatToShow: 769, filter?: NodeFilterInterface, entityReferenceExpansion?: boolean): TreeWalker<RootNodeT, DocumentType|Document|Element>;
-                                     ^^^^^^^^ Document. See lib: <BUILTINS>/dom.js:886
+  895:   createTreeWalker<RootNodeT: Document>(root: RootNodeT, whatToShow: 769, filter?: NodeFilterInterface, entityReferenceExpansion?: boolean): TreeWalker<RootNodeT, DocumentType|Document|Element>;
+         ^^^^^^^^^^^^^^^^^^^^^^^^^^^^^^^^^^^^^^^^^^^^^^^^^^^^^^^^^^^^^^^^^^^^^^^^^^^^^^^^^^^^^^^^^^^^^^^^^^^^^^^^^^^^^^^^^^^^^^^^^^^^^^^^^^^^^^^^^^^^^^^^^^^^^^^^^^^^^^^^^^^^^^^^^^^^^^^^^^^^^^^^^^^^^^^ polymorphic type: function type. See lib: <BUILTINS>/dom.js:895
+  Error:
+   33:     document.createTreeWalker({}); // invalid
+                                     ^^ object literal. This type is incompatible with
+  895:   createTreeWalker<RootNodeT: Document>(root: RootNodeT, whatToShow: 769, filter?: NodeFilterInterface, entityReferenceExpansion?: boolean): TreeWalker<RootNodeT, DocumentType|Document|Element>;
+                                     ^^^^^^^^ Document. See lib: <BUILTINS>/dom.js:895
   Member 20:
-  887:   createTreeWalker<RootNodeT: Document>(root: RootNodeT, whatToShow: 772, filter?: NodeFilterInterface, entityReferenceExpansion?: boolean): TreeWalker<RootNodeT, DocumentType|Document|Text>;
-         ^^^^^^^^^^^^^^^^^^^^^^^^^^^^^^^^^^^^^^^^^^^^^^^^^^^^^^^^^^^^^^^^^^^^^^^^^^^^^^^^^^^^^^^^^^^^^^^^^^^^^^^^^^^^^^^^^^^^^^^^^^^^^^^^^^^^^^^^^^^^^^^^^^^^^^^^^^^^^^^^^^^^^^^^^^^^^^^^^^^^^^^^^^^^ polymorphic type: function type. See lib: <BUILTINS>/dom.js:887
-  Error:
-   33:     document.createTreeWalker({}); // invalid
-                                     ^^ object literal. This type is incompatible with
-  887:   createTreeWalker<RootNodeT: Document>(root: RootNodeT, whatToShow: 772, filter?: NodeFilterInterface, entityReferenceExpansion?: boolean): TreeWalker<RootNodeT, DocumentType|Document|Text>;
-                                     ^^^^^^^^ Document. See lib: <BUILTINS>/dom.js:887
+  896:   createTreeWalker<RootNodeT: Document>(root: RootNodeT, whatToShow: 772, filter?: NodeFilterInterface, entityReferenceExpansion?: boolean): TreeWalker<RootNodeT, DocumentType|Document|Text>;
+         ^^^^^^^^^^^^^^^^^^^^^^^^^^^^^^^^^^^^^^^^^^^^^^^^^^^^^^^^^^^^^^^^^^^^^^^^^^^^^^^^^^^^^^^^^^^^^^^^^^^^^^^^^^^^^^^^^^^^^^^^^^^^^^^^^^^^^^^^^^^^^^^^^^^^^^^^^^^^^^^^^^^^^^^^^^^^^^^^^^^^^^^^^^^^ polymorphic type: function type. See lib: <BUILTINS>/dom.js:896
+  Error:
+   33:     document.createTreeWalker({}); // invalid
+                                     ^^ object literal. This type is incompatible with
+  896:   createTreeWalker<RootNodeT: Document>(root: RootNodeT, whatToShow: 772, filter?: NodeFilterInterface, entityReferenceExpansion?: boolean): TreeWalker<RootNodeT, DocumentType|Document|Text>;
+                                     ^^^^^^^^ Document. See lib: <BUILTINS>/dom.js:896
   Member 21:
-  888:   createTreeWalker<RootNodeT: Document>(root: RootNodeT, whatToShow: 773, filter?: NodeFilterInterface, entityReferenceExpansion?: boolean): TreeWalker<RootNodeT, DocumentType|Document|Element|Text>;
-         ^^^^^^^^^^^^^^^^^^^^^^^^^^^^^^^^^^^^^^^^^^^^^^^^^^^^^^^^^^^^^^^^^^^^^^^^^^^^^^^^^^^^^^^^^^^^^^^^^^^^^^^^^^^^^^^^^^^^^^^^^^^^^^^^^^^^^^^^^^^^^^^^^^^^^^^^^^^^^^^^^^^^^^^^^^^^^^^^^^^^^^^^^^^^^^^^^^^^ polymorphic type: function type. See lib: <BUILTINS>/dom.js:888
-  Error:
-   33:     document.createTreeWalker({}); // invalid
-                                     ^^ object literal. This type is incompatible with
-  888:   createTreeWalker<RootNodeT: Document>(root: RootNodeT, whatToShow: 773, filter?: NodeFilterInterface, entityReferenceExpansion?: boolean): TreeWalker<RootNodeT, DocumentType|Document|Element|Text>;
-                                     ^^^^^^^^ Document. See lib: <BUILTINS>/dom.js:888
+  897:   createTreeWalker<RootNodeT: Document>(root: RootNodeT, whatToShow: 773, filter?: NodeFilterInterface, entityReferenceExpansion?: boolean): TreeWalker<RootNodeT, DocumentType|Document|Element|Text>;
+         ^^^^^^^^^^^^^^^^^^^^^^^^^^^^^^^^^^^^^^^^^^^^^^^^^^^^^^^^^^^^^^^^^^^^^^^^^^^^^^^^^^^^^^^^^^^^^^^^^^^^^^^^^^^^^^^^^^^^^^^^^^^^^^^^^^^^^^^^^^^^^^^^^^^^^^^^^^^^^^^^^^^^^^^^^^^^^^^^^^^^^^^^^^^^^^^^^^^^ polymorphic type: function type. See lib: <BUILTINS>/dom.js:897
+  Error:
+   33:     document.createTreeWalker({}); // invalid
+                                     ^^ object literal. This type is incompatible with
+  897:   createTreeWalker<RootNodeT: Document>(root: RootNodeT, whatToShow: 773, filter?: NodeFilterInterface, entityReferenceExpansion?: boolean): TreeWalker<RootNodeT, DocumentType|Document|Element|Text>;
+                                     ^^^^^^^^ Document. See lib: <BUILTINS>/dom.js:897
   Member 22:
-  889:   createTreeWalker<RootNodeT: Document>(root: RootNodeT, whatToShow: 896, filter?: NodeFilterInterface, entityReferenceExpansion?: boolean): TreeWalker<RootNodeT, DocumentType|Document|Comment>;
-         ^^^^^^^^^^^^^^^^^^^^^^^^^^^^^^^^^^^^^^^^^^^^^^^^^^^^^^^^^^^^^^^^^^^^^^^^^^^^^^^^^^^^^^^^^^^^^^^^^^^^^^^^^^^^^^^^^^^^^^^^^^^^^^^^^^^^^^^^^^^^^^^^^^^^^^^^^^^^^^^^^^^^^^^^^^^^^^^^^^^^^^^^^^^^^^^ polymorphic type: function type. See lib: <BUILTINS>/dom.js:889
-  Error:
-   33:     document.createTreeWalker({}); // invalid
-                                     ^^ object literal. This type is incompatible with
-  889:   createTreeWalker<RootNodeT: Document>(root: RootNodeT, whatToShow: 896, filter?: NodeFilterInterface, entityReferenceExpansion?: boolean): TreeWalker<RootNodeT, DocumentType|Document|Comment>;
-                                     ^^^^^^^^ Document. See lib: <BUILTINS>/dom.js:889
+  898:   createTreeWalker<RootNodeT: Document>(root: RootNodeT, whatToShow: 896, filter?: NodeFilterInterface, entityReferenceExpansion?: boolean): TreeWalker<RootNodeT, DocumentType|Document|Comment>;
+         ^^^^^^^^^^^^^^^^^^^^^^^^^^^^^^^^^^^^^^^^^^^^^^^^^^^^^^^^^^^^^^^^^^^^^^^^^^^^^^^^^^^^^^^^^^^^^^^^^^^^^^^^^^^^^^^^^^^^^^^^^^^^^^^^^^^^^^^^^^^^^^^^^^^^^^^^^^^^^^^^^^^^^^^^^^^^^^^^^^^^^^^^^^^^^^^ polymorphic type: function type. See lib: <BUILTINS>/dom.js:898
+  Error:
+   33:     document.createTreeWalker({}); // invalid
+                                     ^^ object literal. This type is incompatible with
+  898:   createTreeWalker<RootNodeT: Document>(root: RootNodeT, whatToShow: 896, filter?: NodeFilterInterface, entityReferenceExpansion?: boolean): TreeWalker<RootNodeT, DocumentType|Document|Comment>;
+                                     ^^^^^^^^ Document. See lib: <BUILTINS>/dom.js:898
   Member 23:
-  890:   createTreeWalker<RootNodeT: Document>(root: RootNodeT, whatToShow: 897, filter?: NodeFilterInterface, entityReferenceExpansion?: boolean): TreeWalker<RootNodeT, DocumentType|Document|Element|Comment>;
-         ^^^^^^^^^^^^^^^^^^^^^^^^^^^^^^^^^^^^^^^^^^^^^^^^^^^^^^^^^^^^^^^^^^^^^^^^^^^^^^^^^^^^^^^^^^^^^^^^^^^^^^^^^^^^^^^^^^^^^^^^^^^^^^^^^^^^^^^^^^^^^^^^^^^^^^^^^^^^^^^^^^^^^^^^^^^^^^^^^^^^^^^^^^^^^^^^^^^^^^^ polymorphic type: function type. See lib: <BUILTINS>/dom.js:890
-  Error:
-   33:     document.createTreeWalker({}); // invalid
-                                     ^^ object literal. This type is incompatible with
-  890:   createTreeWalker<RootNodeT: Document>(root: RootNodeT, whatToShow: 897, filter?: NodeFilterInterface, entityReferenceExpansion?: boolean): TreeWalker<RootNodeT, DocumentType|Document|Element|Comment>;
-                                     ^^^^^^^^ Document. See lib: <BUILTINS>/dom.js:890
+  899:   createTreeWalker<RootNodeT: Document>(root: RootNodeT, whatToShow: 897, filter?: NodeFilterInterface, entityReferenceExpansion?: boolean): TreeWalker<RootNodeT, DocumentType|Document|Element|Comment>;
+         ^^^^^^^^^^^^^^^^^^^^^^^^^^^^^^^^^^^^^^^^^^^^^^^^^^^^^^^^^^^^^^^^^^^^^^^^^^^^^^^^^^^^^^^^^^^^^^^^^^^^^^^^^^^^^^^^^^^^^^^^^^^^^^^^^^^^^^^^^^^^^^^^^^^^^^^^^^^^^^^^^^^^^^^^^^^^^^^^^^^^^^^^^^^^^^^^^^^^^^^ polymorphic type: function type. See lib: <BUILTINS>/dom.js:899
+  Error:
+   33:     document.createTreeWalker({}); // invalid
+                                     ^^ object literal. This type is incompatible with
+  899:   createTreeWalker<RootNodeT: Document>(root: RootNodeT, whatToShow: 897, filter?: NodeFilterInterface, entityReferenceExpansion?: boolean): TreeWalker<RootNodeT, DocumentType|Document|Element|Comment>;
+                                     ^^^^^^^^ Document. See lib: <BUILTINS>/dom.js:899
   Member 24:
-  891:   createTreeWalker<RootNodeT: Document>(root: RootNodeT, whatToShow: 900, filter?: NodeFilterInterface, entityReferenceExpansion?: boolean): TreeWalker<RootNodeT, DocumentType|Document|Text|Comment>;
-         ^^^^^^^^^^^^^^^^^^^^^^^^^^^^^^^^^^^^^^^^^^^^^^^^^^^^^^^^^^^^^^^^^^^^^^^^^^^^^^^^^^^^^^^^^^^^^^^^^^^^^^^^^^^^^^^^^^^^^^^^^^^^^^^^^^^^^^^^^^^^^^^^^^^^^^^^^^^^^^^^^^^^^^^^^^^^^^^^^^^^^^^^^^^^^^^^^^^^ polymorphic type: function type. See lib: <BUILTINS>/dom.js:891
-  Error:
-   33:     document.createTreeWalker({}); // invalid
-                                     ^^ object literal. This type is incompatible with
-  891:   createTreeWalker<RootNodeT: Document>(root: RootNodeT, whatToShow: 900, filter?: NodeFilterInterface, entityReferenceExpansion?: boolean): TreeWalker<RootNodeT, DocumentType|Document|Text|Comment>;
-                                     ^^^^^^^^ Document. See lib: <BUILTINS>/dom.js:891
+  900:   createTreeWalker<RootNodeT: Document>(root: RootNodeT, whatToShow: 900, filter?: NodeFilterInterface, entityReferenceExpansion?: boolean): TreeWalker<RootNodeT, DocumentType|Document|Text|Comment>;
+         ^^^^^^^^^^^^^^^^^^^^^^^^^^^^^^^^^^^^^^^^^^^^^^^^^^^^^^^^^^^^^^^^^^^^^^^^^^^^^^^^^^^^^^^^^^^^^^^^^^^^^^^^^^^^^^^^^^^^^^^^^^^^^^^^^^^^^^^^^^^^^^^^^^^^^^^^^^^^^^^^^^^^^^^^^^^^^^^^^^^^^^^^^^^^^^^^^^^^ polymorphic type: function type. See lib: <BUILTINS>/dom.js:900
+  Error:
+   33:     document.createTreeWalker({}); // invalid
+                                     ^^ object literal. This type is incompatible with
+  900:   createTreeWalker<RootNodeT: Document>(root: RootNodeT, whatToShow: 900, filter?: NodeFilterInterface, entityReferenceExpansion?: boolean): TreeWalker<RootNodeT, DocumentType|Document|Text|Comment>;
+                                     ^^^^^^^^ Document. See lib: <BUILTINS>/dom.js:900
   Member 25:
-  892:   createTreeWalker<RootNodeT: Document>(root: RootNodeT, whatToShow: 901, filter?: NodeFilterInterface, entityReferenceExpansion?: boolean): TreeWalker<RootNodeT, DocumentType|Document|Element|Text|Comment>;
-         ^^^^^^^^^^^^^^^^^^^^^^^^^^^^^^^^^^^^^^^^^^^^^^^^^^^^^^^^^^^^^^^^^^^^^^^^^^^^^^^^^^^^^^^^^^^^^^^^^^^^^^^^^^^^^^^^^^^^^^^^^^^^^^^^^^^^^^^^^^^^^^^^^^^^^^^^^^^^^^^^^^^^^^^^^^^^^^^^^^^^^^^^^^^^^^^^^^^^^^^^^^^^ polymorphic type: function type. See lib: <BUILTINS>/dom.js:892
-  Error:
-   33:     document.createTreeWalker({}); // invalid
-                                     ^^ object literal. This type is incompatible with
-  892:   createTreeWalker<RootNodeT: Document>(root: RootNodeT, whatToShow: 901, filter?: NodeFilterInterface, entityReferenceExpansion?: boolean): TreeWalker<RootNodeT, DocumentType|Document|Element|Text|Comment>;
-                                     ^^^^^^^^ Document. See lib: <BUILTINS>/dom.js:892
+  901:   createTreeWalker<RootNodeT: Document>(root: RootNodeT, whatToShow: 901, filter?: NodeFilterInterface, entityReferenceExpansion?: boolean): TreeWalker<RootNodeT, DocumentType|Document|Element|Text|Comment>;
+         ^^^^^^^^^^^^^^^^^^^^^^^^^^^^^^^^^^^^^^^^^^^^^^^^^^^^^^^^^^^^^^^^^^^^^^^^^^^^^^^^^^^^^^^^^^^^^^^^^^^^^^^^^^^^^^^^^^^^^^^^^^^^^^^^^^^^^^^^^^^^^^^^^^^^^^^^^^^^^^^^^^^^^^^^^^^^^^^^^^^^^^^^^^^^^^^^^^^^^^^^^^^^ polymorphic type: function type. See lib: <BUILTINS>/dom.js:901
+  Error:
+   33:     document.createTreeWalker({}); // invalid
+                                     ^^ object literal. This type is incompatible with
+  901:   createTreeWalker<RootNodeT: Document>(root: RootNodeT, whatToShow: 901, filter?: NodeFilterInterface, entityReferenceExpansion?: boolean): TreeWalker<RootNodeT, DocumentType|Document|Element|Text|Comment>;
+                                     ^^^^^^^^ Document. See lib: <BUILTINS>/dom.js:901
   Member 26:
-  904:   createTreeWalker<RootNodeT: DocumentFragment>(root: RootNodeT, whatToShow: 1024, filter?: NodeFilterInterface, entityReferenceExpansion?: boolean): TreeWalker<RootNodeT, DocumentFragment>;
-         ^^^^^^^^^^^^^^^^^^^^^^^^^^^^^^^^^^^^^^^^^^^^^^^^^^^^^^^^^^^^^^^^^^^^^^^^^^^^^^^^^^^^^^^^^^^^^^^^^^^^^^^^^^^^^^^^^^^^^^^^^^^^^^^^^^^^^^^^^^^^^^^^^^^^^^^^^^^^^^^^^^^^^^^^^^^^^^^^^^^^^^^^^^^ polymorphic type: function type. See lib: <BUILTINS>/dom.js:904
-  Error:
-   33:     document.createTreeWalker({}); // invalid
-                                     ^^ object literal. This type is incompatible with
-  904:   createTreeWalker<RootNodeT: DocumentFragment>(root: RootNodeT, whatToShow: 1024, filter?: NodeFilterInterface, entityReferenceExpansion?: boolean): TreeWalker<RootNodeT, DocumentFragment>;
-                                     ^^^^^^^^^^^^^^^^ DocumentFragment. See lib: <BUILTINS>/dom.js:904
+  913:   createTreeWalker<RootNodeT: DocumentFragment>(root: RootNodeT, whatToShow: 1024, filter?: NodeFilterInterface, entityReferenceExpansion?: boolean): TreeWalker<RootNodeT, DocumentFragment>;
+         ^^^^^^^^^^^^^^^^^^^^^^^^^^^^^^^^^^^^^^^^^^^^^^^^^^^^^^^^^^^^^^^^^^^^^^^^^^^^^^^^^^^^^^^^^^^^^^^^^^^^^^^^^^^^^^^^^^^^^^^^^^^^^^^^^^^^^^^^^^^^^^^^^^^^^^^^^^^^^^^^^^^^^^^^^^^^^^^^^^^^^^^^^^^ polymorphic type: function type. See lib: <BUILTINS>/dom.js:913
+  Error:
+   33:     document.createTreeWalker({}); // invalid
+                                     ^^ object literal. This type is incompatible with
+  913:   createTreeWalker<RootNodeT: DocumentFragment>(root: RootNodeT, whatToShow: 1024, filter?: NodeFilterInterface, entityReferenceExpansion?: boolean): TreeWalker<RootNodeT, DocumentFragment>;
+                                     ^^^^^^^^^^^^^^^^ DocumentFragment. See lib: <BUILTINS>/dom.js:913
   Member 27:
-  905:   createTreeWalker<RootNodeT: DocumentFragment>(root: RootNodeT, whatToShow: 1025, filter?: NodeFilterInterface, entityReferenceExpansion?: boolean): TreeWalker<RootNodeT, DocumentFragment|Element>;
-         ^^^^^^^^^^^^^^^^^^^^^^^^^^^^^^^^^^^^^^^^^^^^^^^^^^^^^^^^^^^^^^^^^^^^^^^^^^^^^^^^^^^^^^^^^^^^^^^^^^^^^^^^^^^^^^^^^^^^^^^^^^^^^^^^^^^^^^^^^^^^^^^^^^^^^^^^^^^^^^^^^^^^^^^^^^^^^^^^^^^^^^^^^^^^^^^^^^^ polymorphic type: function type. See lib: <BUILTINS>/dom.js:905
-  Error:
-   33:     document.createTreeWalker({}); // invalid
-                                     ^^ object literal. This type is incompatible with
-  905:   createTreeWalker<RootNodeT: DocumentFragment>(root: RootNodeT, whatToShow: 1025, filter?: NodeFilterInterface, entityReferenceExpansion?: boolean): TreeWalker<RootNodeT, DocumentFragment|Element>;
-                                     ^^^^^^^^^^^^^^^^ DocumentFragment. See lib: <BUILTINS>/dom.js:905
+  914:   createTreeWalker<RootNodeT: DocumentFragment>(root: RootNodeT, whatToShow: 1025, filter?: NodeFilterInterface, entityReferenceExpansion?: boolean): TreeWalker<RootNodeT, DocumentFragment|Element>;
+         ^^^^^^^^^^^^^^^^^^^^^^^^^^^^^^^^^^^^^^^^^^^^^^^^^^^^^^^^^^^^^^^^^^^^^^^^^^^^^^^^^^^^^^^^^^^^^^^^^^^^^^^^^^^^^^^^^^^^^^^^^^^^^^^^^^^^^^^^^^^^^^^^^^^^^^^^^^^^^^^^^^^^^^^^^^^^^^^^^^^^^^^^^^^^^^^^^^^ polymorphic type: function type. See lib: <BUILTINS>/dom.js:914
+  Error:
+   33:     document.createTreeWalker({}); // invalid
+                                     ^^ object literal. This type is incompatible with
+  914:   createTreeWalker<RootNodeT: DocumentFragment>(root: RootNodeT, whatToShow: 1025, filter?: NodeFilterInterface, entityReferenceExpansion?: boolean): TreeWalker<RootNodeT, DocumentFragment|Element>;
+                                     ^^^^^^^^^^^^^^^^ DocumentFragment. See lib: <BUILTINS>/dom.js:914
   Member 28:
-  906:   createTreeWalker<RootNodeT: DocumentFragment>(root: RootNodeT, whatToShow: 1028, filter?: NodeFilterInterface, entityReferenceExpansion?: boolean): TreeWalker<RootNodeT, DocumentFragment|Text>;
-         ^^^^^^^^^^^^^^^^^^^^^^^^^^^^^^^^^^^^^^^^^^^^^^^^^^^^^^^^^^^^^^^^^^^^^^^^^^^^^^^^^^^^^^^^^^^^^^^^^^^^^^^^^^^^^^^^^^^^^^^^^^^^^^^^^^^^^^^^^^^^^^^^^^^^^^^^^^^^^^^^^^^^^^^^^^^^^^^^^^^^^^^^^^^^^^^^ polymorphic type: function type. See lib: <BUILTINS>/dom.js:906
-  Error:
-   33:     document.createTreeWalker({}); // invalid
-                                     ^^ object literal. This type is incompatible with
-  906:   createTreeWalker<RootNodeT: DocumentFragment>(root: RootNodeT, whatToShow: 1028, filter?: NodeFilterInterface, entityReferenceExpansion?: boolean): TreeWalker<RootNodeT, DocumentFragment|Text>;
-                                     ^^^^^^^^^^^^^^^^ DocumentFragment. See lib: <BUILTINS>/dom.js:906
+  915:   createTreeWalker<RootNodeT: DocumentFragment>(root: RootNodeT, whatToShow: 1028, filter?: NodeFilterInterface, entityReferenceExpansion?: boolean): TreeWalker<RootNodeT, DocumentFragment|Text>;
+         ^^^^^^^^^^^^^^^^^^^^^^^^^^^^^^^^^^^^^^^^^^^^^^^^^^^^^^^^^^^^^^^^^^^^^^^^^^^^^^^^^^^^^^^^^^^^^^^^^^^^^^^^^^^^^^^^^^^^^^^^^^^^^^^^^^^^^^^^^^^^^^^^^^^^^^^^^^^^^^^^^^^^^^^^^^^^^^^^^^^^^^^^^^^^^^^^ polymorphic type: function type. See lib: <BUILTINS>/dom.js:915
+  Error:
+   33:     document.createTreeWalker({}); // invalid
+                                     ^^ object literal. This type is incompatible with
+  915:   createTreeWalker<RootNodeT: DocumentFragment>(root: RootNodeT, whatToShow: 1028, filter?: NodeFilterInterface, entityReferenceExpansion?: boolean): TreeWalker<RootNodeT, DocumentFragment|Text>;
+                                     ^^^^^^^^^^^^^^^^ DocumentFragment. See lib: <BUILTINS>/dom.js:915
   Member 29:
-  907:   createTreeWalker<RootNodeT: DocumentFragment>(root: RootNodeT, whatToShow: 1029, filter?: NodeFilterInterface, entityReferenceExpansion?: boolean): TreeWalker<RootNodeT, DocumentFragment|Element|Text>;
-         ^^^^^^^^^^^^^^^^^^^^^^^^^^^^^^^^^^^^^^^^^^^^^^^^^^^^^^^^^^^^^^^^^^^^^^^^^^^^^^^^^^^^^^^^^^^^^^^^^^^^^^^^^^^^^^^^^^^^^^^^^^^^^^^^^^^^^^^^^^^^^^^^^^^^^^^^^^^^^^^^^^^^^^^^^^^^^^^^^^^^^^^^^^^^^^^^^^^^^^^^ polymorphic type: function type. See lib: <BUILTINS>/dom.js:907
-  Error:
-   33:     document.createTreeWalker({}); // invalid
-                                     ^^ object literal. This type is incompatible with
-  907:   createTreeWalker<RootNodeT: DocumentFragment>(root: RootNodeT, whatToShow: 1029, filter?: NodeFilterInterface, entityReferenceExpansion?: boolean): TreeWalker<RootNodeT, DocumentFragment|Element|Text>;
-                                     ^^^^^^^^^^^^^^^^ DocumentFragment. See lib: <BUILTINS>/dom.js:907
+  916:   createTreeWalker<RootNodeT: DocumentFragment>(root: RootNodeT, whatToShow: 1029, filter?: NodeFilterInterface, entityReferenceExpansion?: boolean): TreeWalker<RootNodeT, DocumentFragment|Element|Text>;
+         ^^^^^^^^^^^^^^^^^^^^^^^^^^^^^^^^^^^^^^^^^^^^^^^^^^^^^^^^^^^^^^^^^^^^^^^^^^^^^^^^^^^^^^^^^^^^^^^^^^^^^^^^^^^^^^^^^^^^^^^^^^^^^^^^^^^^^^^^^^^^^^^^^^^^^^^^^^^^^^^^^^^^^^^^^^^^^^^^^^^^^^^^^^^^^^^^^^^^^^^^ polymorphic type: function type. See lib: <BUILTINS>/dom.js:916
+  Error:
+   33:     document.createTreeWalker({}); // invalid
+                                     ^^ object literal. This type is incompatible with
+  916:   createTreeWalker<RootNodeT: DocumentFragment>(root: RootNodeT, whatToShow: 1029, filter?: NodeFilterInterface, entityReferenceExpansion?: boolean): TreeWalker<RootNodeT, DocumentFragment|Element|Text>;
+                                     ^^^^^^^^^^^^^^^^ DocumentFragment. See lib: <BUILTINS>/dom.js:916
   Member 30:
-  908:   createTreeWalker<RootNodeT: DocumentFragment>(root: RootNodeT, whatToShow: 1152, filter?: NodeFilterInterface, entityReferenceExpansion?: boolean): TreeWalker<RootNodeT, DocumentFragment|Comment>;
-         ^^^^^^^^^^^^^^^^^^^^^^^^^^^^^^^^^^^^^^^^^^^^^^^^^^^^^^^^^^^^^^^^^^^^^^^^^^^^^^^^^^^^^^^^^^^^^^^^^^^^^^^^^^^^^^^^^^^^^^^^^^^^^^^^^^^^^^^^^^^^^^^^^^^^^^^^^^^^^^^^^^^^^^^^^^^^^^^^^^^^^^^^^^^^^^^^^^^ polymorphic type: function type. See lib: <BUILTINS>/dom.js:908
-  Error:
-   33:     document.createTreeWalker({}); // invalid
-                                     ^^ object literal. This type is incompatible with
-  908:   createTreeWalker<RootNodeT: DocumentFragment>(root: RootNodeT, whatToShow: 1152, filter?: NodeFilterInterface, entityReferenceExpansion?: boolean): TreeWalker<RootNodeT, DocumentFragment|Comment>;
-                                     ^^^^^^^^^^^^^^^^ DocumentFragment. See lib: <BUILTINS>/dom.js:908
+  917:   createTreeWalker<RootNodeT: DocumentFragment>(root: RootNodeT, whatToShow: 1152, filter?: NodeFilterInterface, entityReferenceExpansion?: boolean): TreeWalker<RootNodeT, DocumentFragment|Comment>;
+         ^^^^^^^^^^^^^^^^^^^^^^^^^^^^^^^^^^^^^^^^^^^^^^^^^^^^^^^^^^^^^^^^^^^^^^^^^^^^^^^^^^^^^^^^^^^^^^^^^^^^^^^^^^^^^^^^^^^^^^^^^^^^^^^^^^^^^^^^^^^^^^^^^^^^^^^^^^^^^^^^^^^^^^^^^^^^^^^^^^^^^^^^^^^^^^^^^^^ polymorphic type: function type. See lib: <BUILTINS>/dom.js:917
+  Error:
+   33:     document.createTreeWalker({}); // invalid
+                                     ^^ object literal. This type is incompatible with
+  917:   createTreeWalker<RootNodeT: DocumentFragment>(root: RootNodeT, whatToShow: 1152, filter?: NodeFilterInterface, entityReferenceExpansion?: boolean): TreeWalker<RootNodeT, DocumentFragment|Comment>;
+                                     ^^^^^^^^^^^^^^^^ DocumentFragment. See lib: <BUILTINS>/dom.js:917
   Member 31:
-  909:   createTreeWalker<RootNodeT: DocumentFragment>(root: RootNodeT, whatToShow: 1153, filter?: NodeFilterInterface, entityReferenceExpansion?: boolean): TreeWalker<RootNodeT, DocumentFragment|Element|Comment>;
-         ^^^^^^^^^^^^^^^^^^^^^^^^^^^^^^^^^^^^^^^^^^^^^^^^^^^^^^^^^^^^^^^^^^^^^^^^^^^^^^^^^^^^^^^^^^^^^^^^^^^^^^^^^^^^^^^^^^^^^^^^^^^^^^^^^^^^^^^^^^^^^^^^^^^^^^^^^^^^^^^^^^^^^^^^^^^^^^^^^^^^^^^^^^^^^^^^^^^^^^^^^^^ polymorphic type: function type. See lib: <BUILTINS>/dom.js:909
-  Error:
-   33:     document.createTreeWalker({}); // invalid
-                                     ^^ object literal. This type is incompatible with
-  909:   createTreeWalker<RootNodeT: DocumentFragment>(root: RootNodeT, whatToShow: 1153, filter?: NodeFilterInterface, entityReferenceExpansion?: boolean): TreeWalker<RootNodeT, DocumentFragment|Element|Comment>;
-                                     ^^^^^^^^^^^^^^^^ DocumentFragment. See lib: <BUILTINS>/dom.js:909
+  918:   createTreeWalker<RootNodeT: DocumentFragment>(root: RootNodeT, whatToShow: 1153, filter?: NodeFilterInterface, entityReferenceExpansion?: boolean): TreeWalker<RootNodeT, DocumentFragment|Element|Comment>;
+         ^^^^^^^^^^^^^^^^^^^^^^^^^^^^^^^^^^^^^^^^^^^^^^^^^^^^^^^^^^^^^^^^^^^^^^^^^^^^^^^^^^^^^^^^^^^^^^^^^^^^^^^^^^^^^^^^^^^^^^^^^^^^^^^^^^^^^^^^^^^^^^^^^^^^^^^^^^^^^^^^^^^^^^^^^^^^^^^^^^^^^^^^^^^^^^^^^^^^^^^^^^^ polymorphic type: function type. See lib: <BUILTINS>/dom.js:918
+  Error:
+   33:     document.createTreeWalker({}); // invalid
+                                     ^^ object literal. This type is incompatible with
+  918:   createTreeWalker<RootNodeT: DocumentFragment>(root: RootNodeT, whatToShow: 1153, filter?: NodeFilterInterface, entityReferenceExpansion?: boolean): TreeWalker<RootNodeT, DocumentFragment|Element|Comment>;
+                                     ^^^^^^^^^^^^^^^^ DocumentFragment. See lib: <BUILTINS>/dom.js:918
   Member 32:
-  910:   createTreeWalker<RootNodeT: DocumentFragment>(root: RootNodeT, whatToShow: 1156, filter?: NodeFilterInterface, entityReferenceExpansion?: boolean): TreeWalker<RootNodeT, DocumentFragment|Text|Comment>;
-         ^^^^^^^^^^^^^^^^^^^^^^^^^^^^^^^^^^^^^^^^^^^^^^^^^^^^^^^^^^^^^^^^^^^^^^^^^^^^^^^^^^^^^^^^^^^^^^^^^^^^^^^^^^^^^^^^^^^^^^^^^^^^^^^^^^^^^^^^^^^^^^^^^^^^^^^^^^^^^^^^^^^^^^^^^^^^^^^^^^^^^^^^^^^^^^^^^^^^^^^^ polymorphic type: function type. See lib: <BUILTINS>/dom.js:910
-  Error:
-   33:     document.createTreeWalker({}); // invalid
-                                     ^^ object literal. This type is incompatible with
-  910:   createTreeWalker<RootNodeT: DocumentFragment>(root: RootNodeT, whatToShow: 1156, filter?: NodeFilterInterface, entityReferenceExpansion?: boolean): TreeWalker<RootNodeT, DocumentFragment|Text|Comment>;
-                                     ^^^^^^^^^^^^^^^^ DocumentFragment. See lib: <BUILTINS>/dom.js:910
+  919:   createTreeWalker<RootNodeT: DocumentFragment>(root: RootNodeT, whatToShow: 1156, filter?: NodeFilterInterface, entityReferenceExpansion?: boolean): TreeWalker<RootNodeT, DocumentFragment|Text|Comment>;
+         ^^^^^^^^^^^^^^^^^^^^^^^^^^^^^^^^^^^^^^^^^^^^^^^^^^^^^^^^^^^^^^^^^^^^^^^^^^^^^^^^^^^^^^^^^^^^^^^^^^^^^^^^^^^^^^^^^^^^^^^^^^^^^^^^^^^^^^^^^^^^^^^^^^^^^^^^^^^^^^^^^^^^^^^^^^^^^^^^^^^^^^^^^^^^^^^^^^^^^^^^ polymorphic type: function type. See lib: <BUILTINS>/dom.js:919
+  Error:
+   33:     document.createTreeWalker({}); // invalid
+                                     ^^ object literal. This type is incompatible with
+  919:   createTreeWalker<RootNodeT: DocumentFragment>(root: RootNodeT, whatToShow: 1156, filter?: NodeFilterInterface, entityReferenceExpansion?: boolean): TreeWalker<RootNodeT, DocumentFragment|Text|Comment>;
+                                     ^^^^^^^^^^^^^^^^ DocumentFragment. See lib: <BUILTINS>/dom.js:919
   Member 33:
-  911:   createTreeWalker<RootNodeT: DocumentFragment>(root: RootNodeT, whatToShow: 1157, filter?: NodeFilterInterface, entityReferenceExpansion?: boolean): TreeWalker<RootNodeT, DocumentFragment|Element|Text|Comment>;
-         ^^^^^^^^^^^^^^^^^^^^^^^^^^^^^^^^^^^^^^^^^^^^^^^^^^^^^^^^^^^^^^^^^^^^^^^^^^^^^^^^^^^^^^^^^^^^^^^^^^^^^^^^^^^^^^^^^^^^^^^^^^^^^^^^^^^^^^^^^^^^^^^^^^^^^^^^^^^^^^^^^^^^^^^^^^^^^^^^^^^^^^^^^^^^^^^^^^^^^^^^^^^^^^^^ polymorphic type: function type. See lib: <BUILTINS>/dom.js:911
-  Error:
-   33:     document.createTreeWalker({}); // invalid
-                                     ^^ object literal. This type is incompatible with
-  911:   createTreeWalker<RootNodeT: DocumentFragment>(root: RootNodeT, whatToShow: 1157, filter?: NodeFilterInterface, entityReferenceExpansion?: boolean): TreeWalker<RootNodeT, DocumentFragment|Element|Text|Comment>;
-                                     ^^^^^^^^^^^^^^^^ DocumentFragment. See lib: <BUILTINS>/dom.js:911
+  920:   createTreeWalker<RootNodeT: DocumentFragment>(root: RootNodeT, whatToShow: 1157, filter?: NodeFilterInterface, entityReferenceExpansion?: boolean): TreeWalker<RootNodeT, DocumentFragment|Element|Text|Comment>;
+         ^^^^^^^^^^^^^^^^^^^^^^^^^^^^^^^^^^^^^^^^^^^^^^^^^^^^^^^^^^^^^^^^^^^^^^^^^^^^^^^^^^^^^^^^^^^^^^^^^^^^^^^^^^^^^^^^^^^^^^^^^^^^^^^^^^^^^^^^^^^^^^^^^^^^^^^^^^^^^^^^^^^^^^^^^^^^^^^^^^^^^^^^^^^^^^^^^^^^^^^^^^^^^^^^ polymorphic type: function type. See lib: <BUILTINS>/dom.js:920
+  Error:
+   33:     document.createTreeWalker({}); // invalid
+                                     ^^ object literal. This type is incompatible with
+  920:   createTreeWalker<RootNodeT: DocumentFragment>(root: RootNodeT, whatToShow: 1157, filter?: NodeFilterInterface, entityReferenceExpansion?: boolean): TreeWalker<RootNodeT, DocumentFragment|Element|Text|Comment>;
+                                     ^^^^^^^^^^^^^^^^ DocumentFragment. See lib: <BUILTINS>/dom.js:920
   Member 34:
-  924:   createTreeWalker<RootNodeT: Node>(root: RootNodeT, whatToShow: 1, filter?: NodeFilterInterface, entityReferenceExpansion?: boolean): TreeWalker<RootNodeT, Element>;
-         ^^^^^^^^^^^^^^^^^^^^^^^^^^^^^^^^^^^^^^^^^^^^^^^^^^^^^^^^^^^^^^^^^^^^^^^^^^^^^^^^^^^^^^^^^^^^^^^^^^^^^^^^^^^^^^^^^^^^^^^^^^^^^^^^^^^^^^^^^^^^^^^^^^^^^^^^^^^^^^^^^^^ polymorphic type: function type. See lib: <BUILTINS>/dom.js:924
-  Error:
-   33:     document.createTreeWalker({}); // invalid
-                                     ^^ object literal. This type is incompatible with
-  924:   createTreeWalker<RootNodeT: Node>(root: RootNodeT, whatToShow: 1, filter?: NodeFilterInterface, entityReferenceExpansion?: boolean): TreeWalker<RootNodeT, Element>;
-                                     ^^^^ Node. See lib: <BUILTINS>/dom.js:924
+  933:   createTreeWalker<RootNodeT: Node>(root: RootNodeT, whatToShow: 1, filter?: NodeFilterInterface, entityReferenceExpansion?: boolean): TreeWalker<RootNodeT, Element>;
+         ^^^^^^^^^^^^^^^^^^^^^^^^^^^^^^^^^^^^^^^^^^^^^^^^^^^^^^^^^^^^^^^^^^^^^^^^^^^^^^^^^^^^^^^^^^^^^^^^^^^^^^^^^^^^^^^^^^^^^^^^^^^^^^^^^^^^^^^^^^^^^^^^^^^^^^^^^^^^^^^^^^^ polymorphic type: function type. See lib: <BUILTINS>/dom.js:933
+  Error:
+   33:     document.createTreeWalker({}); // invalid
+                                     ^^ object literal. This type is incompatible with
+  933:   createTreeWalker<RootNodeT: Node>(root: RootNodeT, whatToShow: 1, filter?: NodeFilterInterface, entityReferenceExpansion?: boolean): TreeWalker<RootNodeT, Element>;
+                                     ^^^^ Node. See lib: <BUILTINS>/dom.js:933
   Member 35:
-  925:   createTreeWalker<RootNodeT: Node>(root: RootNodeT, whatToShow: 4, filter?: NodeFilterInterface, entityReferenceExpansion?: boolean): TreeWalker<RootNodeT, Text>;
-         ^^^^^^^^^^^^^^^^^^^^^^^^^^^^^^^^^^^^^^^^^^^^^^^^^^^^^^^^^^^^^^^^^^^^^^^^^^^^^^^^^^^^^^^^^^^^^^^^^^^^^^^^^^^^^^^^^^^^^^^^^^^^^^^^^^^^^^^^^^^^^^^^^^^^^^^^^^^^^^^^ polymorphic type: function type. See lib: <BUILTINS>/dom.js:925
-  Error:
-   33:     document.createTreeWalker({}); // invalid
-                                     ^^ object literal. This type is incompatible with
-  925:   createTreeWalker<RootNodeT: Node>(root: RootNodeT, whatToShow: 4, filter?: NodeFilterInterface, entityReferenceExpansion?: boolean): TreeWalker<RootNodeT, Text>;
-                                     ^^^^ Node. See lib: <BUILTINS>/dom.js:925
+  934:   createTreeWalker<RootNodeT: Node>(root: RootNodeT, whatToShow: 4, filter?: NodeFilterInterface, entityReferenceExpansion?: boolean): TreeWalker<RootNodeT, Text>;
+         ^^^^^^^^^^^^^^^^^^^^^^^^^^^^^^^^^^^^^^^^^^^^^^^^^^^^^^^^^^^^^^^^^^^^^^^^^^^^^^^^^^^^^^^^^^^^^^^^^^^^^^^^^^^^^^^^^^^^^^^^^^^^^^^^^^^^^^^^^^^^^^^^^^^^^^^^^^^^^^^^ polymorphic type: function type. See lib: <BUILTINS>/dom.js:934
+  Error:
+   33:     document.createTreeWalker({}); // invalid
+                                     ^^ object literal. This type is incompatible with
+  934:   createTreeWalker<RootNodeT: Node>(root: RootNodeT, whatToShow: 4, filter?: NodeFilterInterface, entityReferenceExpansion?: boolean): TreeWalker<RootNodeT, Text>;
+                                     ^^^^ Node. See lib: <BUILTINS>/dom.js:934
   Member 36:
-  926:   createTreeWalker<RootNodeT: Node>(root: RootNodeT, whatToShow: 5, filter?: NodeFilterInterface, entityReferenceExpansion?: boolean): TreeWalker<RootNodeT, Element|Text>;
-         ^^^^^^^^^^^^^^^^^^^^^^^^^^^^^^^^^^^^^^^^^^^^^^^^^^^^^^^^^^^^^^^^^^^^^^^^^^^^^^^^^^^^^^^^^^^^^^^^^^^^^^^^^^^^^^^^^^^^^^^^^^^^^^^^^^^^^^^^^^^^^^^^^^^^^^^^^^^^^^^^^^^^^^^^ polymorphic type: function type. See lib: <BUILTINS>/dom.js:926
-  Error:
-   33:     document.createTreeWalker({}); // invalid
-                                     ^^ object literal. This type is incompatible with
-  926:   createTreeWalker<RootNodeT: Node>(root: RootNodeT, whatToShow: 5, filter?: NodeFilterInterface, entityReferenceExpansion?: boolean): TreeWalker<RootNodeT, Element|Text>;
-                                     ^^^^ Node. See lib: <BUILTINS>/dom.js:926
+  935:   createTreeWalker<RootNodeT: Node>(root: RootNodeT, whatToShow: 5, filter?: NodeFilterInterface, entityReferenceExpansion?: boolean): TreeWalker<RootNodeT, Element|Text>;
+         ^^^^^^^^^^^^^^^^^^^^^^^^^^^^^^^^^^^^^^^^^^^^^^^^^^^^^^^^^^^^^^^^^^^^^^^^^^^^^^^^^^^^^^^^^^^^^^^^^^^^^^^^^^^^^^^^^^^^^^^^^^^^^^^^^^^^^^^^^^^^^^^^^^^^^^^^^^^^^^^^^^^^^^^^ polymorphic type: function type. See lib: <BUILTINS>/dom.js:935
+  Error:
+   33:     document.createTreeWalker({}); // invalid
+                                     ^^ object literal. This type is incompatible with
+  935:   createTreeWalker<RootNodeT: Node>(root: RootNodeT, whatToShow: 5, filter?: NodeFilterInterface, entityReferenceExpansion?: boolean): TreeWalker<RootNodeT, Element|Text>;
+                                     ^^^^ Node. See lib: <BUILTINS>/dom.js:935
   Member 37:
-  927:   createTreeWalker<RootNodeT: Node>(root: RootNodeT, whatToShow: 128, filter?: NodeFilterInterface, entityReferenceExpansion?: boolean): TreeWalker<RootNodeT, Comment>;
-         ^^^^^^^^^^^^^^^^^^^^^^^^^^^^^^^^^^^^^^^^^^^^^^^^^^^^^^^^^^^^^^^^^^^^^^^^^^^^^^^^^^^^^^^^^^^^^^^^^^^^^^^^^^^^^^^^^^^^^^^^^^^^^^^^^^^^^^^^^^^^^^^^^^^^^^^^^^^^^^^^^^^^^ polymorphic type: function type. See lib: <BUILTINS>/dom.js:927
-  Error:
-   33:     document.createTreeWalker({}); // invalid
-                                     ^^ object literal. This type is incompatible with
-  927:   createTreeWalker<RootNodeT: Node>(root: RootNodeT, whatToShow: 128, filter?: NodeFilterInterface, entityReferenceExpansion?: boolean): TreeWalker<RootNodeT, Comment>;
-                                     ^^^^ Node. See lib: <BUILTINS>/dom.js:927
+  936:   createTreeWalker<RootNodeT: Node>(root: RootNodeT, whatToShow: 128, filter?: NodeFilterInterface, entityReferenceExpansion?: boolean): TreeWalker<RootNodeT, Comment>;
+         ^^^^^^^^^^^^^^^^^^^^^^^^^^^^^^^^^^^^^^^^^^^^^^^^^^^^^^^^^^^^^^^^^^^^^^^^^^^^^^^^^^^^^^^^^^^^^^^^^^^^^^^^^^^^^^^^^^^^^^^^^^^^^^^^^^^^^^^^^^^^^^^^^^^^^^^^^^^^^^^^^^^^^ polymorphic type: function type. See lib: <BUILTINS>/dom.js:936
+  Error:
+   33:     document.createTreeWalker({}); // invalid
+                                     ^^ object literal. This type is incompatible with
+  936:   createTreeWalker<RootNodeT: Node>(root: RootNodeT, whatToShow: 128, filter?: NodeFilterInterface, entityReferenceExpansion?: boolean): TreeWalker<RootNodeT, Comment>;
+                                     ^^^^ Node. See lib: <BUILTINS>/dom.js:936
   Member 38:
-  928:   createTreeWalker<RootNodeT: Node>(root: RootNodeT, whatToShow: 129, filter?: NodeFilterInterface, entityReferenceExpansion?: boolean): TreeWalker<RootNodeT, Element|Comment>;
-         ^^^^^^^^^^^^^^^^^^^^^^^^^^^^^^^^^^^^^^^^^^^^^^^^^^^^^^^^^^^^^^^^^^^^^^^^^^^^^^^^^^^^^^^^^^^^^^^^^^^^^^^^^^^^^^^^^^^^^^^^^^^^^^^^^^^^^^^^^^^^^^^^^^^^^^^^^^^^^^^^^^^^^^^^^^^^^ polymorphic type: function type. See lib: <BUILTINS>/dom.js:928
-  Error:
-   33:     document.createTreeWalker({}); // invalid
-                                     ^^ object literal. This type is incompatible with
-  928:   createTreeWalker<RootNodeT: Node>(root: RootNodeT, whatToShow: 129, filter?: NodeFilterInterface, entityReferenceExpansion?: boolean): TreeWalker<RootNodeT, Element|Comment>;
-                                     ^^^^ Node. See lib: <BUILTINS>/dom.js:928
+  937:   createTreeWalker<RootNodeT: Node>(root: RootNodeT, whatToShow: 129, filter?: NodeFilterInterface, entityReferenceExpansion?: boolean): TreeWalker<RootNodeT, Element|Comment>;
+         ^^^^^^^^^^^^^^^^^^^^^^^^^^^^^^^^^^^^^^^^^^^^^^^^^^^^^^^^^^^^^^^^^^^^^^^^^^^^^^^^^^^^^^^^^^^^^^^^^^^^^^^^^^^^^^^^^^^^^^^^^^^^^^^^^^^^^^^^^^^^^^^^^^^^^^^^^^^^^^^^^^^^^^^^^^^^^ polymorphic type: function type. See lib: <BUILTINS>/dom.js:937
+  Error:
+   33:     document.createTreeWalker({}); // invalid
+                                     ^^ object literal. This type is incompatible with
+  937:   createTreeWalker<RootNodeT: Node>(root: RootNodeT, whatToShow: 129, filter?: NodeFilterInterface, entityReferenceExpansion?: boolean): TreeWalker<RootNodeT, Element|Comment>;
+                                     ^^^^ Node. See lib: <BUILTINS>/dom.js:937
   Member 39:
-  929:   createTreeWalker<RootNodeT: Node>(root: RootNodeT, whatToShow: 132, filter?: NodeFilterInterface, entityReferenceExpansion?: boolean): TreeWalker<RootNodeT, Text|Comment>;
-         ^^^^^^^^^^^^^^^^^^^^^^^^^^^^^^^^^^^^^^^^^^^^^^^^^^^^^^^^^^^^^^^^^^^^^^^^^^^^^^^^^^^^^^^^^^^^^^^^^^^^^^^^^^^^^^^^^^^^^^^^^^^^^^^^^^^^^^^^^^^^^^^^^^^^^^^^^^^^^^^^^^^^^^^^^^ polymorphic type: function type. See lib: <BUILTINS>/dom.js:929
-  Error:
-   33:     document.createTreeWalker({}); // invalid
-                                     ^^ object literal. This type is incompatible with
-  929:   createTreeWalker<RootNodeT: Node>(root: RootNodeT, whatToShow: 132, filter?: NodeFilterInterface, entityReferenceExpansion?: boolean): TreeWalker<RootNodeT, Text|Comment>;
-                                     ^^^^ Node. See lib: <BUILTINS>/dom.js:929
+  938:   createTreeWalker<RootNodeT: Node>(root: RootNodeT, whatToShow: 132, filter?: NodeFilterInterface, entityReferenceExpansion?: boolean): TreeWalker<RootNodeT, Text|Comment>;
+         ^^^^^^^^^^^^^^^^^^^^^^^^^^^^^^^^^^^^^^^^^^^^^^^^^^^^^^^^^^^^^^^^^^^^^^^^^^^^^^^^^^^^^^^^^^^^^^^^^^^^^^^^^^^^^^^^^^^^^^^^^^^^^^^^^^^^^^^^^^^^^^^^^^^^^^^^^^^^^^^^^^^^^^^^^^ polymorphic type: function type. See lib: <BUILTINS>/dom.js:938
+  Error:
+   33:     document.createTreeWalker({}); // invalid
+                                     ^^ object literal. This type is incompatible with
+  938:   createTreeWalker<RootNodeT: Node>(root: RootNodeT, whatToShow: 132, filter?: NodeFilterInterface, entityReferenceExpansion?: boolean): TreeWalker<RootNodeT, Text|Comment>;
+                                     ^^^^ Node. See lib: <BUILTINS>/dom.js:938
   Member 40:
-  930:   createTreeWalker<RootNodeT: Node>(root: RootNodeT, whatToShow: 133, filter?: NodeFilterInterface, entityReferenceExpansion?: boolean): TreeWalker<RootNodeT, Text|Element|Comment>;
-         ^^^^^^^^^^^^^^^^^^^^^^^^^^^^^^^^^^^^^^^^^^^^^^^^^^^^^^^^^^^^^^^^^^^^^^^^^^^^^^^^^^^^^^^^^^^^^^^^^^^^^^^^^^^^^^^^^^^^^^^^^^^^^^^^^^^^^^^^^^^^^^^^^^^^^^^^^^^^^^^^^^^^^^^^^^^^^^^^^^ polymorphic type: function type. See lib: <BUILTINS>/dom.js:930
-  Error:
-   33:     document.createTreeWalker({}); // invalid
-                                     ^^ object literal. This type is incompatible with
-  930:   createTreeWalker<RootNodeT: Node>(root: RootNodeT, whatToShow: 133, filter?: NodeFilterInterface, entityReferenceExpansion?: boolean): TreeWalker<RootNodeT, Text|Element|Comment>;
-                                     ^^^^ Node. See lib: <BUILTINS>/dom.js:930
+  939:   createTreeWalker<RootNodeT: Node>(root: RootNodeT, whatToShow: 133, filter?: NodeFilterInterface, entityReferenceExpansion?: boolean): TreeWalker<RootNodeT, Text|Element|Comment>;
+         ^^^^^^^^^^^^^^^^^^^^^^^^^^^^^^^^^^^^^^^^^^^^^^^^^^^^^^^^^^^^^^^^^^^^^^^^^^^^^^^^^^^^^^^^^^^^^^^^^^^^^^^^^^^^^^^^^^^^^^^^^^^^^^^^^^^^^^^^^^^^^^^^^^^^^^^^^^^^^^^^^^^^^^^^^^^^^^^^^^ polymorphic type: function type. See lib: <BUILTINS>/dom.js:939
+  Error:
+   33:     document.createTreeWalker({}); // invalid
+                                     ^^ object literal. This type is incompatible with
+  939:   createTreeWalker<RootNodeT: Node>(root: RootNodeT, whatToShow: 133, filter?: NodeFilterInterface, entityReferenceExpansion?: boolean): TreeWalker<RootNodeT, Text|Element|Comment>;
+                                     ^^^^ Node. See lib: <BUILTINS>/dom.js:939
   Member 41:
-  931:   createTreeWalker<RootNodeT: Node>(root: RootNodeT, whatToShow: -1, filter?: NodeFilterInterface, entityReferenceExpansion?: boolean): TreeWalker<RootNodeT, Node>;
-         ^^^^^^^^^^^^^^^^^^^^^^^^^^^^^^^^^^^^^^^^^^^^^^^^^^^^^^^^^^^^^^^^^^^^^^^^^^^^^^^^^^^^^^^^^^^^^^^^^^^^^^^^^^^^^^^^^^^^^^^^^^^^^^^^^^^^^^^^^^^^^^^^^^^^^^^^^^^^^^^^^ polymorphic type: function type. See lib: <BUILTINS>/dom.js:931
-  Error:
-   33:     document.createTreeWalker({}); // invalid
-                                     ^^ object literal. This type is incompatible with
-  931:   createTreeWalker<RootNodeT: Node>(root: RootNodeT, whatToShow: -1, filter?: NodeFilterInterface, entityReferenceExpansion?: boolean): TreeWalker<RootNodeT, Node>;
-                                     ^^^^ Node. See lib: <BUILTINS>/dom.js:931
+  940:   createTreeWalker<RootNodeT: Node>(root: RootNodeT, whatToShow: -1, filter?: NodeFilterInterface, entityReferenceExpansion?: boolean): TreeWalker<RootNodeT, Node>;
+         ^^^^^^^^^^^^^^^^^^^^^^^^^^^^^^^^^^^^^^^^^^^^^^^^^^^^^^^^^^^^^^^^^^^^^^^^^^^^^^^^^^^^^^^^^^^^^^^^^^^^^^^^^^^^^^^^^^^^^^^^^^^^^^^^^^^^^^^^^^^^^^^^^^^^^^^^^^^^^^^^^ polymorphic type: function type. See lib: <BUILTINS>/dom.js:940
+  Error:
+   33:     document.createTreeWalker({}); // invalid
+                                     ^^ object literal. This type is incompatible with
+  940:   createTreeWalker<RootNodeT: Node>(root: RootNodeT, whatToShow: -1, filter?: NodeFilterInterface, entityReferenceExpansion?: boolean): TreeWalker<RootNodeT, Node>;
+                                     ^^^^ Node. See lib: <BUILTINS>/dom.js:940
   Member 42:
-  935:   createTreeWalker<RootNodeT: Node>(root: RootNodeT, whatToShow: number, filter?: NodeFilterInterface, entityReferenceExpansion?: boolean): TreeWalker<RootNodeT, Node>;
-         ^^^^^^^^^^^^^^^^^^^^^^^^^^^^^^^^^^^^^^^^^^^^^^^^^^^^^^^^^^^^^^^^^^^^^^^^^^^^^^^^^^^^^^^^^^^^^^^^^^^^^^^^^^^^^^^^^^^^^^^^^^^^^^^^^^^^^^^^^^^^^^^^^^^^^^^^^^^^^^^^^^^^^ polymorphic type: function type. See lib: <BUILTINS>/dom.js:935
-  Error:
-   33:     document.createTreeWalker({}); // invalid
-                                     ^^ object literal. This type is incompatible with
-  935:   createTreeWalker<RootNodeT: Node>(root: RootNodeT, whatToShow: number, filter?: NodeFilterInterface, entityReferenceExpansion?: boolean): TreeWalker<RootNodeT, Node>;
-                                     ^^^^ Node. See lib: <BUILTINS>/dom.js:935
+  944:   createTreeWalker<RootNodeT: Node>(root: RootNodeT, whatToShow: number, filter?: NodeFilterInterface, entityReferenceExpansion?: boolean): TreeWalker<RootNodeT, Node>;
+         ^^^^^^^^^^^^^^^^^^^^^^^^^^^^^^^^^^^^^^^^^^^^^^^^^^^^^^^^^^^^^^^^^^^^^^^^^^^^^^^^^^^^^^^^^^^^^^^^^^^^^^^^^^^^^^^^^^^^^^^^^^^^^^^^^^^^^^^^^^^^^^^^^^^^^^^^^^^^^^^^^^^^^ polymorphic type: function type. See lib: <BUILTINS>/dom.js:944
+  Error:
+   33:     document.createTreeWalker({}); // invalid
+                                     ^^ object literal. This type is incompatible with
+  944:   createTreeWalker<RootNodeT: Node>(root: RootNodeT, whatToShow: number, filter?: NodeFilterInterface, entityReferenceExpansion?: boolean): TreeWalker<RootNodeT, Node>;
+                                     ^^^^ Node. See lib: <BUILTINS>/dom.js:944
   Member 43:
-  939:   createTreeWalker<RootNodeT: Node>(root: RootNodeT, whatToShow: void): TreeWalker<RootNodeT, Node>;
-         ^^^^^^^^^^^^^^^^^^^^^^^^^^^^^^^^^^^^^^^^^^^^^^^^^^^^^^^^^^^^^^^^^^^^^^^^^^^^^^^^^^^^^^^^^^^^^^^^^ polymorphic type: function type. See lib: <BUILTINS>/dom.js:939
-  Error:
-   33:     document.createTreeWalker({}); // invalid
-                                     ^^ object literal. This type is incompatible with
-  939:   createTreeWalker<RootNodeT: Node>(root: RootNodeT, whatToShow: void): TreeWalker<RootNodeT, Node>;
-                                     ^^^^ Node. See lib: <BUILTINS>/dom.js:939
-=======
-  846:   createTreeWalker<RootNodeT: Attr>(root: RootNodeT, whatToShow: 2, filter?: NodeFilterInterface, entityReferenceExpansion?: boolean): TreeWalker<RootNodeT, Attr>;
-         ^^^^^^^^^^^^^^^^^^^^^^^^^^^^^^^^^^^^^^^^^^^^^^^^^^^^^^^^^^^^^^^^^^^^^^^^^^^^^^^^^^^^^^^^^^^^^^^^^^^^^^^^^^^^^^^^^^^^^^^^^^^^^^^^^^^^^^^^^^^^^^^^^^^^^^^^^^^^^^^^ polymorphic type: function type. See lib: <BUILTINS>/dom.js:846
-  Error:
-   33:     document.createTreeWalker({}); // invalid
-                                     ^^ object literal. This type is incompatible with
-  846:   createTreeWalker<RootNodeT: Attr>(root: RootNodeT, whatToShow: 2, filter?: NodeFilterInterface, entityReferenceExpansion?: boolean): TreeWalker<RootNodeT, Attr>;
-                                     ^^^^ Attr. See lib: <BUILTINS>/dom.js:846
-  Member 2:
-  877:   createTreeWalker<RootNodeT: Document>(root: RootNodeT, whatToShow: 256, filter?: NodeFilterInterface, entityReferenceExpansion?: boolean): TreeWalker<RootNodeT, Document>;
-         ^^^^^^^^^^^^^^^^^^^^^^^^^^^^^^^^^^^^^^^^^^^^^^^^^^^^^^^^^^^^^^^^^^^^^^^^^^^^^^^^^^^^^^^^^^^^^^^^^^^^^^^^^^^^^^^^^^^^^^^^^^^^^^^^^^^^^^^^^^^^^^^^^^^^^^^^^^^^^^^^^^^^^^^^^^ polymorphic type: function type. See lib: <BUILTINS>/dom.js:877
-  Error:
-   33:     document.createTreeWalker({}); // invalid
-                                     ^^ object literal. This type is incompatible with
-  877:   createTreeWalker<RootNodeT: Document>(root: RootNodeT, whatToShow: 256, filter?: NodeFilterInterface, entityReferenceExpansion?: boolean): TreeWalker<RootNodeT, Document>;
-                                     ^^^^^^^^ Document. See lib: <BUILTINS>/dom.js:877
-  Member 3:
-  878:   createTreeWalker<RootNodeT: Document>(root: RootNodeT, whatToShow: 257, filter?: NodeFilterInterface, entityReferenceExpansion?: boolean): TreeWalker<RootNodeT, Document|Element>;
-         ^^^^^^^^^^^^^^^^^^^^^^^^^^^^^^^^^^^^^^^^^^^^^^^^^^^^^^^^^^^^^^^^^^^^^^^^^^^^^^^^^^^^^^^^^^^^^^^^^^^^^^^^^^^^^^^^^^^^^^^^^^^^^^^^^^^^^^^^^^^^^^^^^^^^^^^^^^^^^^^^^^^^^^^^^^^^^^^^^^ polymorphic type: function type. See lib: <BUILTINS>/dom.js:878
-  Error:
-   33:     document.createTreeWalker({}); // invalid
-                                     ^^ object literal. This type is incompatible with
-  878:   createTreeWalker<RootNodeT: Document>(root: RootNodeT, whatToShow: 257, filter?: NodeFilterInterface, entityReferenceExpansion?: boolean): TreeWalker<RootNodeT, Document|Element>;
-                                     ^^^^^^^^ Document. See lib: <BUILTINS>/dom.js:878
-  Member 4:
-  879:   createTreeWalker<RootNodeT: Document>(root: RootNodeT, whatToShow: 260, filter?: NodeFilterInterface, entityReferenceExpansion?: boolean): TreeWalker<RootNodeT, Document|Text>;
-         ^^^^^^^^^^^^^^^^^^^^^^^^^^^^^^^^^^^^^^^^^^^^^^^^^^^^^^^^^^^^^^^^^^^^^^^^^^^^^^^^^^^^^^^^^^^^^^^^^^^^^^^^^^^^^^^^^^^^^^^^^^^^^^^^^^^^^^^^^^^^^^^^^^^^^^^^^^^^^^^^^^^^^^^^^^^^^^^ polymorphic type: function type. See lib: <BUILTINS>/dom.js:879
-  Error:
-   33:     document.createTreeWalker({}); // invalid
-                                     ^^ object literal. This type is incompatible with
-  879:   createTreeWalker<RootNodeT: Document>(root: RootNodeT, whatToShow: 260, filter?: NodeFilterInterface, entityReferenceExpansion?: boolean): TreeWalker<RootNodeT, Document|Text>;
-                                     ^^^^^^^^ Document. See lib: <BUILTINS>/dom.js:879
-  Member 5:
-  880:   createTreeWalker<RootNodeT: Document>(root: RootNodeT, whatToShow: 261, filter?: NodeFilterInterface, entityReferenceExpansion?: boolean): TreeWalker<RootNodeT, Document|Element|Text>;
-         ^^^^^^^^^^^^^^^^^^^^^^^^^^^^^^^^^^^^^^^^^^^^^^^^^^^^^^^^^^^^^^^^^^^^^^^^^^^^^^^^^^^^^^^^^^^^^^^^^^^^^^^^^^^^^^^^^^^^^^^^^^^^^^^^^^^^^^^^^^^^^^^^^^^^^^^^^^^^^^^^^^^^^^^^^^^^^^^^^^^^^^^ polymorphic type: function type. See lib: <BUILTINS>/dom.js:880
-  Error:
-   33:     document.createTreeWalker({}); // invalid
-                                     ^^ object literal. This type is incompatible with
-  880:   createTreeWalker<RootNodeT: Document>(root: RootNodeT, whatToShow: 261, filter?: NodeFilterInterface, entityReferenceExpansion?: boolean): TreeWalker<RootNodeT, Document|Element|Text>;
-                                     ^^^^^^^^ Document. See lib: <BUILTINS>/dom.js:880
-  Member 6:
-  881:   createTreeWalker<RootNodeT: Document>(root: RootNodeT, whatToShow: 384, filter?: NodeFilterInterface, entityReferenceExpansion?: boolean): TreeWalker<RootNodeT, Document|Comment>;
-         ^^^^^^^^^^^^^^^^^^^^^^^^^^^^^^^^^^^^^^^^^^^^^^^^^^^^^^^^^^^^^^^^^^^^^^^^^^^^^^^^^^^^^^^^^^^^^^^^^^^^^^^^^^^^^^^^^^^^^^^^^^^^^^^^^^^^^^^^^^^^^^^^^^^^^^^^^^^^^^^^^^^^^^^^^^^^^^^^^^ polymorphic type: function type. See lib: <BUILTINS>/dom.js:881
-  Error:
-   33:     document.createTreeWalker({}); // invalid
-                                     ^^ object literal. This type is incompatible with
-  881:   createTreeWalker<RootNodeT: Document>(root: RootNodeT, whatToShow: 384, filter?: NodeFilterInterface, entityReferenceExpansion?: boolean): TreeWalker<RootNodeT, Document|Comment>;
-                                     ^^^^^^^^ Document. See lib: <BUILTINS>/dom.js:881
-  Member 7:
-  882:   createTreeWalker<RootNodeT: Document>(root: RootNodeT, whatToShow: 385, filter?: NodeFilterInterface, entityReferenceExpansion?: boolean): TreeWalker<RootNodeT, Document|Element|Comment>;
-         ^^^^^^^^^^^^^^^^^^^^^^^^^^^^^^^^^^^^^^^^^^^^^^^^^^^^^^^^^^^^^^^^^^^^^^^^^^^^^^^^^^^^^^^^^^^^^^^^^^^^^^^^^^^^^^^^^^^^^^^^^^^^^^^^^^^^^^^^^^^^^^^^^^^^^^^^^^^^^^^^^^^^^^^^^^^^^^^^^^^^^^^^^^ polymorphic type: function type. See lib: <BUILTINS>/dom.js:882
-  Error:
-   33:     document.createTreeWalker({}); // invalid
-                                     ^^ object literal. This type is incompatible with
-  882:   createTreeWalker<RootNodeT: Document>(root: RootNodeT, whatToShow: 385, filter?: NodeFilterInterface, entityReferenceExpansion?: boolean): TreeWalker<RootNodeT, Document|Element|Comment>;
-                                     ^^^^^^^^ Document. See lib: <BUILTINS>/dom.js:882
-  Member 8:
-  883:   createTreeWalker<RootNodeT: Document>(root: RootNodeT, whatToShow: 388, filter?: NodeFilterInterface, entityReferenceExpansion?: boolean): TreeWalker<RootNodeT, Document|Text|Comment>;
-         ^^^^^^^^^^^^^^^^^^^^^^^^^^^^^^^^^^^^^^^^^^^^^^^^^^^^^^^^^^^^^^^^^^^^^^^^^^^^^^^^^^^^^^^^^^^^^^^^^^^^^^^^^^^^^^^^^^^^^^^^^^^^^^^^^^^^^^^^^^^^^^^^^^^^^^^^^^^^^^^^^^^^^^^^^^^^^^^^^^^^^^^ polymorphic type: function type. See lib: <BUILTINS>/dom.js:883
-  Error:
-   33:     document.createTreeWalker({}); // invalid
-                                     ^^ object literal. This type is incompatible with
-  883:   createTreeWalker<RootNodeT: Document>(root: RootNodeT, whatToShow: 388, filter?: NodeFilterInterface, entityReferenceExpansion?: boolean): TreeWalker<RootNodeT, Document|Text|Comment>;
-                                     ^^^^^^^^ Document. See lib: <BUILTINS>/dom.js:883
-  Member 9:
-  884:   createTreeWalker<RootNodeT: Document>(root: RootNodeT, whatToShow: 389, filter?: NodeFilterInterface, entityReferenceExpansion?: boolean): TreeWalker<RootNodeT, Document|Element|Text|Comment>;
-         ^^^^^^^^^^^^^^^^^^^^^^^^^^^^^^^^^^^^^^^^^^^^^^^^^^^^^^^^^^^^^^^^^^^^^^^^^^^^^^^^^^^^^^^^^^^^^^^^^^^^^^^^^^^^^^^^^^^^^^^^^^^^^^^^^^^^^^^^^^^^^^^^^^^^^^^^^^^^^^^^^^^^^^^^^^^^^^^^^^^^^^^^^^^^^^^ polymorphic type: function type. See lib: <BUILTINS>/dom.js:884
-  Error:
-   33:     document.createTreeWalker({}); // invalid
-                                     ^^ object literal. This type is incompatible with
-  884:   createTreeWalker<RootNodeT: Document>(root: RootNodeT, whatToShow: 389, filter?: NodeFilterInterface, entityReferenceExpansion?: boolean): TreeWalker<RootNodeT, Document|Element|Text|Comment>;
-                                     ^^^^^^^^ Document. See lib: <BUILTINS>/dom.js:884
-  Member 10:
-  885:   createTreeWalker<RootNodeT: Document>(root: RootNodeT, whatToShow: 512, filter?: NodeFilterInterface, entityReferenceExpansion?: boolean): TreeWalker<RootNodeT, DocumentType>;
-         ^^^^^^^^^^^^^^^^^^^^^^^^^^^^^^^^^^^^^^^^^^^^^^^^^^^^^^^^^^^^^^^^^^^^^^^^^^^^^^^^^^^^^^^^^^^^^^^^^^^^^^^^^^^^^^^^^^^^^^^^^^^^^^^^^^^^^^^^^^^^^^^^^^^^^^^^^^^^^^^^^^^^^^^^^^^^^^ polymorphic type: function type. See lib: <BUILTINS>/dom.js:885
-  Error:
-   33:     document.createTreeWalker({}); // invalid
-                                     ^^ object literal. This type is incompatible with
-  885:   createTreeWalker<RootNodeT: Document>(root: RootNodeT, whatToShow: 512, filter?: NodeFilterInterface, entityReferenceExpansion?: boolean): TreeWalker<RootNodeT, DocumentType>;
-                                     ^^^^^^^^ Document. See lib: <BUILTINS>/dom.js:885
-  Member 11:
-  886:   createTreeWalker<RootNodeT: Document>(root: RootNodeT, whatToShow: 513, filter?: NodeFilterInterface, entityReferenceExpansion?: boolean): TreeWalker<RootNodeT, DocumentType|Element>;
-         ^^^^^^^^^^^^^^^^^^^^^^^^^^^^^^^^^^^^^^^^^^^^^^^^^^^^^^^^^^^^^^^^^^^^^^^^^^^^^^^^^^^^^^^^^^^^^^^^^^^^^^^^^^^^^^^^^^^^^^^^^^^^^^^^^^^^^^^^^^^^^^^^^^^^^^^^^^^^^^^^^^^^^^^^^^^^^^^^^^^^^^ polymorphic type: function type. See lib: <BUILTINS>/dom.js:886
-  Error:
-   33:     document.createTreeWalker({}); // invalid
-                                     ^^ object literal. This type is incompatible with
-  886:   createTreeWalker<RootNodeT: Document>(root: RootNodeT, whatToShow: 513, filter?: NodeFilterInterface, entityReferenceExpansion?: boolean): TreeWalker<RootNodeT, DocumentType|Element>;
-                                     ^^^^^^^^ Document. See lib: <BUILTINS>/dom.js:886
-  Member 12:
-  887:   createTreeWalker<RootNodeT: Document>(root: RootNodeT, whatToShow: 516, filter?: NodeFilterInterface, entityReferenceExpansion?: boolean): TreeWalker<RootNodeT, DocumentType|Text>;
-         ^^^^^^^^^^^^^^^^^^^^^^^^^^^^^^^^^^^^^^^^^^^^^^^^^^^^^^^^^^^^^^^^^^^^^^^^^^^^^^^^^^^^^^^^^^^^^^^^^^^^^^^^^^^^^^^^^^^^^^^^^^^^^^^^^^^^^^^^^^^^^^^^^^^^^^^^^^^^^^^^^^^^^^^^^^^^^^^^^^^ polymorphic type: function type. See lib: <BUILTINS>/dom.js:887
-  Error:
-   33:     document.createTreeWalker({}); // invalid
-                                     ^^ object literal. This type is incompatible with
-  887:   createTreeWalker<RootNodeT: Document>(root: RootNodeT, whatToShow: 516, filter?: NodeFilterInterface, entityReferenceExpansion?: boolean): TreeWalker<RootNodeT, DocumentType|Text>;
-                                     ^^^^^^^^ Document. See lib: <BUILTINS>/dom.js:887
-  Member 13:
-  888:   createTreeWalker<RootNodeT: Document>(root: RootNodeT, whatToShow: 517, filter?: NodeFilterInterface, entityReferenceExpansion?: boolean): TreeWalker<RootNodeT, DocumentType|Element|Text>;
-         ^^^^^^^^^^^^^^^^^^^^^^^^^^^^^^^^^^^^^^^^^^^^^^^^^^^^^^^^^^^^^^^^^^^^^^^^^^^^^^^^^^^^^^^^^^^^^^^^^^^^^^^^^^^^^^^^^^^^^^^^^^^^^^^^^^^^^^^^^^^^^^^^^^^^^^^^^^^^^^^^^^^^^^^^^^^^^^^^^^^^^^^^^^^ polymorphic type: function type. See lib: <BUILTINS>/dom.js:888
-  Error:
-   33:     document.createTreeWalker({}); // invalid
-                                     ^^ object literal. This type is incompatible with
-  888:   createTreeWalker<RootNodeT: Document>(root: RootNodeT, whatToShow: 517, filter?: NodeFilterInterface, entityReferenceExpansion?: boolean): TreeWalker<RootNodeT, DocumentType|Element|Text>;
-                                     ^^^^^^^^ Document. See lib: <BUILTINS>/dom.js:888
-  Member 14:
-  889:   createTreeWalker<RootNodeT: Document>(root: RootNodeT, whatToShow: 640, filter?: NodeFilterInterface, entityReferenceExpansion?: boolean): TreeWalker<RootNodeT, DocumentType|Comment>;
-         ^^^^^^^^^^^^^^^^^^^^^^^^^^^^^^^^^^^^^^^^^^^^^^^^^^^^^^^^^^^^^^^^^^^^^^^^^^^^^^^^^^^^^^^^^^^^^^^^^^^^^^^^^^^^^^^^^^^^^^^^^^^^^^^^^^^^^^^^^^^^^^^^^^^^^^^^^^^^^^^^^^^^^^^^^^^^^^^^^^^^^^ polymorphic type: function type. See lib: <BUILTINS>/dom.js:889
-  Error:
-   33:     document.createTreeWalker({}); // invalid
-                                     ^^ object literal. This type is incompatible with
-  889:   createTreeWalker<RootNodeT: Document>(root: RootNodeT, whatToShow: 640, filter?: NodeFilterInterface, entityReferenceExpansion?: boolean): TreeWalker<RootNodeT, DocumentType|Comment>;
-                                     ^^^^^^^^ Document. See lib: <BUILTINS>/dom.js:889
-  Member 15:
-  890:   createTreeWalker<RootNodeT: Document>(root: RootNodeT, whatToShow: 641, filter?: NodeFilterInterface, entityReferenceExpansion?: boolean): TreeWalker<RootNodeT, DocumentType|Element|Comment>;
-         ^^^^^^^^^^^^^^^^^^^^^^^^^^^^^^^^^^^^^^^^^^^^^^^^^^^^^^^^^^^^^^^^^^^^^^^^^^^^^^^^^^^^^^^^^^^^^^^^^^^^^^^^^^^^^^^^^^^^^^^^^^^^^^^^^^^^^^^^^^^^^^^^^^^^^^^^^^^^^^^^^^^^^^^^^^^^^^^^^^^^^^^^^^^^^^ polymorphic type: function type. See lib: <BUILTINS>/dom.js:890
-  Error:
-   33:     document.createTreeWalker({}); // invalid
-                                     ^^ object literal. This type is incompatible with
-  890:   createTreeWalker<RootNodeT: Document>(root: RootNodeT, whatToShow: 641, filter?: NodeFilterInterface, entityReferenceExpansion?: boolean): TreeWalker<RootNodeT, DocumentType|Element|Comment>;
-                                     ^^^^^^^^ Document. See lib: <BUILTINS>/dom.js:890
-  Member 16:
-  891:   createTreeWalker<RootNodeT: Document>(root: RootNodeT, whatToShow: 644, filter?: NodeFilterInterface, entityReferenceExpansion?: boolean): TreeWalker<RootNodeT, DocumentType|Text|Comment>;
-         ^^^^^^^^^^^^^^^^^^^^^^^^^^^^^^^^^^^^^^^^^^^^^^^^^^^^^^^^^^^^^^^^^^^^^^^^^^^^^^^^^^^^^^^^^^^^^^^^^^^^^^^^^^^^^^^^^^^^^^^^^^^^^^^^^^^^^^^^^^^^^^^^^^^^^^^^^^^^^^^^^^^^^^^^^^^^^^^^^^^^^^^^^^^ polymorphic type: function type. See lib: <BUILTINS>/dom.js:891
-  Error:
-   33:     document.createTreeWalker({}); // invalid
-                                     ^^ object literal. This type is incompatible with
-  891:   createTreeWalker<RootNodeT: Document>(root: RootNodeT, whatToShow: 644, filter?: NodeFilterInterface, entityReferenceExpansion?: boolean): TreeWalker<RootNodeT, DocumentType|Text|Comment>;
-                                     ^^^^^^^^ Document. See lib: <BUILTINS>/dom.js:891
-  Member 17:
-  892:   createTreeWalker<RootNodeT: Document>(root: RootNodeT, whatToShow: 645, filter?: NodeFilterInterface, entityReferenceExpansion?: boolean): TreeWalker<RootNodeT, DocumentType|Element|Text|Comment>;
-         ^^^^^^^^^^^^^^^^^^^^^^^^^^^^^^^^^^^^^^^^^^^^^^^^^^^^^^^^^^^^^^^^^^^^^^^^^^^^^^^^^^^^^^^^^^^^^^^^^^^^^^^^^^^^^^^^^^^^^^^^^^^^^^^^^^^^^^^^^^^^^^^^^^^^^^^^^^^^^^^^^^^^^^^^^^^^^^^^^^^^^^^^^^^^^^^^^^^ polymorphic type: function type. See lib: <BUILTINS>/dom.js:892
-  Error:
-   33:     document.createTreeWalker({}); // invalid
-                                     ^^ object literal. This type is incompatible with
-  892:   createTreeWalker<RootNodeT: Document>(root: RootNodeT, whatToShow: 645, filter?: NodeFilterInterface, entityReferenceExpansion?: boolean): TreeWalker<RootNodeT, DocumentType|Element|Text|Comment>;
-                                     ^^^^^^^^ Document. See lib: <BUILTINS>/dom.js:892
-  Member 18:
-  893:   createTreeWalker<RootNodeT: Document>(root: RootNodeT, whatToShow: 768, filter?: NodeFilterInterface, entityReferenceExpansion?: boolean): TreeWalker<RootNodeT, DocumentType|Document>;
-         ^^^^^^^^^^^^^^^^^^^^^^^^^^^^^^^^^^^^^^^^^^^^^^^^^^^^^^^^^^^^^^^^^^^^^^^^^^^^^^^^^^^^^^^^^^^^^^^^^^^^^^^^^^^^^^^^^^^^^^^^^^^^^^^^^^^^^^^^^^^^^^^^^^^^^^^^^^^^^^^^^^^^^^^^^^^^^^^^^^^^^^^ polymorphic type: function type. See lib: <BUILTINS>/dom.js:893
-  Error:
-   33:     document.createTreeWalker({}); // invalid
-                                     ^^ object literal. This type is incompatible with
-  893:   createTreeWalker<RootNodeT: Document>(root: RootNodeT, whatToShow: 768, filter?: NodeFilterInterface, entityReferenceExpansion?: boolean): TreeWalker<RootNodeT, DocumentType|Document>;
-                                     ^^^^^^^^ Document. See lib: <BUILTINS>/dom.js:893
-  Member 19:
-  894:   createTreeWalker<RootNodeT: Document>(root: RootNodeT, whatToShow: 769, filter?: NodeFilterInterface, entityReferenceExpansion?: boolean): TreeWalker<RootNodeT, DocumentType|Document|Element>;
-         ^^^^^^^^^^^^^^^^^^^^^^^^^^^^^^^^^^^^^^^^^^^^^^^^^^^^^^^^^^^^^^^^^^^^^^^^^^^^^^^^^^^^^^^^^^^^^^^^^^^^^^^^^^^^^^^^^^^^^^^^^^^^^^^^^^^^^^^^^^^^^^^^^^^^^^^^^^^^^^^^^^^^^^^^^^^^^^^^^^^^^^^^^^^^^^^ polymorphic type: function type. See lib: <BUILTINS>/dom.js:894
-  Error:
-   33:     document.createTreeWalker({}); // invalid
-                                     ^^ object literal. This type is incompatible with
-  894:   createTreeWalker<RootNodeT: Document>(root: RootNodeT, whatToShow: 769, filter?: NodeFilterInterface, entityReferenceExpansion?: boolean): TreeWalker<RootNodeT, DocumentType|Document|Element>;
-                                     ^^^^^^^^ Document. See lib: <BUILTINS>/dom.js:894
-  Member 20:
-  895:   createTreeWalker<RootNodeT: Document>(root: RootNodeT, whatToShow: 772, filter?: NodeFilterInterface, entityReferenceExpansion?: boolean): TreeWalker<RootNodeT, DocumentType|Document|Text>;
-         ^^^^^^^^^^^^^^^^^^^^^^^^^^^^^^^^^^^^^^^^^^^^^^^^^^^^^^^^^^^^^^^^^^^^^^^^^^^^^^^^^^^^^^^^^^^^^^^^^^^^^^^^^^^^^^^^^^^^^^^^^^^^^^^^^^^^^^^^^^^^^^^^^^^^^^^^^^^^^^^^^^^^^^^^^^^^^^^^^^^^^^^^^^^^ polymorphic type: function type. See lib: <BUILTINS>/dom.js:895
-  Error:
-   33:     document.createTreeWalker({}); // invalid
-                                     ^^ object literal. This type is incompatible with
-  895:   createTreeWalker<RootNodeT: Document>(root: RootNodeT, whatToShow: 772, filter?: NodeFilterInterface, entityReferenceExpansion?: boolean): TreeWalker<RootNodeT, DocumentType|Document|Text>;
-                                     ^^^^^^^^ Document. See lib: <BUILTINS>/dom.js:895
-  Member 21:
-  896:   createTreeWalker<RootNodeT: Document>(root: RootNodeT, whatToShow: 773, filter?: NodeFilterInterface, entityReferenceExpansion?: boolean): TreeWalker<RootNodeT, DocumentType|Document|Element|Text>;
-         ^^^^^^^^^^^^^^^^^^^^^^^^^^^^^^^^^^^^^^^^^^^^^^^^^^^^^^^^^^^^^^^^^^^^^^^^^^^^^^^^^^^^^^^^^^^^^^^^^^^^^^^^^^^^^^^^^^^^^^^^^^^^^^^^^^^^^^^^^^^^^^^^^^^^^^^^^^^^^^^^^^^^^^^^^^^^^^^^^^^^^^^^^^^^^^^^^^^^ polymorphic type: function type. See lib: <BUILTINS>/dom.js:896
-  Error:
-   33:     document.createTreeWalker({}); // invalid
-                                     ^^ object literal. This type is incompatible with
-  896:   createTreeWalker<RootNodeT: Document>(root: RootNodeT, whatToShow: 773, filter?: NodeFilterInterface, entityReferenceExpansion?: boolean): TreeWalker<RootNodeT, DocumentType|Document|Element|Text>;
-                                     ^^^^^^^^ Document. See lib: <BUILTINS>/dom.js:896
-  Member 22:
-  897:   createTreeWalker<RootNodeT: Document>(root: RootNodeT, whatToShow: 896, filter?: NodeFilterInterface, entityReferenceExpansion?: boolean): TreeWalker<RootNodeT, DocumentType|Document|Comment>;
-         ^^^^^^^^^^^^^^^^^^^^^^^^^^^^^^^^^^^^^^^^^^^^^^^^^^^^^^^^^^^^^^^^^^^^^^^^^^^^^^^^^^^^^^^^^^^^^^^^^^^^^^^^^^^^^^^^^^^^^^^^^^^^^^^^^^^^^^^^^^^^^^^^^^^^^^^^^^^^^^^^^^^^^^^^^^^^^^^^^^^^^^^^^^^^^^^ polymorphic type: function type. See lib: <BUILTINS>/dom.js:897
-  Error:
-   33:     document.createTreeWalker({}); // invalid
-                                     ^^ object literal. This type is incompatible with
-  897:   createTreeWalker<RootNodeT: Document>(root: RootNodeT, whatToShow: 896, filter?: NodeFilterInterface, entityReferenceExpansion?: boolean): TreeWalker<RootNodeT, DocumentType|Document|Comment>;
-                                     ^^^^^^^^ Document. See lib: <BUILTINS>/dom.js:897
-  Member 23:
-  898:   createTreeWalker<RootNodeT: Document>(root: RootNodeT, whatToShow: 897, filter?: NodeFilterInterface, entityReferenceExpansion?: boolean): TreeWalker<RootNodeT, DocumentType|Document|Element|Comment>;
-         ^^^^^^^^^^^^^^^^^^^^^^^^^^^^^^^^^^^^^^^^^^^^^^^^^^^^^^^^^^^^^^^^^^^^^^^^^^^^^^^^^^^^^^^^^^^^^^^^^^^^^^^^^^^^^^^^^^^^^^^^^^^^^^^^^^^^^^^^^^^^^^^^^^^^^^^^^^^^^^^^^^^^^^^^^^^^^^^^^^^^^^^^^^^^^^^^^^^^^^^ polymorphic type: function type. See lib: <BUILTINS>/dom.js:898
-  Error:
-   33:     document.createTreeWalker({}); // invalid
-                                     ^^ object literal. This type is incompatible with
-  898:   createTreeWalker<RootNodeT: Document>(root: RootNodeT, whatToShow: 897, filter?: NodeFilterInterface, entityReferenceExpansion?: boolean): TreeWalker<RootNodeT, DocumentType|Document|Element|Comment>;
-                                     ^^^^^^^^ Document. See lib: <BUILTINS>/dom.js:898
-  Member 24:
-  899:   createTreeWalker<RootNodeT: Document>(root: RootNodeT, whatToShow: 900, filter?: NodeFilterInterface, entityReferenceExpansion?: boolean): TreeWalker<RootNodeT, DocumentType|Document|Text|Comment>;
-         ^^^^^^^^^^^^^^^^^^^^^^^^^^^^^^^^^^^^^^^^^^^^^^^^^^^^^^^^^^^^^^^^^^^^^^^^^^^^^^^^^^^^^^^^^^^^^^^^^^^^^^^^^^^^^^^^^^^^^^^^^^^^^^^^^^^^^^^^^^^^^^^^^^^^^^^^^^^^^^^^^^^^^^^^^^^^^^^^^^^^^^^^^^^^^^^^^^^^ polymorphic type: function type. See lib: <BUILTINS>/dom.js:899
-  Error:
-   33:     document.createTreeWalker({}); // invalid
-                                     ^^ object literal. This type is incompatible with
-  899:   createTreeWalker<RootNodeT: Document>(root: RootNodeT, whatToShow: 900, filter?: NodeFilterInterface, entityReferenceExpansion?: boolean): TreeWalker<RootNodeT, DocumentType|Document|Text|Comment>;
-                                     ^^^^^^^^ Document. See lib: <BUILTINS>/dom.js:899
-  Member 25:
-  900:   createTreeWalker<RootNodeT: Document>(root: RootNodeT, whatToShow: 901, filter?: NodeFilterInterface, entityReferenceExpansion?: boolean): TreeWalker<RootNodeT, DocumentType|Document|Element|Text|Comment>;
-         ^^^^^^^^^^^^^^^^^^^^^^^^^^^^^^^^^^^^^^^^^^^^^^^^^^^^^^^^^^^^^^^^^^^^^^^^^^^^^^^^^^^^^^^^^^^^^^^^^^^^^^^^^^^^^^^^^^^^^^^^^^^^^^^^^^^^^^^^^^^^^^^^^^^^^^^^^^^^^^^^^^^^^^^^^^^^^^^^^^^^^^^^^^^^^^^^^^^^^^^^^^^^ polymorphic type: function type. See lib: <BUILTINS>/dom.js:900
-  Error:
-   33:     document.createTreeWalker({}); // invalid
-                                     ^^ object literal. This type is incompatible with
-  900:   createTreeWalker<RootNodeT: Document>(root: RootNodeT, whatToShow: 901, filter?: NodeFilterInterface, entityReferenceExpansion?: boolean): TreeWalker<RootNodeT, DocumentType|Document|Element|Text|Comment>;
-                                     ^^^^^^^^ Document. See lib: <BUILTINS>/dom.js:900
-  Member 26:
-  912:   createTreeWalker<RootNodeT: DocumentFragment>(root: RootNodeT, whatToShow: 1024, filter?: NodeFilterInterface, entityReferenceExpansion?: boolean): TreeWalker<RootNodeT, DocumentFragment>;
-         ^^^^^^^^^^^^^^^^^^^^^^^^^^^^^^^^^^^^^^^^^^^^^^^^^^^^^^^^^^^^^^^^^^^^^^^^^^^^^^^^^^^^^^^^^^^^^^^^^^^^^^^^^^^^^^^^^^^^^^^^^^^^^^^^^^^^^^^^^^^^^^^^^^^^^^^^^^^^^^^^^^^^^^^^^^^^^^^^^^^^^^^^^^^ polymorphic type: function type. See lib: <BUILTINS>/dom.js:912
-  Error:
-   33:     document.createTreeWalker({}); // invalid
-                                     ^^ object literal. This type is incompatible with
-  912:   createTreeWalker<RootNodeT: DocumentFragment>(root: RootNodeT, whatToShow: 1024, filter?: NodeFilterInterface, entityReferenceExpansion?: boolean): TreeWalker<RootNodeT, DocumentFragment>;
-                                     ^^^^^^^^^^^^^^^^ DocumentFragment. See lib: <BUILTINS>/dom.js:912
-  Member 27:
-  913:   createTreeWalker<RootNodeT: DocumentFragment>(root: RootNodeT, whatToShow: 1025, filter?: NodeFilterInterface, entityReferenceExpansion?: boolean): TreeWalker<RootNodeT, DocumentFragment|Element>;
-         ^^^^^^^^^^^^^^^^^^^^^^^^^^^^^^^^^^^^^^^^^^^^^^^^^^^^^^^^^^^^^^^^^^^^^^^^^^^^^^^^^^^^^^^^^^^^^^^^^^^^^^^^^^^^^^^^^^^^^^^^^^^^^^^^^^^^^^^^^^^^^^^^^^^^^^^^^^^^^^^^^^^^^^^^^^^^^^^^^^^^^^^^^^^^^^^^^^^ polymorphic type: function type. See lib: <BUILTINS>/dom.js:913
-  Error:
-   33:     document.createTreeWalker({}); // invalid
-                                     ^^ object literal. This type is incompatible with
-  913:   createTreeWalker<RootNodeT: DocumentFragment>(root: RootNodeT, whatToShow: 1025, filter?: NodeFilterInterface, entityReferenceExpansion?: boolean): TreeWalker<RootNodeT, DocumentFragment|Element>;
-                                     ^^^^^^^^^^^^^^^^ DocumentFragment. See lib: <BUILTINS>/dom.js:913
-  Member 28:
-  914:   createTreeWalker<RootNodeT: DocumentFragment>(root: RootNodeT, whatToShow: 1028, filter?: NodeFilterInterface, entityReferenceExpansion?: boolean): TreeWalker<RootNodeT, DocumentFragment|Text>;
-         ^^^^^^^^^^^^^^^^^^^^^^^^^^^^^^^^^^^^^^^^^^^^^^^^^^^^^^^^^^^^^^^^^^^^^^^^^^^^^^^^^^^^^^^^^^^^^^^^^^^^^^^^^^^^^^^^^^^^^^^^^^^^^^^^^^^^^^^^^^^^^^^^^^^^^^^^^^^^^^^^^^^^^^^^^^^^^^^^^^^^^^^^^^^^^^^^ polymorphic type: function type. See lib: <BUILTINS>/dom.js:914
-  Error:
-   33:     document.createTreeWalker({}); // invalid
-                                     ^^ object literal. This type is incompatible with
-  914:   createTreeWalker<RootNodeT: DocumentFragment>(root: RootNodeT, whatToShow: 1028, filter?: NodeFilterInterface, entityReferenceExpansion?: boolean): TreeWalker<RootNodeT, DocumentFragment|Text>;
-                                     ^^^^^^^^^^^^^^^^ DocumentFragment. See lib: <BUILTINS>/dom.js:914
-  Member 29:
-  915:   createTreeWalker<RootNodeT: DocumentFragment>(root: RootNodeT, whatToShow: 1029, filter?: NodeFilterInterface, entityReferenceExpansion?: boolean): TreeWalker<RootNodeT, DocumentFragment|Element|Text>;
-         ^^^^^^^^^^^^^^^^^^^^^^^^^^^^^^^^^^^^^^^^^^^^^^^^^^^^^^^^^^^^^^^^^^^^^^^^^^^^^^^^^^^^^^^^^^^^^^^^^^^^^^^^^^^^^^^^^^^^^^^^^^^^^^^^^^^^^^^^^^^^^^^^^^^^^^^^^^^^^^^^^^^^^^^^^^^^^^^^^^^^^^^^^^^^^^^^^^^^^^^^ polymorphic type: function type. See lib: <BUILTINS>/dom.js:915
-  Error:
-   33:     document.createTreeWalker({}); // invalid
-                                     ^^ object literal. This type is incompatible with
-  915:   createTreeWalker<RootNodeT: DocumentFragment>(root: RootNodeT, whatToShow: 1029, filter?: NodeFilterInterface, entityReferenceExpansion?: boolean): TreeWalker<RootNodeT, DocumentFragment|Element|Text>;
-                                     ^^^^^^^^^^^^^^^^ DocumentFragment. See lib: <BUILTINS>/dom.js:915
-  Member 30:
-  916:   createTreeWalker<RootNodeT: DocumentFragment>(root: RootNodeT, whatToShow: 1152, filter?: NodeFilterInterface, entityReferenceExpansion?: boolean): TreeWalker<RootNodeT, DocumentFragment|Comment>;
-         ^^^^^^^^^^^^^^^^^^^^^^^^^^^^^^^^^^^^^^^^^^^^^^^^^^^^^^^^^^^^^^^^^^^^^^^^^^^^^^^^^^^^^^^^^^^^^^^^^^^^^^^^^^^^^^^^^^^^^^^^^^^^^^^^^^^^^^^^^^^^^^^^^^^^^^^^^^^^^^^^^^^^^^^^^^^^^^^^^^^^^^^^^^^^^^^^^^^ polymorphic type: function type. See lib: <BUILTINS>/dom.js:916
-  Error:
-   33:     document.createTreeWalker({}); // invalid
-                                     ^^ object literal. This type is incompatible with
-  916:   createTreeWalker<RootNodeT: DocumentFragment>(root: RootNodeT, whatToShow: 1152, filter?: NodeFilterInterface, entityReferenceExpansion?: boolean): TreeWalker<RootNodeT, DocumentFragment|Comment>;
-                                     ^^^^^^^^^^^^^^^^ DocumentFragment. See lib: <BUILTINS>/dom.js:916
-  Member 31:
-  917:   createTreeWalker<RootNodeT: DocumentFragment>(root: RootNodeT, whatToShow: 1153, filter?: NodeFilterInterface, entityReferenceExpansion?: boolean): TreeWalker<RootNodeT, DocumentFragment|Element|Comment>;
-         ^^^^^^^^^^^^^^^^^^^^^^^^^^^^^^^^^^^^^^^^^^^^^^^^^^^^^^^^^^^^^^^^^^^^^^^^^^^^^^^^^^^^^^^^^^^^^^^^^^^^^^^^^^^^^^^^^^^^^^^^^^^^^^^^^^^^^^^^^^^^^^^^^^^^^^^^^^^^^^^^^^^^^^^^^^^^^^^^^^^^^^^^^^^^^^^^^^^^^^^^^^^ polymorphic type: function type. See lib: <BUILTINS>/dom.js:917
-  Error:
-   33:     document.createTreeWalker({}); // invalid
-                                     ^^ object literal. This type is incompatible with
-  917:   createTreeWalker<RootNodeT: DocumentFragment>(root: RootNodeT, whatToShow: 1153, filter?: NodeFilterInterface, entityReferenceExpansion?: boolean): TreeWalker<RootNodeT, DocumentFragment|Element|Comment>;
-                                     ^^^^^^^^^^^^^^^^ DocumentFragment. See lib: <BUILTINS>/dom.js:917
-  Member 32:
-  918:   createTreeWalker<RootNodeT: DocumentFragment>(root: RootNodeT, whatToShow: 1156, filter?: NodeFilterInterface, entityReferenceExpansion?: boolean): TreeWalker<RootNodeT, DocumentFragment|Text|Comment>;
-         ^^^^^^^^^^^^^^^^^^^^^^^^^^^^^^^^^^^^^^^^^^^^^^^^^^^^^^^^^^^^^^^^^^^^^^^^^^^^^^^^^^^^^^^^^^^^^^^^^^^^^^^^^^^^^^^^^^^^^^^^^^^^^^^^^^^^^^^^^^^^^^^^^^^^^^^^^^^^^^^^^^^^^^^^^^^^^^^^^^^^^^^^^^^^^^^^^^^^^^^^ polymorphic type: function type. See lib: <BUILTINS>/dom.js:918
-  Error:
-   33:     document.createTreeWalker({}); // invalid
-                                     ^^ object literal. This type is incompatible with
-  918:   createTreeWalker<RootNodeT: DocumentFragment>(root: RootNodeT, whatToShow: 1156, filter?: NodeFilterInterface, entityReferenceExpansion?: boolean): TreeWalker<RootNodeT, DocumentFragment|Text|Comment>;
-                                     ^^^^^^^^^^^^^^^^ DocumentFragment. See lib: <BUILTINS>/dom.js:918
-  Member 33:
-  919:   createTreeWalker<RootNodeT: DocumentFragment>(root: RootNodeT, whatToShow: 1157, filter?: NodeFilterInterface, entityReferenceExpansion?: boolean): TreeWalker<RootNodeT, DocumentFragment|Element|Text|Comment>;
-         ^^^^^^^^^^^^^^^^^^^^^^^^^^^^^^^^^^^^^^^^^^^^^^^^^^^^^^^^^^^^^^^^^^^^^^^^^^^^^^^^^^^^^^^^^^^^^^^^^^^^^^^^^^^^^^^^^^^^^^^^^^^^^^^^^^^^^^^^^^^^^^^^^^^^^^^^^^^^^^^^^^^^^^^^^^^^^^^^^^^^^^^^^^^^^^^^^^^^^^^^^^^^^^^^ polymorphic type: function type. See lib: <BUILTINS>/dom.js:919
-  Error:
-   33:     document.createTreeWalker({}); // invalid
-                                     ^^ object literal. This type is incompatible with
-  919:   createTreeWalker<RootNodeT: DocumentFragment>(root: RootNodeT, whatToShow: 1157, filter?: NodeFilterInterface, entityReferenceExpansion?: boolean): TreeWalker<RootNodeT, DocumentFragment|Element|Text|Comment>;
-                                     ^^^^^^^^^^^^^^^^ DocumentFragment. See lib: <BUILTINS>/dom.js:919
-  Member 34:
-  932:   createTreeWalker<RootNodeT: Node>(root: RootNodeT, whatToShow: 1, filter?: NodeFilterInterface, entityReferenceExpansion?: boolean): TreeWalker<RootNodeT, Element>;
-         ^^^^^^^^^^^^^^^^^^^^^^^^^^^^^^^^^^^^^^^^^^^^^^^^^^^^^^^^^^^^^^^^^^^^^^^^^^^^^^^^^^^^^^^^^^^^^^^^^^^^^^^^^^^^^^^^^^^^^^^^^^^^^^^^^^^^^^^^^^^^^^^^^^^^^^^^^^^^^^^^^^^ polymorphic type: function type. See lib: <BUILTINS>/dom.js:932
-  Error:
-   33:     document.createTreeWalker({}); // invalid
-                                     ^^ object literal. This type is incompatible with
-  932:   createTreeWalker<RootNodeT: Node>(root: RootNodeT, whatToShow: 1, filter?: NodeFilterInterface, entityReferenceExpansion?: boolean): TreeWalker<RootNodeT, Element>;
-                                     ^^^^ Node. See lib: <BUILTINS>/dom.js:932
-  Member 35:
-  933:   createTreeWalker<RootNodeT: Node>(root: RootNodeT, whatToShow: 4, filter?: NodeFilterInterface, entityReferenceExpansion?: boolean): TreeWalker<RootNodeT, Text>;
-         ^^^^^^^^^^^^^^^^^^^^^^^^^^^^^^^^^^^^^^^^^^^^^^^^^^^^^^^^^^^^^^^^^^^^^^^^^^^^^^^^^^^^^^^^^^^^^^^^^^^^^^^^^^^^^^^^^^^^^^^^^^^^^^^^^^^^^^^^^^^^^^^^^^^^^^^^^^^^^^^^ polymorphic type: function type. See lib: <BUILTINS>/dom.js:933
-  Error:
-   33:     document.createTreeWalker({}); // invalid
-                                     ^^ object literal. This type is incompatible with
-  933:   createTreeWalker<RootNodeT: Node>(root: RootNodeT, whatToShow: 4, filter?: NodeFilterInterface, entityReferenceExpansion?: boolean): TreeWalker<RootNodeT, Text>;
-                                     ^^^^ Node. See lib: <BUILTINS>/dom.js:933
-  Member 36:
-  934:   createTreeWalker<RootNodeT: Node>(root: RootNodeT, whatToShow: 5, filter?: NodeFilterInterface, entityReferenceExpansion?: boolean): TreeWalker<RootNodeT, Element|Text>;
-         ^^^^^^^^^^^^^^^^^^^^^^^^^^^^^^^^^^^^^^^^^^^^^^^^^^^^^^^^^^^^^^^^^^^^^^^^^^^^^^^^^^^^^^^^^^^^^^^^^^^^^^^^^^^^^^^^^^^^^^^^^^^^^^^^^^^^^^^^^^^^^^^^^^^^^^^^^^^^^^^^^^^^^^^^ polymorphic type: function type. See lib: <BUILTINS>/dom.js:934
-  Error:
-   33:     document.createTreeWalker({}); // invalid
-                                     ^^ object literal. This type is incompatible with
-  934:   createTreeWalker<RootNodeT: Node>(root: RootNodeT, whatToShow: 5, filter?: NodeFilterInterface, entityReferenceExpansion?: boolean): TreeWalker<RootNodeT, Element|Text>;
-                                     ^^^^ Node. See lib: <BUILTINS>/dom.js:934
-  Member 37:
-  935:   createTreeWalker<RootNodeT: Node>(root: RootNodeT, whatToShow: 128, filter?: NodeFilterInterface, entityReferenceExpansion?: boolean): TreeWalker<RootNodeT, Comment>;
-         ^^^^^^^^^^^^^^^^^^^^^^^^^^^^^^^^^^^^^^^^^^^^^^^^^^^^^^^^^^^^^^^^^^^^^^^^^^^^^^^^^^^^^^^^^^^^^^^^^^^^^^^^^^^^^^^^^^^^^^^^^^^^^^^^^^^^^^^^^^^^^^^^^^^^^^^^^^^^^^^^^^^^^ polymorphic type: function type. See lib: <BUILTINS>/dom.js:935
-  Error:
-   33:     document.createTreeWalker({}); // invalid
-                                     ^^ object literal. This type is incompatible with
-  935:   createTreeWalker<RootNodeT: Node>(root: RootNodeT, whatToShow: 128, filter?: NodeFilterInterface, entityReferenceExpansion?: boolean): TreeWalker<RootNodeT, Comment>;
-                                     ^^^^ Node. See lib: <BUILTINS>/dom.js:935
-  Member 38:
-  936:   createTreeWalker<RootNodeT: Node>(root: RootNodeT, whatToShow: 129, filter?: NodeFilterInterface, entityReferenceExpansion?: boolean): TreeWalker<RootNodeT, Element|Comment>;
-         ^^^^^^^^^^^^^^^^^^^^^^^^^^^^^^^^^^^^^^^^^^^^^^^^^^^^^^^^^^^^^^^^^^^^^^^^^^^^^^^^^^^^^^^^^^^^^^^^^^^^^^^^^^^^^^^^^^^^^^^^^^^^^^^^^^^^^^^^^^^^^^^^^^^^^^^^^^^^^^^^^^^^^^^^^^^^^ polymorphic type: function type. See lib: <BUILTINS>/dom.js:936
-  Error:
-   33:     document.createTreeWalker({}); // invalid
-                                     ^^ object literal. This type is incompatible with
-  936:   createTreeWalker<RootNodeT: Node>(root: RootNodeT, whatToShow: 129, filter?: NodeFilterInterface, entityReferenceExpansion?: boolean): TreeWalker<RootNodeT, Element|Comment>;
-                                     ^^^^ Node. See lib: <BUILTINS>/dom.js:936
-  Member 39:
-  937:   createTreeWalker<RootNodeT: Node>(root: RootNodeT, whatToShow: 132, filter?: NodeFilterInterface, entityReferenceExpansion?: boolean): TreeWalker<RootNodeT, Text|Comment>;
-         ^^^^^^^^^^^^^^^^^^^^^^^^^^^^^^^^^^^^^^^^^^^^^^^^^^^^^^^^^^^^^^^^^^^^^^^^^^^^^^^^^^^^^^^^^^^^^^^^^^^^^^^^^^^^^^^^^^^^^^^^^^^^^^^^^^^^^^^^^^^^^^^^^^^^^^^^^^^^^^^^^^^^^^^^^^ polymorphic type: function type. See lib: <BUILTINS>/dom.js:937
-  Error:
-   33:     document.createTreeWalker({}); // invalid
-                                     ^^ object literal. This type is incompatible with
-  937:   createTreeWalker<RootNodeT: Node>(root: RootNodeT, whatToShow: 132, filter?: NodeFilterInterface, entityReferenceExpansion?: boolean): TreeWalker<RootNodeT, Text|Comment>;
-                                     ^^^^ Node. See lib: <BUILTINS>/dom.js:937
-  Member 40:
-  938:   createTreeWalker<RootNodeT: Node>(root: RootNodeT, whatToShow: 133, filter?: NodeFilterInterface, entityReferenceExpansion?: boolean): TreeWalker<RootNodeT, Text|Element|Comment>;
-         ^^^^^^^^^^^^^^^^^^^^^^^^^^^^^^^^^^^^^^^^^^^^^^^^^^^^^^^^^^^^^^^^^^^^^^^^^^^^^^^^^^^^^^^^^^^^^^^^^^^^^^^^^^^^^^^^^^^^^^^^^^^^^^^^^^^^^^^^^^^^^^^^^^^^^^^^^^^^^^^^^^^^^^^^^^^^^^^^^^ polymorphic type: function type. See lib: <BUILTINS>/dom.js:938
-  Error:
-   33:     document.createTreeWalker({}); // invalid
-                                     ^^ object literal. This type is incompatible with
-  938:   createTreeWalker<RootNodeT: Node>(root: RootNodeT, whatToShow: 133, filter?: NodeFilterInterface, entityReferenceExpansion?: boolean): TreeWalker<RootNodeT, Text|Element|Comment>;
-                                     ^^^^ Node. See lib: <BUILTINS>/dom.js:938
-  Member 41:
-  939:   createTreeWalker<RootNodeT: Node>(root: RootNodeT, whatToShow: -1, filter?: NodeFilterInterface, entityReferenceExpansion?: boolean): TreeWalker<RootNodeT, Node>;
-         ^^^^^^^^^^^^^^^^^^^^^^^^^^^^^^^^^^^^^^^^^^^^^^^^^^^^^^^^^^^^^^^^^^^^^^^^^^^^^^^^^^^^^^^^^^^^^^^^^^^^^^^^^^^^^^^^^^^^^^^^^^^^^^^^^^^^^^^^^^^^^^^^^^^^^^^^^^^^^^^^^ polymorphic type: function type. See lib: <BUILTINS>/dom.js:939
-  Error:
-   33:     document.createTreeWalker({}); // invalid
-                                     ^^ object literal. This type is incompatible with
-  939:   createTreeWalker<RootNodeT: Node>(root: RootNodeT, whatToShow: -1, filter?: NodeFilterInterface, entityReferenceExpansion?: boolean): TreeWalker<RootNodeT, Node>;
-                                     ^^^^ Node. See lib: <BUILTINS>/dom.js:939
-  Member 42:
-  943:   createTreeWalker<RootNodeT: Node>(root: RootNodeT, whatToShow: number, filter?: NodeFilterInterface, entityReferenceExpansion?: boolean): TreeWalker<RootNodeT, Node>;
-         ^^^^^^^^^^^^^^^^^^^^^^^^^^^^^^^^^^^^^^^^^^^^^^^^^^^^^^^^^^^^^^^^^^^^^^^^^^^^^^^^^^^^^^^^^^^^^^^^^^^^^^^^^^^^^^^^^^^^^^^^^^^^^^^^^^^^^^^^^^^^^^^^^^^^^^^^^^^^^^^^^^^^^ polymorphic type: function type. See lib: <BUILTINS>/dom.js:943
-  Error:
-   33:     document.createTreeWalker({}); // invalid
-                                     ^^ object literal. This type is incompatible with
-  943:   createTreeWalker<RootNodeT: Node>(root: RootNodeT, whatToShow: number, filter?: NodeFilterInterface, entityReferenceExpansion?: boolean): TreeWalker<RootNodeT, Node>;
-                                     ^^^^ Node. See lib: <BUILTINS>/dom.js:943
-  Member 43:
-  947:   createTreeWalker<RootNodeT: Node>(root: RootNodeT, whatToShow: void): TreeWalker<RootNodeT, Node>;
-         ^^^^^^^^^^^^^^^^^^^^^^^^^^^^^^^^^^^^^^^^^^^^^^^^^^^^^^^^^^^^^^^^^^^^^^^^^^^^^^^^^^^^^^^^^^^^^^^^^ polymorphic type: function type. See lib: <BUILTINS>/dom.js:947
-  Error:
-   33:     document.createTreeWalker({}); // invalid
-                                     ^^ object literal. This type is incompatible with
-  947:   createTreeWalker<RootNodeT: Node>(root: RootNodeT, whatToShow: void): TreeWalker<RootNodeT, Node>;
-                                     ^^^^ Node. See lib: <BUILTINS>/dom.js:947
->>>>>>> e60d7773
+  948:   createTreeWalker<RootNodeT: Node>(root: RootNodeT, whatToShow: void): TreeWalker<RootNodeT, Node>;
+         ^^^^^^^^^^^^^^^^^^^^^^^^^^^^^^^^^^^^^^^^^^^^^^^^^^^^^^^^^^^^^^^^^^^^^^^^^^^^^^^^^^^^^^^^^^^^^^^^^ polymorphic type: function type. See lib: <BUILTINS>/dom.js:948
+  Error:
+   33:     document.createTreeWalker({}); // invalid
+                                     ^^ object literal. This type is incompatible with
+  948:   createTreeWalker<RootNodeT: Node>(root: RootNodeT, whatToShow: void): TreeWalker<RootNodeT, Node>;
+                                     ^^^^ Node. See lib: <BUILTINS>/dom.js:948
 
 Error: traversal.js:186
 186:     document.createNodeIterator(document_body, -1, node => 'accept'); // invalid
                                                         ^^^^^^^^^^^^^^^^ function. This type is incompatible with
-<<<<<<< HEAD
-3216: type NodeFilterInterface = NodeFilterCallback | { acceptNode: NodeFilterCallback }
-                                 ^^^^^^^^^^^^^^^^^^ function type. See lib: <BUILTINS>/dom.js:3216
-=======
-3206: type NodeFilterInterface = NodeFilterCallback | { acceptNode: NodeFilterCallback }
-                                 ^^^^^^^^^^^^^^^^^^ function type. See lib: <BUILTINS>/dom.js:3206
->>>>>>> e60d7773
+3225: type NodeFilterInterface = NodeFilterCallback | { acceptNode: NodeFilterCallback }
+                                 ^^^^^^^^^^^^^^^^^^ function type. See lib: <BUILTINS>/dom.js:3225
   This parameter is incompatible:
     186:     document.createNodeIterator(document_body, -1, node => 'accept'); // invalid
                                                                     ^^^^^^^^ string. This type is incompatible with
           v--------------------------------
-<<<<<<< HEAD
-    3212: typeof NodeFilter.FILTER_ACCEPT |
-    3213: typeof NodeFilter.FILTER_REJECT |
-    3214: typeof NodeFilter.FILTER_SKIP;
-          ----------------------------^ union: typeof-annotation '<<object>>.FILTER_ACCEPT') | typeof-annotation '<<object>>.FILTER_REJECT') | typeof-annotation '<<object>>.FILTER_SKIP'). See lib: <BUILTINS>/dom.js:3212
+    3221: typeof NodeFilter.FILTER_ACCEPT |
+    3222: typeof NodeFilter.FILTER_REJECT |
+    3223: typeof NodeFilter.FILTER_SKIP;
+          ----------------------------^ union: typeof-annotation '<<object>>.FILTER_ACCEPT') | typeof-annotation '<<object>>.FILTER_REJECT') | typeof-annotation '<<object>>.FILTER_SKIP'). See lib: <BUILTINS>/dom.js:3221
       Member 1:
-      3212: typeof NodeFilter.FILTER_ACCEPT |
-            ^^^^^^^^^^^^^^^^^^^^^^^^^^^^^^^ typeof-annotation '<<object>>.FILTER_ACCEPT'). See lib: <BUILTINS>/dom.js:3212
+      3221: typeof NodeFilter.FILTER_ACCEPT |
+            ^^^^^^^^^^^^^^^^^^^^^^^^^^^^^^^ typeof-annotation '<<object>>.FILTER_ACCEPT'). See lib: <BUILTINS>/dom.js:3221
       Error:
       186:     document.createNodeIterator(document_body, -1, node => 'accept'); // invalid
                                                                       ^^^^^^^^ string. This type is incompatible with
-      3212: typeof NodeFilter.FILTER_ACCEPT |
-            ^^^^^^^^^^^^^^^^^^^^^^^^^^^^^^^ number literal `1`. See lib: <BUILTINS>/dom.js:3212
+      3221: typeof NodeFilter.FILTER_ACCEPT |
+            ^^^^^^^^^^^^^^^^^^^^^^^^^^^^^^^ number literal `1`. See lib: <BUILTINS>/dom.js:3221
       Member 2:
-      3213: typeof NodeFilter.FILTER_REJECT |
-            ^^^^^^^^^^^^^^^^^^^^^^^^^^^^^^^ typeof-annotation '<<object>>.FILTER_REJECT'). See lib: <BUILTINS>/dom.js:3213
+      3222: typeof NodeFilter.FILTER_REJECT |
+            ^^^^^^^^^^^^^^^^^^^^^^^^^^^^^^^ typeof-annotation '<<object>>.FILTER_REJECT'). See lib: <BUILTINS>/dom.js:3222
       Error:
       186:     document.createNodeIterator(document_body, -1, node => 'accept'); // invalid
                                                                       ^^^^^^^^ string. This type is incompatible with
-      3213: typeof NodeFilter.FILTER_REJECT |
-            ^^^^^^^^^^^^^^^^^^^^^^^^^^^^^^^ number literal `2`. See lib: <BUILTINS>/dom.js:3213
+      3222: typeof NodeFilter.FILTER_REJECT |
+            ^^^^^^^^^^^^^^^^^^^^^^^^^^^^^^^ number literal `2`. See lib: <BUILTINS>/dom.js:3222
       Member 3:
-      3214: typeof NodeFilter.FILTER_SKIP;
-            ^^^^^^^^^^^^^^^^^^^^^^^^^^^^^ typeof-annotation '<<object>>.FILTER_SKIP'). See lib: <BUILTINS>/dom.js:3214
+      3223: typeof NodeFilter.FILTER_SKIP;
+            ^^^^^^^^^^^^^^^^^^^^^^^^^^^^^ typeof-annotation '<<object>>.FILTER_SKIP'). See lib: <BUILTINS>/dom.js:3223
       Error:
       186:     document.createNodeIterator(document_body, -1, node => 'accept'); // invalid
                                                                       ^^^^^^^^ string. This type is incompatible with
-      3214: typeof NodeFilter.FILTER_SKIP;
-            ^^^^^^^^^^^^^^^^^^^^^^^^^^^^^ number literal `3`. See lib: <BUILTINS>/dom.js:3214
-=======
-    3202: typeof NodeFilter.FILTER_ACCEPT |
-    3203: typeof NodeFilter.FILTER_REJECT |
-    3204: typeof NodeFilter.FILTER_SKIP;
-          ----------------------------^ union: typeof-annotation '<<object>>.FILTER_ACCEPT') | typeof-annotation '<<object>>.FILTER_REJECT') | typeof-annotation '<<object>>.FILTER_SKIP'). See lib: <BUILTINS>/dom.js:3202
-      Member 1:
-      3202: typeof NodeFilter.FILTER_ACCEPT |
-            ^^^^^^^^^^^^^^^^^^^^^^^^^^^^^^^ typeof-annotation '<<object>>.FILTER_ACCEPT'). See lib: <BUILTINS>/dom.js:3202
-      Error:
-      186:     document.createNodeIterator(document_body, -1, node => 'accept'); // invalid
-                                                                      ^^^^^^^^ string. This type is incompatible with
-      3202: typeof NodeFilter.FILTER_ACCEPT |
-            ^^^^^^^^^^^^^^^^^^^^^^^^^^^^^^^ number literal `1`. See lib: <BUILTINS>/dom.js:3202
-      Member 2:
-      3203: typeof NodeFilter.FILTER_REJECT |
-            ^^^^^^^^^^^^^^^^^^^^^^^^^^^^^^^ typeof-annotation '<<object>>.FILTER_REJECT'). See lib: <BUILTINS>/dom.js:3203
-      Error:
-      186:     document.createNodeIterator(document_body, -1, node => 'accept'); // invalid
-                                                                      ^^^^^^^^ string. This type is incompatible with
-      3203: typeof NodeFilter.FILTER_REJECT |
-            ^^^^^^^^^^^^^^^^^^^^^^^^^^^^^^^ number literal `2`. See lib: <BUILTINS>/dom.js:3203
-      Member 3:
-      3204: typeof NodeFilter.FILTER_SKIP;
-            ^^^^^^^^^^^^^^^^^^^^^^^^^^^^^ typeof-annotation '<<object>>.FILTER_SKIP'). See lib: <BUILTINS>/dom.js:3204
-      Error:
-      186:     document.createNodeIterator(document_body, -1, node => 'accept'); // invalid
-                                                                      ^^^^^^^^ string. This type is incompatible with
-      3204: typeof NodeFilter.FILTER_SKIP;
-            ^^^^^^^^^^^^^^^^^^^^^^^^^^^^^ number literal `3`. See lib: <BUILTINS>/dom.js:3204
->>>>>>> e60d7773
+      3223: typeof NodeFilter.FILTER_SKIP;
+            ^^^^^^^^^^^^^^^^^^^^^^^^^^^^^ number literal `3`. See lib: <BUILTINS>/dom.js:3223
 
 Error: traversal.js:188
 188:     document.createNodeIterator(document_body, -1, { acceptNode: node => 'accept' }); // invalid
                                                         ^^^^^^^^^^^^^^^^^^^^^^^^^^^^^^^^ object literal. This type is incompatible with
-<<<<<<< HEAD
-3216: type NodeFilterInterface = NodeFilterCallback | { acceptNode: NodeFilterCallback }
-                                                      ^^^^^^^^^^^^^^^^^^^^^^^^^^^^^^^^^^ object type. See lib: <BUILTINS>/dom.js:3216
+3225: type NodeFilterInterface = NodeFilterCallback | { acceptNode: NodeFilterCallback }
+                                                      ^^^^^^^^^^^^^^^^^^^^^^^^^^^^^^^^^^ object type. See lib: <BUILTINS>/dom.js:3225
   Property `acceptNode` is incompatible:
     188:     document.createNodeIterator(document_body, -1, { acceptNode: node => 'accept' }); // invalid
                                                                           ^^^^^^^^^^^^^^^^ function. This type is incompatible with
-    3216: type NodeFilterInterface = NodeFilterCallback | { acceptNode: NodeFilterCallback }
-                                                                        ^^^^^^^^^^^^^^^^^^ function type. See lib: <BUILTINS>/dom.js:3216
-=======
-3206: type NodeFilterInterface = NodeFilterCallback | { acceptNode: NodeFilterCallback }
-                                                      ^^^^^^^^^^^^^^^^^^^^^^^^^^^^^^^^^^ object type. See lib: <BUILTINS>/dom.js:3206
-  Property `acceptNode` is incompatible:
-    188:     document.createNodeIterator(document_body, -1, { acceptNode: node => 'accept' }); // invalid
-                                                                          ^^^^^^^^^^^^^^^^ function. This type is incompatible with
-    3206: type NodeFilterInterface = NodeFilterCallback | { acceptNode: NodeFilterCallback }
-                                                                        ^^^^^^^^^^^^^^^^^^ function type. See lib: <BUILTINS>/dom.js:3206
->>>>>>> e60d7773
+    3225: type NodeFilterInterface = NodeFilterCallback | { acceptNode: NodeFilterCallback }
+                                                                        ^^^^^^^^^^^^^^^^^^ function type. See lib: <BUILTINS>/dom.js:3225
       This parameter is incompatible:
         188:     document.createNodeIterator(document_body, -1, { acceptNode: node => 'accept' }); // invalid
                                                                                       ^^^^^^^^ string. This type is incompatible with
               v--------------------------------
-<<<<<<< HEAD
-        3212: typeof NodeFilter.FILTER_ACCEPT |
-        3213: typeof NodeFilter.FILTER_REJECT |
-        3214: typeof NodeFilter.FILTER_SKIP;
-              ----------------------------^ union: typeof-annotation '<<object>>.FILTER_ACCEPT') | typeof-annotation '<<object>>.FILTER_REJECT') | typeof-annotation '<<object>>.FILTER_SKIP'). See lib: <BUILTINS>/dom.js:3212
+        3221: typeof NodeFilter.FILTER_ACCEPT |
+        3222: typeof NodeFilter.FILTER_REJECT |
+        3223: typeof NodeFilter.FILTER_SKIP;
+              ----------------------------^ union: typeof-annotation '<<object>>.FILTER_ACCEPT') | typeof-annotation '<<object>>.FILTER_REJECT') | typeof-annotation '<<object>>.FILTER_SKIP'). See lib: <BUILTINS>/dom.js:3221
           Member 1:
-          3212: typeof NodeFilter.FILTER_ACCEPT |
-                ^^^^^^^^^^^^^^^^^^^^^^^^^^^^^^^ typeof-annotation '<<object>>.FILTER_ACCEPT'). See lib: <BUILTINS>/dom.js:3212
+          3221: typeof NodeFilter.FILTER_ACCEPT |
+                ^^^^^^^^^^^^^^^^^^^^^^^^^^^^^^^ typeof-annotation '<<object>>.FILTER_ACCEPT'). See lib: <BUILTINS>/dom.js:3221
           Error:
           188:     document.createNodeIterator(document_body, -1, { acceptNode: node => 'accept' }); // invalid
                                                                                         ^^^^^^^^ string. This type is incompatible with
-          3212: typeof NodeFilter.FILTER_ACCEPT |
-                ^^^^^^^^^^^^^^^^^^^^^^^^^^^^^^^ number literal `1`. See lib: <BUILTINS>/dom.js:3212
+          3221: typeof NodeFilter.FILTER_ACCEPT |
+                ^^^^^^^^^^^^^^^^^^^^^^^^^^^^^^^ number literal `1`. See lib: <BUILTINS>/dom.js:3221
           Member 2:
-          3213: typeof NodeFilter.FILTER_REJECT |
-                ^^^^^^^^^^^^^^^^^^^^^^^^^^^^^^^ typeof-annotation '<<object>>.FILTER_REJECT'). See lib: <BUILTINS>/dom.js:3213
+          3222: typeof NodeFilter.FILTER_REJECT |
+                ^^^^^^^^^^^^^^^^^^^^^^^^^^^^^^^ typeof-annotation '<<object>>.FILTER_REJECT'). See lib: <BUILTINS>/dom.js:3222
           Error:
           188:     document.createNodeIterator(document_body, -1, { acceptNode: node => 'accept' }); // invalid
                                                                                         ^^^^^^^^ string. This type is incompatible with
-          3213: typeof NodeFilter.FILTER_REJECT |
-                ^^^^^^^^^^^^^^^^^^^^^^^^^^^^^^^ number literal `2`. See lib: <BUILTINS>/dom.js:3213
+          3222: typeof NodeFilter.FILTER_REJECT |
+                ^^^^^^^^^^^^^^^^^^^^^^^^^^^^^^^ number literal `2`. See lib: <BUILTINS>/dom.js:3222
           Member 3:
-          3214: typeof NodeFilter.FILTER_SKIP;
-                ^^^^^^^^^^^^^^^^^^^^^^^^^^^^^ typeof-annotation '<<object>>.FILTER_SKIP'). See lib: <BUILTINS>/dom.js:3214
+          3223: typeof NodeFilter.FILTER_SKIP;
+                ^^^^^^^^^^^^^^^^^^^^^^^^^^^^^ typeof-annotation '<<object>>.FILTER_SKIP'). See lib: <BUILTINS>/dom.js:3223
           Error:
           188:     document.createNodeIterator(document_body, -1, { acceptNode: node => 'accept' }); // invalid
                                                                                         ^^^^^^^^ string. This type is incompatible with
-          3214: typeof NodeFilter.FILTER_SKIP;
-                ^^^^^^^^^^^^^^^^^^^^^^^^^^^^^ number literal `3`. See lib: <BUILTINS>/dom.js:3214
-=======
-        3202: typeof NodeFilter.FILTER_ACCEPT |
-        3203: typeof NodeFilter.FILTER_REJECT |
-        3204: typeof NodeFilter.FILTER_SKIP;
-              ----------------------------^ union: typeof-annotation '<<object>>.FILTER_ACCEPT') | typeof-annotation '<<object>>.FILTER_REJECT') | typeof-annotation '<<object>>.FILTER_SKIP'). See lib: <BUILTINS>/dom.js:3202
-          Member 1:
-          3202: typeof NodeFilter.FILTER_ACCEPT |
-                ^^^^^^^^^^^^^^^^^^^^^^^^^^^^^^^ typeof-annotation '<<object>>.FILTER_ACCEPT'). See lib: <BUILTINS>/dom.js:3202
-          Error:
-          188:     document.createNodeIterator(document_body, -1, { acceptNode: node => 'accept' }); // invalid
-                                                                                        ^^^^^^^^ string. This type is incompatible with
-          3202: typeof NodeFilter.FILTER_ACCEPT |
-                ^^^^^^^^^^^^^^^^^^^^^^^^^^^^^^^ number literal `1`. See lib: <BUILTINS>/dom.js:3202
-          Member 2:
-          3203: typeof NodeFilter.FILTER_REJECT |
-                ^^^^^^^^^^^^^^^^^^^^^^^^^^^^^^^ typeof-annotation '<<object>>.FILTER_REJECT'). See lib: <BUILTINS>/dom.js:3203
-          Error:
-          188:     document.createNodeIterator(document_body, -1, { acceptNode: node => 'accept' }); // invalid
-                                                                                        ^^^^^^^^ string. This type is incompatible with
-          3203: typeof NodeFilter.FILTER_REJECT |
-                ^^^^^^^^^^^^^^^^^^^^^^^^^^^^^^^ number literal `2`. See lib: <BUILTINS>/dom.js:3203
-          Member 3:
-          3204: typeof NodeFilter.FILTER_SKIP;
-                ^^^^^^^^^^^^^^^^^^^^^^^^^^^^^ typeof-annotation '<<object>>.FILTER_SKIP'). See lib: <BUILTINS>/dom.js:3204
-          Error:
-          188:     document.createNodeIterator(document_body, -1, { acceptNode: node => 'accept' }); // invalid
-                                                                                        ^^^^^^^^ string. This type is incompatible with
-          3204: typeof NodeFilter.FILTER_SKIP;
-                ^^^^^^^^^^^^^^^^^^^^^^^^^^^^^ number literal `3`. See lib: <BUILTINS>/dom.js:3204
->>>>>>> e60d7773
+          3223: typeof NodeFilter.FILTER_SKIP;
+                ^^^^^^^^^^^^^^^^^^^^^^^^^^^^^ number literal `3`. See lib: <BUILTINS>/dom.js:3223
 
 Error: traversal.js:189
 189:     document.createNodeIterator(document_body, -1, {}); // invalid
@@ -2186,905 +1155,456 @@
 189:     document.createNodeIterator(document_body, -1, {}); // invalid
          ^^^^^^^^^^^^^^^^^^^^^^^^^^^ intersection
   Member 1:
-<<<<<<< HEAD
-  837:   createNodeIterator<RootNodeT: Attr>(root: RootNodeT, whatToShow: 2, filter?: NodeFilterInterface): NodeIterator<RootNodeT, Attr>;
-         ^^^^^^^^^^^^^^^^^^^^^^^^^^^^^^^^^^^^^^^^^^^^^^^^^^^^^^^^^^^^^^^^^^^^^^^^^^^^^^^^^^^^^^^^^^^^^^^^^^^^^^^^^^^^^^^^^^^^^^^^^^^^^^^^ polymorphic type: function type. See lib: <BUILTINS>/dom.js:837
-  Error:
-  189:     document.createNodeIterator(document_body, -1, {}); // invalid
-                                       ^^^^^^^^^^^^^ HTMLElement. This type is incompatible with
-  837:   createNodeIterator<RootNodeT: Attr>(root: RootNodeT, whatToShow: 2, filter?: NodeFilterInterface): NodeIterator<RootNodeT, Attr>;
-                                       ^^^^ Attr. See lib: <BUILTINS>/dom.js:837
+  846:   createNodeIterator<RootNodeT: Attr>(root: RootNodeT, whatToShow: 2, filter?: NodeFilterInterface): NodeIterator<RootNodeT, Attr>;
+         ^^^^^^^^^^^^^^^^^^^^^^^^^^^^^^^^^^^^^^^^^^^^^^^^^^^^^^^^^^^^^^^^^^^^^^^^^^^^^^^^^^^^^^^^^^^^^^^^^^^^^^^^^^^^^^^^^^^^^^^^^^^^^^^^ polymorphic type: function type. See lib: <BUILTINS>/dom.js:846
+  Error:
+  189:     document.createNodeIterator(document_body, -1, {}); // invalid
+                                       ^^^^^^^^^^^^^ HTMLElement. This type is incompatible with
+  846:   createNodeIterator<RootNodeT: Attr>(root: RootNodeT, whatToShow: 2, filter?: NodeFilterInterface): NodeIterator<RootNodeT, Attr>;
+                                       ^^^^ Attr. See lib: <BUILTINS>/dom.js:846
   Member 2:
-  845:   createNodeIterator<RootNodeT: Document>(root: RootNodeT, whatToShow: 256, filter?: NodeFilterInterface): NodeIterator<RootNodeT, Document>;
-         ^^^^^^^^^^^^^^^^^^^^^^^^^^^^^^^^^^^^^^^^^^^^^^^^^^^^^^^^^^^^^^^^^^^^^^^^^^^^^^^^^^^^^^^^^^^^^^^^^^^^^^^^^^^^^^^^^^^^^^^^^^^^^^^^^^^^^^^^^^ polymorphic type: function type. See lib: <BUILTINS>/dom.js:845
-  Error:
-  189:     document.createNodeIterator(document_body, -1, {}); // invalid
-                                       ^^^^^^^^^^^^^ HTMLElement. This type is incompatible with
-  845:   createNodeIterator<RootNodeT: Document>(root: RootNodeT, whatToShow: 256, filter?: NodeFilterInterface): NodeIterator<RootNodeT, Document>;
-                                       ^^^^^^^^ Document. See lib: <BUILTINS>/dom.js:845
+  854:   createNodeIterator<RootNodeT: Document>(root: RootNodeT, whatToShow: 256, filter?: NodeFilterInterface): NodeIterator<RootNodeT, Document>;
+         ^^^^^^^^^^^^^^^^^^^^^^^^^^^^^^^^^^^^^^^^^^^^^^^^^^^^^^^^^^^^^^^^^^^^^^^^^^^^^^^^^^^^^^^^^^^^^^^^^^^^^^^^^^^^^^^^^^^^^^^^^^^^^^^^^^^^^^^^^^ polymorphic type: function type. See lib: <BUILTINS>/dom.js:854
+  Error:
+  189:     document.createNodeIterator(document_body, -1, {}); // invalid
+                                       ^^^^^^^^^^^^^ HTMLElement. This type is incompatible with
+  854:   createNodeIterator<RootNodeT: Document>(root: RootNodeT, whatToShow: 256, filter?: NodeFilterInterface): NodeIterator<RootNodeT, Document>;
+                                       ^^^^^^^^ Document. See lib: <BUILTINS>/dom.js:854
   Member 3:
-  846:   createNodeIterator<RootNodeT: Document>(root: RootNodeT, whatToShow: 257, filter?: NodeFilterInterface): NodeIterator<RootNodeT, Document|Element>;
-         ^^^^^^^^^^^^^^^^^^^^^^^^^^^^^^^^^^^^^^^^^^^^^^^^^^^^^^^^^^^^^^^^^^^^^^^^^^^^^^^^^^^^^^^^^^^^^^^^^^^^^^^^^^^^^^^^^^^^^^^^^^^^^^^^^^^^^^^^^^^^^^^^^^ polymorphic type: function type. See lib: <BUILTINS>/dom.js:846
-  Error:
-  189:     document.createNodeIterator(document_body, -1, {}); // invalid
-                                       ^^^^^^^^^^^^^ HTMLElement. This type is incompatible with
-  846:   createNodeIterator<RootNodeT: Document>(root: RootNodeT, whatToShow: 257, filter?: NodeFilterInterface): NodeIterator<RootNodeT, Document|Element>;
-                                       ^^^^^^^^ Document. See lib: <BUILTINS>/dom.js:846
+  855:   createNodeIterator<RootNodeT: Document>(root: RootNodeT, whatToShow: 257, filter?: NodeFilterInterface): NodeIterator<RootNodeT, Document|Element>;
+         ^^^^^^^^^^^^^^^^^^^^^^^^^^^^^^^^^^^^^^^^^^^^^^^^^^^^^^^^^^^^^^^^^^^^^^^^^^^^^^^^^^^^^^^^^^^^^^^^^^^^^^^^^^^^^^^^^^^^^^^^^^^^^^^^^^^^^^^^^^^^^^^^^^ polymorphic type: function type. See lib: <BUILTINS>/dom.js:855
+  Error:
+  189:     document.createNodeIterator(document_body, -1, {}); // invalid
+                                       ^^^^^^^^^^^^^ HTMLElement. This type is incompatible with
+  855:   createNodeIterator<RootNodeT: Document>(root: RootNodeT, whatToShow: 257, filter?: NodeFilterInterface): NodeIterator<RootNodeT, Document|Element>;
+                                       ^^^^^^^^ Document. See lib: <BUILTINS>/dom.js:855
   Member 4:
-  847:   createNodeIterator<RootNodeT: Document>(root: RootNodeT, whatToShow: 260, filter?: NodeFilterInterface): NodeIterator<RootNodeT, Document|Text>;
-         ^^^^^^^^^^^^^^^^^^^^^^^^^^^^^^^^^^^^^^^^^^^^^^^^^^^^^^^^^^^^^^^^^^^^^^^^^^^^^^^^^^^^^^^^^^^^^^^^^^^^^^^^^^^^^^^^^^^^^^^^^^^^^^^^^^^^^^^^^^^^^^^ polymorphic type: function type. See lib: <BUILTINS>/dom.js:847
-  Error:
-  189:     document.createNodeIterator(document_body, -1, {}); // invalid
-                                       ^^^^^^^^^^^^^ HTMLElement. This type is incompatible with
-  847:   createNodeIterator<RootNodeT: Document>(root: RootNodeT, whatToShow: 260, filter?: NodeFilterInterface): NodeIterator<RootNodeT, Document|Text>;
-                                       ^^^^^^^^ Document. See lib: <BUILTINS>/dom.js:847
+  856:   createNodeIterator<RootNodeT: Document>(root: RootNodeT, whatToShow: 260, filter?: NodeFilterInterface): NodeIterator<RootNodeT, Document|Text>;
+         ^^^^^^^^^^^^^^^^^^^^^^^^^^^^^^^^^^^^^^^^^^^^^^^^^^^^^^^^^^^^^^^^^^^^^^^^^^^^^^^^^^^^^^^^^^^^^^^^^^^^^^^^^^^^^^^^^^^^^^^^^^^^^^^^^^^^^^^^^^^^^^^ polymorphic type: function type. See lib: <BUILTINS>/dom.js:856
+  Error:
+  189:     document.createNodeIterator(document_body, -1, {}); // invalid
+                                       ^^^^^^^^^^^^^ HTMLElement. This type is incompatible with
+  856:   createNodeIterator<RootNodeT: Document>(root: RootNodeT, whatToShow: 260, filter?: NodeFilterInterface): NodeIterator<RootNodeT, Document|Text>;
+                                       ^^^^^^^^ Document. See lib: <BUILTINS>/dom.js:856
   Member 5:
-  848:   createNodeIterator<RootNodeT: Document>(root: RootNodeT, whatToShow: 261, filter?: NodeFilterInterface): NodeIterator<RootNodeT, Document|Element|Text>;
-         ^^^^^^^^^^^^^^^^^^^^^^^^^^^^^^^^^^^^^^^^^^^^^^^^^^^^^^^^^^^^^^^^^^^^^^^^^^^^^^^^^^^^^^^^^^^^^^^^^^^^^^^^^^^^^^^^^^^^^^^^^^^^^^^^^^^^^^^^^^^^^^^^^^^^^^^ polymorphic type: function type. See lib: <BUILTINS>/dom.js:848
-  Error:
-  189:     document.createNodeIterator(document_body, -1, {}); // invalid
-                                       ^^^^^^^^^^^^^ HTMLElement. This type is incompatible with
-  848:   createNodeIterator<RootNodeT: Document>(root: RootNodeT, whatToShow: 261, filter?: NodeFilterInterface): NodeIterator<RootNodeT, Document|Element|Text>;
-                                       ^^^^^^^^ Document. See lib: <BUILTINS>/dom.js:848
+  857:   createNodeIterator<RootNodeT: Document>(root: RootNodeT, whatToShow: 261, filter?: NodeFilterInterface): NodeIterator<RootNodeT, Document|Element|Text>;
+         ^^^^^^^^^^^^^^^^^^^^^^^^^^^^^^^^^^^^^^^^^^^^^^^^^^^^^^^^^^^^^^^^^^^^^^^^^^^^^^^^^^^^^^^^^^^^^^^^^^^^^^^^^^^^^^^^^^^^^^^^^^^^^^^^^^^^^^^^^^^^^^^^^^^^^^^ polymorphic type: function type. See lib: <BUILTINS>/dom.js:857
+  Error:
+  189:     document.createNodeIterator(document_body, -1, {}); // invalid
+                                       ^^^^^^^^^^^^^ HTMLElement. This type is incompatible with
+  857:   createNodeIterator<RootNodeT: Document>(root: RootNodeT, whatToShow: 261, filter?: NodeFilterInterface): NodeIterator<RootNodeT, Document|Element|Text>;
+                                       ^^^^^^^^ Document. See lib: <BUILTINS>/dom.js:857
   Member 6:
-  849:   createNodeIterator<RootNodeT: Document>(root: RootNodeT, whatToShow: 384, filter?: NodeFilterInterface): NodeIterator<RootNodeT, Document|Comment>;
-         ^^^^^^^^^^^^^^^^^^^^^^^^^^^^^^^^^^^^^^^^^^^^^^^^^^^^^^^^^^^^^^^^^^^^^^^^^^^^^^^^^^^^^^^^^^^^^^^^^^^^^^^^^^^^^^^^^^^^^^^^^^^^^^^^^^^^^^^^^^^^^^^^^^ polymorphic type: function type. See lib: <BUILTINS>/dom.js:849
-  Error:
-  189:     document.createNodeIterator(document_body, -1, {}); // invalid
-                                       ^^^^^^^^^^^^^ HTMLElement. This type is incompatible with
-  849:   createNodeIterator<RootNodeT: Document>(root: RootNodeT, whatToShow: 384, filter?: NodeFilterInterface): NodeIterator<RootNodeT, Document|Comment>;
-                                       ^^^^^^^^ Document. See lib: <BUILTINS>/dom.js:849
+  858:   createNodeIterator<RootNodeT: Document>(root: RootNodeT, whatToShow: 384, filter?: NodeFilterInterface): NodeIterator<RootNodeT, Document|Comment>;
+         ^^^^^^^^^^^^^^^^^^^^^^^^^^^^^^^^^^^^^^^^^^^^^^^^^^^^^^^^^^^^^^^^^^^^^^^^^^^^^^^^^^^^^^^^^^^^^^^^^^^^^^^^^^^^^^^^^^^^^^^^^^^^^^^^^^^^^^^^^^^^^^^^^^ polymorphic type: function type. See lib: <BUILTINS>/dom.js:858
+  Error:
+  189:     document.createNodeIterator(document_body, -1, {}); // invalid
+                                       ^^^^^^^^^^^^^ HTMLElement. This type is incompatible with
+  858:   createNodeIterator<RootNodeT: Document>(root: RootNodeT, whatToShow: 384, filter?: NodeFilterInterface): NodeIterator<RootNodeT, Document|Comment>;
+                                       ^^^^^^^^ Document. See lib: <BUILTINS>/dom.js:858
   Member 7:
-  850:   createNodeIterator<RootNodeT: Document>(root: RootNodeT, whatToShow: 385, filter?: NodeFilterInterface): NodeIterator<RootNodeT, Document|Element|Comment>;
-         ^^^^^^^^^^^^^^^^^^^^^^^^^^^^^^^^^^^^^^^^^^^^^^^^^^^^^^^^^^^^^^^^^^^^^^^^^^^^^^^^^^^^^^^^^^^^^^^^^^^^^^^^^^^^^^^^^^^^^^^^^^^^^^^^^^^^^^^^^^^^^^^^^^^^^^^^^^ polymorphic type: function type. See lib: <BUILTINS>/dom.js:850
-  Error:
-  189:     document.createNodeIterator(document_body, -1, {}); // invalid
-                                       ^^^^^^^^^^^^^ HTMLElement. This type is incompatible with
-  850:   createNodeIterator<RootNodeT: Document>(root: RootNodeT, whatToShow: 385, filter?: NodeFilterInterface): NodeIterator<RootNodeT, Document|Element|Comment>;
-                                       ^^^^^^^^ Document. See lib: <BUILTINS>/dom.js:850
+  859:   createNodeIterator<RootNodeT: Document>(root: RootNodeT, whatToShow: 385, filter?: NodeFilterInterface): NodeIterator<RootNodeT, Document|Element|Comment>;
+         ^^^^^^^^^^^^^^^^^^^^^^^^^^^^^^^^^^^^^^^^^^^^^^^^^^^^^^^^^^^^^^^^^^^^^^^^^^^^^^^^^^^^^^^^^^^^^^^^^^^^^^^^^^^^^^^^^^^^^^^^^^^^^^^^^^^^^^^^^^^^^^^^^^^^^^^^^^ polymorphic type: function type. See lib: <BUILTINS>/dom.js:859
+  Error:
+  189:     document.createNodeIterator(document_body, -1, {}); // invalid
+                                       ^^^^^^^^^^^^^ HTMLElement. This type is incompatible with
+  859:   createNodeIterator<RootNodeT: Document>(root: RootNodeT, whatToShow: 385, filter?: NodeFilterInterface): NodeIterator<RootNodeT, Document|Element|Comment>;
+                                       ^^^^^^^^ Document. See lib: <BUILTINS>/dom.js:859
   Member 8:
-  851:   createNodeIterator<RootNodeT: Document>(root: RootNodeT, whatToShow: 388, filter?: NodeFilterInterface): NodeIterator<RootNodeT, Document|Text|Comment>;
-         ^^^^^^^^^^^^^^^^^^^^^^^^^^^^^^^^^^^^^^^^^^^^^^^^^^^^^^^^^^^^^^^^^^^^^^^^^^^^^^^^^^^^^^^^^^^^^^^^^^^^^^^^^^^^^^^^^^^^^^^^^^^^^^^^^^^^^^^^^^^^^^^^^^^^^^^ polymorphic type: function type. See lib: <BUILTINS>/dom.js:851
-  Error:
-  189:     document.createNodeIterator(document_body, -1, {}); // invalid
-                                       ^^^^^^^^^^^^^ HTMLElement. This type is incompatible with
-  851:   createNodeIterator<RootNodeT: Document>(root: RootNodeT, whatToShow: 388, filter?: NodeFilterInterface): NodeIterator<RootNodeT, Document|Text|Comment>;
-                                       ^^^^^^^^ Document. See lib: <BUILTINS>/dom.js:851
+  860:   createNodeIterator<RootNodeT: Document>(root: RootNodeT, whatToShow: 388, filter?: NodeFilterInterface): NodeIterator<RootNodeT, Document|Text|Comment>;
+         ^^^^^^^^^^^^^^^^^^^^^^^^^^^^^^^^^^^^^^^^^^^^^^^^^^^^^^^^^^^^^^^^^^^^^^^^^^^^^^^^^^^^^^^^^^^^^^^^^^^^^^^^^^^^^^^^^^^^^^^^^^^^^^^^^^^^^^^^^^^^^^^^^^^^^^^ polymorphic type: function type. See lib: <BUILTINS>/dom.js:860
+  Error:
+  189:     document.createNodeIterator(document_body, -1, {}); // invalid
+                                       ^^^^^^^^^^^^^ HTMLElement. This type is incompatible with
+  860:   createNodeIterator<RootNodeT: Document>(root: RootNodeT, whatToShow: 388, filter?: NodeFilterInterface): NodeIterator<RootNodeT, Document|Text|Comment>;
+                                       ^^^^^^^^ Document. See lib: <BUILTINS>/dom.js:860
   Member 9:
-  852:   createNodeIterator<RootNodeT: Document>(root: RootNodeT, whatToShow: 389, filter?: NodeFilterInterface): NodeIterator<RootNodeT, Document|Element|Text|Comment>;
-         ^^^^^^^^^^^^^^^^^^^^^^^^^^^^^^^^^^^^^^^^^^^^^^^^^^^^^^^^^^^^^^^^^^^^^^^^^^^^^^^^^^^^^^^^^^^^^^^^^^^^^^^^^^^^^^^^^^^^^^^^^^^^^^^^^^^^^^^^^^^^^^^^^^^^^^^^^^^^^^^ polymorphic type: function type. See lib: <BUILTINS>/dom.js:852
-  Error:
-  189:     document.createNodeIterator(document_body, -1, {}); // invalid
-                                       ^^^^^^^^^^^^^ HTMLElement. This type is incompatible with
-  852:   createNodeIterator<RootNodeT: Document>(root: RootNodeT, whatToShow: 389, filter?: NodeFilterInterface): NodeIterator<RootNodeT, Document|Element|Text|Comment>;
-                                       ^^^^^^^^ Document. See lib: <BUILTINS>/dom.js:852
+  861:   createNodeIterator<RootNodeT: Document>(root: RootNodeT, whatToShow: 389, filter?: NodeFilterInterface): NodeIterator<RootNodeT, Document|Element|Text|Comment>;
+         ^^^^^^^^^^^^^^^^^^^^^^^^^^^^^^^^^^^^^^^^^^^^^^^^^^^^^^^^^^^^^^^^^^^^^^^^^^^^^^^^^^^^^^^^^^^^^^^^^^^^^^^^^^^^^^^^^^^^^^^^^^^^^^^^^^^^^^^^^^^^^^^^^^^^^^^^^^^^^^^ polymorphic type: function type. See lib: <BUILTINS>/dom.js:861
+  Error:
+  189:     document.createNodeIterator(document_body, -1, {}); // invalid
+                                       ^^^^^^^^^^^^^ HTMLElement. This type is incompatible with
+  861:   createNodeIterator<RootNodeT: Document>(root: RootNodeT, whatToShow: 389, filter?: NodeFilterInterface): NodeIterator<RootNodeT, Document|Element|Text|Comment>;
+                                       ^^^^^^^^ Document. See lib: <BUILTINS>/dom.js:861
   Member 10:
-  853:   createNodeIterator<RootNodeT: Document>(root: RootNodeT, whatToShow: 512, filter?: NodeFilterInterface): NodeIterator<RootNodeT, DocumentType>;
-         ^^^^^^^^^^^^^^^^^^^^^^^^^^^^^^^^^^^^^^^^^^^^^^^^^^^^^^^^^^^^^^^^^^^^^^^^^^^^^^^^^^^^^^^^^^^^^^^^^^^^^^^^^^^^^^^^^^^^^^^^^^^^^^^^^^^^^^^^^^^^^^ polymorphic type: function type. See lib: <BUILTINS>/dom.js:853
-  Error:
-  189:     document.createNodeIterator(document_body, -1, {}); // invalid
-                                       ^^^^^^^^^^^^^ HTMLElement. This type is incompatible with
-  853:   createNodeIterator<RootNodeT: Document>(root: RootNodeT, whatToShow: 512, filter?: NodeFilterInterface): NodeIterator<RootNodeT, DocumentType>;
-                                       ^^^^^^^^ Document. See lib: <BUILTINS>/dom.js:853
+  862:   createNodeIterator<RootNodeT: Document>(root: RootNodeT, whatToShow: 512, filter?: NodeFilterInterface): NodeIterator<RootNodeT, DocumentType>;
+         ^^^^^^^^^^^^^^^^^^^^^^^^^^^^^^^^^^^^^^^^^^^^^^^^^^^^^^^^^^^^^^^^^^^^^^^^^^^^^^^^^^^^^^^^^^^^^^^^^^^^^^^^^^^^^^^^^^^^^^^^^^^^^^^^^^^^^^^^^^^^^^ polymorphic type: function type. See lib: <BUILTINS>/dom.js:862
+  Error:
+  189:     document.createNodeIterator(document_body, -1, {}); // invalid
+                                       ^^^^^^^^^^^^^ HTMLElement. This type is incompatible with
+  862:   createNodeIterator<RootNodeT: Document>(root: RootNodeT, whatToShow: 512, filter?: NodeFilterInterface): NodeIterator<RootNodeT, DocumentType>;
+                                       ^^^^^^^^ Document. See lib: <BUILTINS>/dom.js:862
   Member 11:
-  854:   createNodeIterator<RootNodeT: Document>(root: RootNodeT, whatToShow: 513, filter?: NodeFilterInterface): NodeIterator<RootNodeT, DocumentType|Element>;
-         ^^^^^^^^^^^^^^^^^^^^^^^^^^^^^^^^^^^^^^^^^^^^^^^^^^^^^^^^^^^^^^^^^^^^^^^^^^^^^^^^^^^^^^^^^^^^^^^^^^^^^^^^^^^^^^^^^^^^^^^^^^^^^^^^^^^^^^^^^^^^^^^^^^^^^^ polymorphic type: function type. See lib: <BUILTINS>/dom.js:854
-  Error:
-  189:     document.createNodeIterator(document_body, -1, {}); // invalid
-                                       ^^^^^^^^^^^^^ HTMLElement. This type is incompatible with
-  854:   createNodeIterator<RootNodeT: Document>(root: RootNodeT, whatToShow: 513, filter?: NodeFilterInterface): NodeIterator<RootNodeT, DocumentType|Element>;
-                                       ^^^^^^^^ Document. See lib: <BUILTINS>/dom.js:854
+  863:   createNodeIterator<RootNodeT: Document>(root: RootNodeT, whatToShow: 513, filter?: NodeFilterInterface): NodeIterator<RootNodeT, DocumentType|Element>;
+         ^^^^^^^^^^^^^^^^^^^^^^^^^^^^^^^^^^^^^^^^^^^^^^^^^^^^^^^^^^^^^^^^^^^^^^^^^^^^^^^^^^^^^^^^^^^^^^^^^^^^^^^^^^^^^^^^^^^^^^^^^^^^^^^^^^^^^^^^^^^^^^^^^^^^^^ polymorphic type: function type. See lib: <BUILTINS>/dom.js:863
+  Error:
+  189:     document.createNodeIterator(document_body, -1, {}); // invalid
+                                       ^^^^^^^^^^^^^ HTMLElement. This type is incompatible with
+  863:   createNodeIterator<RootNodeT: Document>(root: RootNodeT, whatToShow: 513, filter?: NodeFilterInterface): NodeIterator<RootNodeT, DocumentType|Element>;
+                                       ^^^^^^^^ Document. See lib: <BUILTINS>/dom.js:863
   Member 12:
-  855:   createNodeIterator<RootNodeT: Document>(root: RootNodeT, whatToShow: 516, filter?: NodeFilterInterface): NodeIterator<RootNodeT, DocumentType|Text>;
-         ^^^^^^^^^^^^^^^^^^^^^^^^^^^^^^^^^^^^^^^^^^^^^^^^^^^^^^^^^^^^^^^^^^^^^^^^^^^^^^^^^^^^^^^^^^^^^^^^^^^^^^^^^^^^^^^^^^^^^^^^^^^^^^^^^^^^^^^^^^^^^^^^^^^ polymorphic type: function type. See lib: <BUILTINS>/dom.js:855
-  Error:
-  189:     document.createNodeIterator(document_body, -1, {}); // invalid
-                                       ^^^^^^^^^^^^^ HTMLElement. This type is incompatible with
-  855:   createNodeIterator<RootNodeT: Document>(root: RootNodeT, whatToShow: 516, filter?: NodeFilterInterface): NodeIterator<RootNodeT, DocumentType|Text>;
-                                       ^^^^^^^^ Document. See lib: <BUILTINS>/dom.js:855
+  864:   createNodeIterator<RootNodeT: Document>(root: RootNodeT, whatToShow: 516, filter?: NodeFilterInterface): NodeIterator<RootNodeT, DocumentType|Text>;
+         ^^^^^^^^^^^^^^^^^^^^^^^^^^^^^^^^^^^^^^^^^^^^^^^^^^^^^^^^^^^^^^^^^^^^^^^^^^^^^^^^^^^^^^^^^^^^^^^^^^^^^^^^^^^^^^^^^^^^^^^^^^^^^^^^^^^^^^^^^^^^^^^^^^^ polymorphic type: function type. See lib: <BUILTINS>/dom.js:864
+  Error:
+  189:     document.createNodeIterator(document_body, -1, {}); // invalid
+                                       ^^^^^^^^^^^^^ HTMLElement. This type is incompatible with
+  864:   createNodeIterator<RootNodeT: Document>(root: RootNodeT, whatToShow: 516, filter?: NodeFilterInterface): NodeIterator<RootNodeT, DocumentType|Text>;
+                                       ^^^^^^^^ Document. See lib: <BUILTINS>/dom.js:864
   Member 13:
-  856:   createNodeIterator<RootNodeT: Document>(root: RootNodeT, whatToShow: 517, filter?: NodeFilterInterface): NodeIterator<RootNodeT, DocumentType|Element|Text>;
-         ^^^^^^^^^^^^^^^^^^^^^^^^^^^^^^^^^^^^^^^^^^^^^^^^^^^^^^^^^^^^^^^^^^^^^^^^^^^^^^^^^^^^^^^^^^^^^^^^^^^^^^^^^^^^^^^^^^^^^^^^^^^^^^^^^^^^^^^^^^^^^^^^^^^^^^^^^^^ polymorphic type: function type. See lib: <BUILTINS>/dom.js:856
-  Error:
-  189:     document.createNodeIterator(document_body, -1, {}); // invalid
-                                       ^^^^^^^^^^^^^ HTMLElement. This type is incompatible with
-  856:   createNodeIterator<RootNodeT: Document>(root: RootNodeT, whatToShow: 517, filter?: NodeFilterInterface): NodeIterator<RootNodeT, DocumentType|Element|Text>;
-                                       ^^^^^^^^ Document. See lib: <BUILTINS>/dom.js:856
+  865:   createNodeIterator<RootNodeT: Document>(root: RootNodeT, whatToShow: 517, filter?: NodeFilterInterface): NodeIterator<RootNodeT, DocumentType|Element|Text>;
+         ^^^^^^^^^^^^^^^^^^^^^^^^^^^^^^^^^^^^^^^^^^^^^^^^^^^^^^^^^^^^^^^^^^^^^^^^^^^^^^^^^^^^^^^^^^^^^^^^^^^^^^^^^^^^^^^^^^^^^^^^^^^^^^^^^^^^^^^^^^^^^^^^^^^^^^^^^^^ polymorphic type: function type. See lib: <BUILTINS>/dom.js:865
+  Error:
+  189:     document.createNodeIterator(document_body, -1, {}); // invalid
+                                       ^^^^^^^^^^^^^ HTMLElement. This type is incompatible with
+  865:   createNodeIterator<RootNodeT: Document>(root: RootNodeT, whatToShow: 517, filter?: NodeFilterInterface): NodeIterator<RootNodeT, DocumentType|Element|Text>;
+                                       ^^^^^^^^ Document. See lib: <BUILTINS>/dom.js:865
   Member 14:
-  857:   createNodeIterator<RootNodeT: Document>(root: RootNodeT, whatToShow: 640, filter?: NodeFilterInterface): NodeIterator<RootNodeT, DocumentType|Comment>;
-         ^^^^^^^^^^^^^^^^^^^^^^^^^^^^^^^^^^^^^^^^^^^^^^^^^^^^^^^^^^^^^^^^^^^^^^^^^^^^^^^^^^^^^^^^^^^^^^^^^^^^^^^^^^^^^^^^^^^^^^^^^^^^^^^^^^^^^^^^^^^^^^^^^^^^^^ polymorphic type: function type. See lib: <BUILTINS>/dom.js:857
-  Error:
-  189:     document.createNodeIterator(document_body, -1, {}); // invalid
-                                       ^^^^^^^^^^^^^ HTMLElement. This type is incompatible with
-  857:   createNodeIterator<RootNodeT: Document>(root: RootNodeT, whatToShow: 640, filter?: NodeFilterInterface): NodeIterator<RootNodeT, DocumentType|Comment>;
-                                       ^^^^^^^^ Document. See lib: <BUILTINS>/dom.js:857
+  866:   createNodeIterator<RootNodeT: Document>(root: RootNodeT, whatToShow: 640, filter?: NodeFilterInterface): NodeIterator<RootNodeT, DocumentType|Comment>;
+         ^^^^^^^^^^^^^^^^^^^^^^^^^^^^^^^^^^^^^^^^^^^^^^^^^^^^^^^^^^^^^^^^^^^^^^^^^^^^^^^^^^^^^^^^^^^^^^^^^^^^^^^^^^^^^^^^^^^^^^^^^^^^^^^^^^^^^^^^^^^^^^^^^^^^^^ polymorphic type: function type. See lib: <BUILTINS>/dom.js:866
+  Error:
+  189:     document.createNodeIterator(document_body, -1, {}); // invalid
+                                       ^^^^^^^^^^^^^ HTMLElement. This type is incompatible with
+  866:   createNodeIterator<RootNodeT: Document>(root: RootNodeT, whatToShow: 640, filter?: NodeFilterInterface): NodeIterator<RootNodeT, DocumentType|Comment>;
+                                       ^^^^^^^^ Document. See lib: <BUILTINS>/dom.js:866
   Member 15:
-  858:   createNodeIterator<RootNodeT: Document>(root: RootNodeT, whatToShow: 641, filter?: NodeFilterInterface): NodeIterator<RootNodeT, DocumentType|Element|Comment>;
-         ^^^^^^^^^^^^^^^^^^^^^^^^^^^^^^^^^^^^^^^^^^^^^^^^^^^^^^^^^^^^^^^^^^^^^^^^^^^^^^^^^^^^^^^^^^^^^^^^^^^^^^^^^^^^^^^^^^^^^^^^^^^^^^^^^^^^^^^^^^^^^^^^^^^^^^^^^^^^^^ polymorphic type: function type. See lib: <BUILTINS>/dom.js:858
-  Error:
-  189:     document.createNodeIterator(document_body, -1, {}); // invalid
-                                       ^^^^^^^^^^^^^ HTMLElement. This type is incompatible with
-  858:   createNodeIterator<RootNodeT: Document>(root: RootNodeT, whatToShow: 641, filter?: NodeFilterInterface): NodeIterator<RootNodeT, DocumentType|Element|Comment>;
-                                       ^^^^^^^^ Document. See lib: <BUILTINS>/dom.js:858
+  867:   createNodeIterator<RootNodeT: Document>(root: RootNodeT, whatToShow: 641, filter?: NodeFilterInterface): NodeIterator<RootNodeT, DocumentType|Element|Comment>;
+         ^^^^^^^^^^^^^^^^^^^^^^^^^^^^^^^^^^^^^^^^^^^^^^^^^^^^^^^^^^^^^^^^^^^^^^^^^^^^^^^^^^^^^^^^^^^^^^^^^^^^^^^^^^^^^^^^^^^^^^^^^^^^^^^^^^^^^^^^^^^^^^^^^^^^^^^^^^^^^^ polymorphic type: function type. See lib: <BUILTINS>/dom.js:867
+  Error:
+  189:     document.createNodeIterator(document_body, -1, {}); // invalid
+                                       ^^^^^^^^^^^^^ HTMLElement. This type is incompatible with
+  867:   createNodeIterator<RootNodeT: Document>(root: RootNodeT, whatToShow: 641, filter?: NodeFilterInterface): NodeIterator<RootNodeT, DocumentType|Element|Comment>;
+                                       ^^^^^^^^ Document. See lib: <BUILTINS>/dom.js:867
   Member 16:
-  859:   createNodeIterator<RootNodeT: Document>(root: RootNodeT, whatToShow: 644, filter?: NodeFilterInterface): NodeIterator<RootNodeT, DocumentType|Text|Comment>;
-         ^^^^^^^^^^^^^^^^^^^^^^^^^^^^^^^^^^^^^^^^^^^^^^^^^^^^^^^^^^^^^^^^^^^^^^^^^^^^^^^^^^^^^^^^^^^^^^^^^^^^^^^^^^^^^^^^^^^^^^^^^^^^^^^^^^^^^^^^^^^^^^^^^^^^^^^^^^^ polymorphic type: function type. See lib: <BUILTINS>/dom.js:859
-  Error:
-  189:     document.createNodeIterator(document_body, -1, {}); // invalid
-                                       ^^^^^^^^^^^^^ HTMLElement. This type is incompatible with
-  859:   createNodeIterator<RootNodeT: Document>(root: RootNodeT, whatToShow: 644, filter?: NodeFilterInterface): NodeIterator<RootNodeT, DocumentType|Text|Comment>;
-                                       ^^^^^^^^ Document. See lib: <BUILTINS>/dom.js:859
+  868:   createNodeIterator<RootNodeT: Document>(root: RootNodeT, whatToShow: 644, filter?: NodeFilterInterface): NodeIterator<RootNodeT, DocumentType|Text|Comment>;
+         ^^^^^^^^^^^^^^^^^^^^^^^^^^^^^^^^^^^^^^^^^^^^^^^^^^^^^^^^^^^^^^^^^^^^^^^^^^^^^^^^^^^^^^^^^^^^^^^^^^^^^^^^^^^^^^^^^^^^^^^^^^^^^^^^^^^^^^^^^^^^^^^^^^^^^^^^^^^ polymorphic type: function type. See lib: <BUILTINS>/dom.js:868
+  Error:
+  189:     document.createNodeIterator(document_body, -1, {}); // invalid
+                                       ^^^^^^^^^^^^^ HTMLElement. This type is incompatible with
+  868:   createNodeIterator<RootNodeT: Document>(root: RootNodeT, whatToShow: 644, filter?: NodeFilterInterface): NodeIterator<RootNodeT, DocumentType|Text|Comment>;
+                                       ^^^^^^^^ Document. See lib: <BUILTINS>/dom.js:868
   Member 17:
-  860:   createNodeIterator<RootNodeT: Document>(root: RootNodeT, whatToShow: 645, filter?: NodeFilterInterface): NodeIterator<RootNodeT, DocumentType|Element|Text|Comment>;
-         ^^^^^^^^^^^^^^^^^^^^^^^^^^^^^^^^^^^^^^^^^^^^^^^^^^^^^^^^^^^^^^^^^^^^^^^^^^^^^^^^^^^^^^^^^^^^^^^^^^^^^^^^^^^^^^^^^^^^^^^^^^^^^^^^^^^^^^^^^^^^^^^^^^^^^^^^^^^^^^^^^^^ polymorphic type: function type. See lib: <BUILTINS>/dom.js:860
-  Error:
-  189:     document.createNodeIterator(document_body, -1, {}); // invalid
-                                       ^^^^^^^^^^^^^ HTMLElement. This type is incompatible with
-  860:   createNodeIterator<RootNodeT: Document>(root: RootNodeT, whatToShow: 645, filter?: NodeFilterInterface): NodeIterator<RootNodeT, DocumentType|Element|Text|Comment>;
-                                       ^^^^^^^^ Document. See lib: <BUILTINS>/dom.js:860
+  869:   createNodeIterator<RootNodeT: Document>(root: RootNodeT, whatToShow: 645, filter?: NodeFilterInterface): NodeIterator<RootNodeT, DocumentType|Element|Text|Comment>;
+         ^^^^^^^^^^^^^^^^^^^^^^^^^^^^^^^^^^^^^^^^^^^^^^^^^^^^^^^^^^^^^^^^^^^^^^^^^^^^^^^^^^^^^^^^^^^^^^^^^^^^^^^^^^^^^^^^^^^^^^^^^^^^^^^^^^^^^^^^^^^^^^^^^^^^^^^^^^^^^^^^^^^ polymorphic type: function type. See lib: <BUILTINS>/dom.js:869
+  Error:
+  189:     document.createNodeIterator(document_body, -1, {}); // invalid
+                                       ^^^^^^^^^^^^^ HTMLElement. This type is incompatible with
+  869:   createNodeIterator<RootNodeT: Document>(root: RootNodeT, whatToShow: 645, filter?: NodeFilterInterface): NodeIterator<RootNodeT, DocumentType|Element|Text|Comment>;
+                                       ^^^^^^^^ Document. See lib: <BUILTINS>/dom.js:869
   Member 18:
-  861:   createNodeIterator<RootNodeT: Document>(root: RootNodeT, whatToShow: 768, filter?: NodeFilterInterface): NodeIterator<RootNodeT, DocumentType|Document>;
-         ^^^^^^^^^^^^^^^^^^^^^^^^^^^^^^^^^^^^^^^^^^^^^^^^^^^^^^^^^^^^^^^^^^^^^^^^^^^^^^^^^^^^^^^^^^^^^^^^^^^^^^^^^^^^^^^^^^^^^^^^^^^^^^^^^^^^^^^^^^^^^^^^^^^^^^^ polymorphic type: function type. See lib: <BUILTINS>/dom.js:861
-  Error:
-  189:     document.createNodeIterator(document_body, -1, {}); // invalid
-                                       ^^^^^^^^^^^^^ HTMLElement. This type is incompatible with
-  861:   createNodeIterator<RootNodeT: Document>(root: RootNodeT, whatToShow: 768, filter?: NodeFilterInterface): NodeIterator<RootNodeT, DocumentType|Document>;
-                                       ^^^^^^^^ Document. See lib: <BUILTINS>/dom.js:861
+  870:   createNodeIterator<RootNodeT: Document>(root: RootNodeT, whatToShow: 768, filter?: NodeFilterInterface): NodeIterator<RootNodeT, DocumentType|Document>;
+         ^^^^^^^^^^^^^^^^^^^^^^^^^^^^^^^^^^^^^^^^^^^^^^^^^^^^^^^^^^^^^^^^^^^^^^^^^^^^^^^^^^^^^^^^^^^^^^^^^^^^^^^^^^^^^^^^^^^^^^^^^^^^^^^^^^^^^^^^^^^^^^^^^^^^^^^ polymorphic type: function type. See lib: <BUILTINS>/dom.js:870
+  Error:
+  189:     document.createNodeIterator(document_body, -1, {}); // invalid
+                                       ^^^^^^^^^^^^^ HTMLElement. This type is incompatible with
+  870:   createNodeIterator<RootNodeT: Document>(root: RootNodeT, whatToShow: 768, filter?: NodeFilterInterface): NodeIterator<RootNodeT, DocumentType|Document>;
+                                       ^^^^^^^^ Document. See lib: <BUILTINS>/dom.js:870
   Member 19:
-  862:   createNodeIterator<RootNodeT: Document>(root: RootNodeT, whatToShow: 769, filter?: NodeFilterInterface): NodeIterator<RootNodeT, DocumentType|Document|Element>;
-         ^^^^^^^^^^^^^^^^^^^^^^^^^^^^^^^^^^^^^^^^^^^^^^^^^^^^^^^^^^^^^^^^^^^^^^^^^^^^^^^^^^^^^^^^^^^^^^^^^^^^^^^^^^^^^^^^^^^^^^^^^^^^^^^^^^^^^^^^^^^^^^^^^^^^^^^^^^^^^^^ polymorphic type: function type. See lib: <BUILTINS>/dom.js:862
-  Error:
-  189:     document.createNodeIterator(document_body, -1, {}); // invalid
-                                       ^^^^^^^^^^^^^ HTMLElement. This type is incompatible with
-  862:   createNodeIterator<RootNodeT: Document>(root: RootNodeT, whatToShow: 769, filter?: NodeFilterInterface): NodeIterator<RootNodeT, DocumentType|Document|Element>;
-                                       ^^^^^^^^ Document. See lib: <BUILTINS>/dom.js:862
+  871:   createNodeIterator<RootNodeT: Document>(root: RootNodeT, whatToShow: 769, filter?: NodeFilterInterface): NodeIterator<RootNodeT, DocumentType|Document|Element>;
+         ^^^^^^^^^^^^^^^^^^^^^^^^^^^^^^^^^^^^^^^^^^^^^^^^^^^^^^^^^^^^^^^^^^^^^^^^^^^^^^^^^^^^^^^^^^^^^^^^^^^^^^^^^^^^^^^^^^^^^^^^^^^^^^^^^^^^^^^^^^^^^^^^^^^^^^^^^^^^^^^ polymorphic type: function type. See lib: <BUILTINS>/dom.js:871
+  Error:
+  189:     document.createNodeIterator(document_body, -1, {}); // invalid
+                                       ^^^^^^^^^^^^^ HTMLElement. This type is incompatible with
+  871:   createNodeIterator<RootNodeT: Document>(root: RootNodeT, whatToShow: 769, filter?: NodeFilterInterface): NodeIterator<RootNodeT, DocumentType|Document|Element>;
+                                       ^^^^^^^^ Document. See lib: <BUILTINS>/dom.js:871
   Member 20:
-  863:   createNodeIterator<RootNodeT: Document>(root: RootNodeT, whatToShow: 772, filter?: NodeFilterInterface): NodeIterator<RootNodeT, DocumentType|Document|Text>;
-         ^^^^^^^^^^^^^^^^^^^^^^^^^^^^^^^^^^^^^^^^^^^^^^^^^^^^^^^^^^^^^^^^^^^^^^^^^^^^^^^^^^^^^^^^^^^^^^^^^^^^^^^^^^^^^^^^^^^^^^^^^^^^^^^^^^^^^^^^^^^^^^^^^^^^^^^^^^^^ polymorphic type: function type. See lib: <BUILTINS>/dom.js:863
-  Error:
-  189:     document.createNodeIterator(document_body, -1, {}); // invalid
-                                       ^^^^^^^^^^^^^ HTMLElement. This type is incompatible with
-  863:   createNodeIterator<RootNodeT: Document>(root: RootNodeT, whatToShow: 772, filter?: NodeFilterInterface): NodeIterator<RootNodeT, DocumentType|Document|Text>;
-                                       ^^^^^^^^ Document. See lib: <BUILTINS>/dom.js:863
+  872:   createNodeIterator<RootNodeT: Document>(root: RootNodeT, whatToShow: 772, filter?: NodeFilterInterface): NodeIterator<RootNodeT, DocumentType|Document|Text>;
+         ^^^^^^^^^^^^^^^^^^^^^^^^^^^^^^^^^^^^^^^^^^^^^^^^^^^^^^^^^^^^^^^^^^^^^^^^^^^^^^^^^^^^^^^^^^^^^^^^^^^^^^^^^^^^^^^^^^^^^^^^^^^^^^^^^^^^^^^^^^^^^^^^^^^^^^^^^^^^ polymorphic type: function type. See lib: <BUILTINS>/dom.js:872
+  Error:
+  189:     document.createNodeIterator(document_body, -1, {}); // invalid
+                                       ^^^^^^^^^^^^^ HTMLElement. This type is incompatible with
+  872:   createNodeIterator<RootNodeT: Document>(root: RootNodeT, whatToShow: 772, filter?: NodeFilterInterface): NodeIterator<RootNodeT, DocumentType|Document|Text>;
+                                       ^^^^^^^^ Document. See lib: <BUILTINS>/dom.js:872
   Member 21:
-  864:   createNodeIterator<RootNodeT: Document>(root: RootNodeT, whatToShow: 773, filter?: NodeFilterInterface): NodeIterator<RootNodeT, DocumentType|Document|Element|Text>;
-         ^^^^^^^^^^^^^^^^^^^^^^^^^^^^^^^^^^^^^^^^^^^^^^^^^^^^^^^^^^^^^^^^^^^^^^^^^^^^^^^^^^^^^^^^^^^^^^^^^^^^^^^^^^^^^^^^^^^^^^^^^^^^^^^^^^^^^^^^^^^^^^^^^^^^^^^^^^^^^^^^^^^^ polymorphic type: function type. See lib: <BUILTINS>/dom.js:864
-  Error:
-  189:     document.createNodeIterator(document_body, -1, {}); // invalid
-                                       ^^^^^^^^^^^^^ HTMLElement. This type is incompatible with
-  864:   createNodeIterator<RootNodeT: Document>(root: RootNodeT, whatToShow: 773, filter?: NodeFilterInterface): NodeIterator<RootNodeT, DocumentType|Document|Element|Text>;
-                                       ^^^^^^^^ Document. See lib: <BUILTINS>/dom.js:864
+  873:   createNodeIterator<RootNodeT: Document>(root: RootNodeT, whatToShow: 773, filter?: NodeFilterInterface): NodeIterator<RootNodeT, DocumentType|Document|Element|Text>;
+         ^^^^^^^^^^^^^^^^^^^^^^^^^^^^^^^^^^^^^^^^^^^^^^^^^^^^^^^^^^^^^^^^^^^^^^^^^^^^^^^^^^^^^^^^^^^^^^^^^^^^^^^^^^^^^^^^^^^^^^^^^^^^^^^^^^^^^^^^^^^^^^^^^^^^^^^^^^^^^^^^^^^^ polymorphic type: function type. See lib: <BUILTINS>/dom.js:873
+  Error:
+  189:     document.createNodeIterator(document_body, -1, {}); // invalid
+                                       ^^^^^^^^^^^^^ HTMLElement. This type is incompatible with
+  873:   createNodeIterator<RootNodeT: Document>(root: RootNodeT, whatToShow: 773, filter?: NodeFilterInterface): NodeIterator<RootNodeT, DocumentType|Document|Element|Text>;
+                                       ^^^^^^^^ Document. See lib: <BUILTINS>/dom.js:873
   Member 22:
-  865:   createNodeIterator<RootNodeT: Document>(root: RootNodeT, whatToShow: 896, filter?: NodeFilterInterface): NodeIterator<RootNodeT, DocumentType|Document|Comment>;
-         ^^^^^^^^^^^^^^^^^^^^^^^^^^^^^^^^^^^^^^^^^^^^^^^^^^^^^^^^^^^^^^^^^^^^^^^^^^^^^^^^^^^^^^^^^^^^^^^^^^^^^^^^^^^^^^^^^^^^^^^^^^^^^^^^^^^^^^^^^^^^^^^^^^^^^^^^^^^^^^^ polymorphic type: function type. See lib: <BUILTINS>/dom.js:865
-  Error:
-  189:     document.createNodeIterator(document_body, -1, {}); // invalid
-                                       ^^^^^^^^^^^^^ HTMLElement. This type is incompatible with
-  865:   createNodeIterator<RootNodeT: Document>(root: RootNodeT, whatToShow: 896, filter?: NodeFilterInterface): NodeIterator<RootNodeT, DocumentType|Document|Comment>;
-                                       ^^^^^^^^ Document. See lib: <BUILTINS>/dom.js:865
+  874:   createNodeIterator<RootNodeT: Document>(root: RootNodeT, whatToShow: 896, filter?: NodeFilterInterface): NodeIterator<RootNodeT, DocumentType|Document|Comment>;
+         ^^^^^^^^^^^^^^^^^^^^^^^^^^^^^^^^^^^^^^^^^^^^^^^^^^^^^^^^^^^^^^^^^^^^^^^^^^^^^^^^^^^^^^^^^^^^^^^^^^^^^^^^^^^^^^^^^^^^^^^^^^^^^^^^^^^^^^^^^^^^^^^^^^^^^^^^^^^^^^^ polymorphic type: function type. See lib: <BUILTINS>/dom.js:874
+  Error:
+  189:     document.createNodeIterator(document_body, -1, {}); // invalid
+                                       ^^^^^^^^^^^^^ HTMLElement. This type is incompatible with
+  874:   createNodeIterator<RootNodeT: Document>(root: RootNodeT, whatToShow: 896, filter?: NodeFilterInterface): NodeIterator<RootNodeT, DocumentType|Document|Comment>;
+                                       ^^^^^^^^ Document. See lib: <BUILTINS>/dom.js:874
   Member 23:
-  866:   createNodeIterator<RootNodeT: Document>(root: RootNodeT, whatToShow: 897, filter?: NodeFilterInterface): NodeIterator<RootNodeT, DocumentType|Document|Element|Comment>;
-         ^^^^^^^^^^^^^^^^^^^^^^^^^^^^^^^^^^^^^^^^^^^^^^^^^^^^^^^^^^^^^^^^^^^^^^^^^^^^^^^^^^^^^^^^^^^^^^^^^^^^^^^^^^^^^^^^^^^^^^^^^^^^^^^^^^^^^^^^^^^^^^^^^^^^^^^^^^^^^^^^^^^^^^^ polymorphic type: function type. See lib: <BUILTINS>/dom.js:866
-  Error:
-  189:     document.createNodeIterator(document_body, -1, {}); // invalid
-                                       ^^^^^^^^^^^^^ HTMLElement. This type is incompatible with
-  866:   createNodeIterator<RootNodeT: Document>(root: RootNodeT, whatToShow: 897, filter?: NodeFilterInterface): NodeIterator<RootNodeT, DocumentType|Document|Element|Comment>;
-                                       ^^^^^^^^ Document. See lib: <BUILTINS>/dom.js:866
+  875:   createNodeIterator<RootNodeT: Document>(root: RootNodeT, whatToShow: 897, filter?: NodeFilterInterface): NodeIterator<RootNodeT, DocumentType|Document|Element|Comment>;
+         ^^^^^^^^^^^^^^^^^^^^^^^^^^^^^^^^^^^^^^^^^^^^^^^^^^^^^^^^^^^^^^^^^^^^^^^^^^^^^^^^^^^^^^^^^^^^^^^^^^^^^^^^^^^^^^^^^^^^^^^^^^^^^^^^^^^^^^^^^^^^^^^^^^^^^^^^^^^^^^^^^^^^^^^ polymorphic type: function type. See lib: <BUILTINS>/dom.js:875
+  Error:
+  189:     document.createNodeIterator(document_body, -1, {}); // invalid
+                                       ^^^^^^^^^^^^^ HTMLElement. This type is incompatible with
+  875:   createNodeIterator<RootNodeT: Document>(root: RootNodeT, whatToShow: 897, filter?: NodeFilterInterface): NodeIterator<RootNodeT, DocumentType|Document|Element|Comment>;
+                                       ^^^^^^^^ Document. See lib: <BUILTINS>/dom.js:875
   Member 24:
-  867:   createNodeIterator<RootNodeT: Document>(root: RootNodeT, whatToShow: 900, filter?: NodeFilterInterface): NodeIterator<RootNodeT, DocumentType|Document|Text|Comment>;
-         ^^^^^^^^^^^^^^^^^^^^^^^^^^^^^^^^^^^^^^^^^^^^^^^^^^^^^^^^^^^^^^^^^^^^^^^^^^^^^^^^^^^^^^^^^^^^^^^^^^^^^^^^^^^^^^^^^^^^^^^^^^^^^^^^^^^^^^^^^^^^^^^^^^^^^^^^^^^^^^^^^^^^ polymorphic type: function type. See lib: <BUILTINS>/dom.js:867
-  Error:
-  189:     document.createNodeIterator(document_body, -1, {}); // invalid
-                                       ^^^^^^^^^^^^^ HTMLElement. This type is incompatible with
-  867:   createNodeIterator<RootNodeT: Document>(root: RootNodeT, whatToShow: 900, filter?: NodeFilterInterface): NodeIterator<RootNodeT, DocumentType|Document|Text|Comment>;
-                                       ^^^^^^^^ Document. See lib: <BUILTINS>/dom.js:867
+  876:   createNodeIterator<RootNodeT: Document>(root: RootNodeT, whatToShow: 900, filter?: NodeFilterInterface): NodeIterator<RootNodeT, DocumentType|Document|Text|Comment>;
+         ^^^^^^^^^^^^^^^^^^^^^^^^^^^^^^^^^^^^^^^^^^^^^^^^^^^^^^^^^^^^^^^^^^^^^^^^^^^^^^^^^^^^^^^^^^^^^^^^^^^^^^^^^^^^^^^^^^^^^^^^^^^^^^^^^^^^^^^^^^^^^^^^^^^^^^^^^^^^^^^^^^^^ polymorphic type: function type. See lib: <BUILTINS>/dom.js:876
+  Error:
+  189:     document.createNodeIterator(document_body, -1, {}); // invalid
+                                       ^^^^^^^^^^^^^ HTMLElement. This type is incompatible with
+  876:   createNodeIterator<RootNodeT: Document>(root: RootNodeT, whatToShow: 900, filter?: NodeFilterInterface): NodeIterator<RootNodeT, DocumentType|Document|Text|Comment>;
+                                       ^^^^^^^^ Document. See lib: <BUILTINS>/dom.js:876
   Member 25:
-  868:   createNodeIterator<RootNodeT: Document>(root: RootNodeT, whatToShow: 901, filter?: NodeFilterInterface): NodeIterator<RootNodeT, DocumentType|Document|Element|Text|Comment>;
-         ^^^^^^^^^^^^^^^^^^^^^^^^^^^^^^^^^^^^^^^^^^^^^^^^^^^^^^^^^^^^^^^^^^^^^^^^^^^^^^^^^^^^^^^^^^^^^^^^^^^^^^^^^^^^^^^^^^^^^^^^^^^^^^^^^^^^^^^^^^^^^^^^^^^^^^^^^^^^^^^^^^^^^^^^^^^^ polymorphic type: function type. See lib: <BUILTINS>/dom.js:868
-  Error:
-  189:     document.createNodeIterator(document_body, -1, {}); // invalid
-                                       ^^^^^^^^^^^^^ HTMLElement. This type is incompatible with
-  868:   createNodeIterator<RootNodeT: Document>(root: RootNodeT, whatToShow: 901, filter?: NodeFilterInterface): NodeIterator<RootNodeT, DocumentType|Document|Element|Text|Comment>;
-                                       ^^^^^^^^ Document. See lib: <BUILTINS>/dom.js:868
+  877:   createNodeIterator<RootNodeT: Document>(root: RootNodeT, whatToShow: 901, filter?: NodeFilterInterface): NodeIterator<RootNodeT, DocumentType|Document|Element|Text|Comment>;
+         ^^^^^^^^^^^^^^^^^^^^^^^^^^^^^^^^^^^^^^^^^^^^^^^^^^^^^^^^^^^^^^^^^^^^^^^^^^^^^^^^^^^^^^^^^^^^^^^^^^^^^^^^^^^^^^^^^^^^^^^^^^^^^^^^^^^^^^^^^^^^^^^^^^^^^^^^^^^^^^^^^^^^^^^^^^^^ polymorphic type: function type. See lib: <BUILTINS>/dom.js:877
+  Error:
+  189:     document.createNodeIterator(document_body, -1, {}); // invalid
+                                       ^^^^^^^^^^^^^ HTMLElement. This type is incompatible with
+  877:   createNodeIterator<RootNodeT: Document>(root: RootNodeT, whatToShow: 901, filter?: NodeFilterInterface): NodeIterator<RootNodeT, DocumentType|Document|Element|Text|Comment>;
+                                       ^^^^^^^^ Document. See lib: <BUILTINS>/dom.js:877
   Member 26:
-  896:   createNodeIterator<RootNodeT: DocumentFragment>(root: RootNodeT, whatToShow: 1024, filter?: NodeFilterInterface): NodeIterator<RootNodeT, DocumentFragment>;
-         ^^^^^^^^^^^^^^^^^^^^^^^^^^^^^^^^^^^^^^^^^^^^^^^^^^^^^^^^^^^^^^^^^^^^^^^^^^^^^^^^^^^^^^^^^^^^^^^^^^^^^^^^^^^^^^^^^^^^^^^^^^^^^^^^^^^^^^^^^^^^^^^^^^^^^^^^^^^ polymorphic type: function type. See lib: <BUILTINS>/dom.js:896
-  Error:
-  189:     document.createNodeIterator(document_body, -1, {}); // invalid
-                                       ^^^^^^^^^^^^^ HTMLElement. This type is incompatible with
-  896:   createNodeIterator<RootNodeT: DocumentFragment>(root: RootNodeT, whatToShow: 1024, filter?: NodeFilterInterface): NodeIterator<RootNodeT, DocumentFragment>;
-                                       ^^^^^^^^^^^^^^^^ DocumentFragment. See lib: <BUILTINS>/dom.js:896
+  905:   createNodeIterator<RootNodeT: DocumentFragment>(root: RootNodeT, whatToShow: 1024, filter?: NodeFilterInterface): NodeIterator<RootNodeT, DocumentFragment>;
+         ^^^^^^^^^^^^^^^^^^^^^^^^^^^^^^^^^^^^^^^^^^^^^^^^^^^^^^^^^^^^^^^^^^^^^^^^^^^^^^^^^^^^^^^^^^^^^^^^^^^^^^^^^^^^^^^^^^^^^^^^^^^^^^^^^^^^^^^^^^^^^^^^^^^^^^^^^^^ polymorphic type: function type. See lib: <BUILTINS>/dom.js:905
+  Error:
+  189:     document.createNodeIterator(document_body, -1, {}); // invalid
+                                       ^^^^^^^^^^^^^ HTMLElement. This type is incompatible with
+  905:   createNodeIterator<RootNodeT: DocumentFragment>(root: RootNodeT, whatToShow: 1024, filter?: NodeFilterInterface): NodeIterator<RootNodeT, DocumentFragment>;
+                                       ^^^^^^^^^^^^^^^^ DocumentFragment. See lib: <BUILTINS>/dom.js:905
   Member 27:
-  897:   createNodeIterator<RootNodeT: DocumentFragment>(root: RootNodeT, whatToShow: 1025, filter?: NodeFilterInterface): NodeIterator<RootNodeT, DocumentFragment|Element>;
-         ^^^^^^^^^^^^^^^^^^^^^^^^^^^^^^^^^^^^^^^^^^^^^^^^^^^^^^^^^^^^^^^^^^^^^^^^^^^^^^^^^^^^^^^^^^^^^^^^^^^^^^^^^^^^^^^^^^^^^^^^^^^^^^^^^^^^^^^^^^^^^^^^^^^^^^^^^^^^^^^^^^^ polymorphic type: function type. See lib: <BUILTINS>/dom.js:897
-  Error:
-  189:     document.createNodeIterator(document_body, -1, {}); // invalid
-                                       ^^^^^^^^^^^^^ HTMLElement. This type is incompatible with
-  897:   createNodeIterator<RootNodeT: DocumentFragment>(root: RootNodeT, whatToShow: 1025, filter?: NodeFilterInterface): NodeIterator<RootNodeT, DocumentFragment|Element>;
-                                       ^^^^^^^^^^^^^^^^ DocumentFragment. See lib: <BUILTINS>/dom.js:897
+  906:   createNodeIterator<RootNodeT: DocumentFragment>(root: RootNodeT, whatToShow: 1025, filter?: NodeFilterInterface): NodeIterator<RootNodeT, DocumentFragment|Element>;
+         ^^^^^^^^^^^^^^^^^^^^^^^^^^^^^^^^^^^^^^^^^^^^^^^^^^^^^^^^^^^^^^^^^^^^^^^^^^^^^^^^^^^^^^^^^^^^^^^^^^^^^^^^^^^^^^^^^^^^^^^^^^^^^^^^^^^^^^^^^^^^^^^^^^^^^^^^^^^^^^^^^^^ polymorphic type: function type. See lib: <BUILTINS>/dom.js:906
+  Error:
+  189:     document.createNodeIterator(document_body, -1, {}); // invalid
+                                       ^^^^^^^^^^^^^ HTMLElement. This type is incompatible with
+  906:   createNodeIterator<RootNodeT: DocumentFragment>(root: RootNodeT, whatToShow: 1025, filter?: NodeFilterInterface): NodeIterator<RootNodeT, DocumentFragment|Element>;
+                                       ^^^^^^^^^^^^^^^^ DocumentFragment. See lib: <BUILTINS>/dom.js:906
   Member 28:
-  898:   createNodeIterator<RootNodeT: DocumentFragment>(root: RootNodeT, whatToShow: 1028, filter?: NodeFilterInterface): NodeIterator<RootNodeT, DocumentFragment|Text>;
-         ^^^^^^^^^^^^^^^^^^^^^^^^^^^^^^^^^^^^^^^^^^^^^^^^^^^^^^^^^^^^^^^^^^^^^^^^^^^^^^^^^^^^^^^^^^^^^^^^^^^^^^^^^^^^^^^^^^^^^^^^^^^^^^^^^^^^^^^^^^^^^^^^^^^^^^^^^^^^^^^^ polymorphic type: function type. See lib: <BUILTINS>/dom.js:898
-  Error:
-  189:     document.createNodeIterator(document_body, -1, {}); // invalid
-                                       ^^^^^^^^^^^^^ HTMLElement. This type is incompatible with
-  898:   createNodeIterator<RootNodeT: DocumentFragment>(root: RootNodeT, whatToShow: 1028, filter?: NodeFilterInterface): NodeIterator<RootNodeT, DocumentFragment|Text>;
-                                       ^^^^^^^^^^^^^^^^ DocumentFragment. See lib: <BUILTINS>/dom.js:898
+  907:   createNodeIterator<RootNodeT: DocumentFragment>(root: RootNodeT, whatToShow: 1028, filter?: NodeFilterInterface): NodeIterator<RootNodeT, DocumentFragment|Text>;
+         ^^^^^^^^^^^^^^^^^^^^^^^^^^^^^^^^^^^^^^^^^^^^^^^^^^^^^^^^^^^^^^^^^^^^^^^^^^^^^^^^^^^^^^^^^^^^^^^^^^^^^^^^^^^^^^^^^^^^^^^^^^^^^^^^^^^^^^^^^^^^^^^^^^^^^^^^^^^^^^^^ polymorphic type: function type. See lib: <BUILTINS>/dom.js:907
+  Error:
+  189:     document.createNodeIterator(document_body, -1, {}); // invalid
+                                       ^^^^^^^^^^^^^ HTMLElement. This type is incompatible with
+  907:   createNodeIterator<RootNodeT: DocumentFragment>(root: RootNodeT, whatToShow: 1028, filter?: NodeFilterInterface): NodeIterator<RootNodeT, DocumentFragment|Text>;
+                                       ^^^^^^^^^^^^^^^^ DocumentFragment. See lib: <BUILTINS>/dom.js:907
   Member 29:
-  899:   createNodeIterator<RootNodeT: DocumentFragment>(root: RootNodeT, whatToShow: 1029, filter?: NodeFilterInterface): NodeIterator<RootNodeT, DocumentFragment|Element|Text>;
-         ^^^^^^^^^^^^^^^^^^^^^^^^^^^^^^^^^^^^^^^^^^^^^^^^^^^^^^^^^^^^^^^^^^^^^^^^^^^^^^^^^^^^^^^^^^^^^^^^^^^^^^^^^^^^^^^^^^^^^^^^^^^^^^^^^^^^^^^^^^^^^^^^^^^^^^^^^^^^^^^^^^^^^^^^ polymorphic type: function type. See lib: <BUILTINS>/dom.js:899
-  Error:
-  189:     document.createNodeIterator(document_body, -1, {}); // invalid
-                                       ^^^^^^^^^^^^^ HTMLElement. This type is incompatible with
-  899:   createNodeIterator<RootNodeT: DocumentFragment>(root: RootNodeT, whatToShow: 1029, filter?: NodeFilterInterface): NodeIterator<RootNodeT, DocumentFragment|Element|Text>;
-                                       ^^^^^^^^^^^^^^^^ DocumentFragment. See lib: <BUILTINS>/dom.js:899
+  908:   createNodeIterator<RootNodeT: DocumentFragment>(root: RootNodeT, whatToShow: 1029, filter?: NodeFilterInterface): NodeIterator<RootNodeT, DocumentFragment|Element|Text>;
+         ^^^^^^^^^^^^^^^^^^^^^^^^^^^^^^^^^^^^^^^^^^^^^^^^^^^^^^^^^^^^^^^^^^^^^^^^^^^^^^^^^^^^^^^^^^^^^^^^^^^^^^^^^^^^^^^^^^^^^^^^^^^^^^^^^^^^^^^^^^^^^^^^^^^^^^^^^^^^^^^^^^^^^^^^ polymorphic type: function type. See lib: <BUILTINS>/dom.js:908
+  Error:
+  189:     document.createNodeIterator(document_body, -1, {}); // invalid
+                                       ^^^^^^^^^^^^^ HTMLElement. This type is incompatible with
+  908:   createNodeIterator<RootNodeT: DocumentFragment>(root: RootNodeT, whatToShow: 1029, filter?: NodeFilterInterface): NodeIterator<RootNodeT, DocumentFragment|Element|Text>;
+                                       ^^^^^^^^^^^^^^^^ DocumentFragment. See lib: <BUILTINS>/dom.js:908
   Member 30:
-  900:   createNodeIterator<RootNodeT: DocumentFragment>(root: RootNodeT, whatToShow: 1152, filter?: NodeFilterInterface): NodeIterator<RootNodeT, DocumentFragment|Comment>;
-         ^^^^^^^^^^^^^^^^^^^^^^^^^^^^^^^^^^^^^^^^^^^^^^^^^^^^^^^^^^^^^^^^^^^^^^^^^^^^^^^^^^^^^^^^^^^^^^^^^^^^^^^^^^^^^^^^^^^^^^^^^^^^^^^^^^^^^^^^^^^^^^^^^^^^^^^^^^^^^^^^^^^ polymorphic type: function type. See lib: <BUILTINS>/dom.js:900
-  Error:
-  189:     document.createNodeIterator(document_body, -1, {}); // invalid
-                                       ^^^^^^^^^^^^^ HTMLElement. This type is incompatible with
-  900:   createNodeIterator<RootNodeT: DocumentFragment>(root: RootNodeT, whatToShow: 1152, filter?: NodeFilterInterface): NodeIterator<RootNodeT, DocumentFragment|Comment>;
-                                       ^^^^^^^^^^^^^^^^ DocumentFragment. See lib: <BUILTINS>/dom.js:900
+  909:   createNodeIterator<RootNodeT: DocumentFragment>(root: RootNodeT, whatToShow: 1152, filter?: NodeFilterInterface): NodeIterator<RootNodeT, DocumentFragment|Comment>;
+         ^^^^^^^^^^^^^^^^^^^^^^^^^^^^^^^^^^^^^^^^^^^^^^^^^^^^^^^^^^^^^^^^^^^^^^^^^^^^^^^^^^^^^^^^^^^^^^^^^^^^^^^^^^^^^^^^^^^^^^^^^^^^^^^^^^^^^^^^^^^^^^^^^^^^^^^^^^^^^^^^^^^ polymorphic type: function type. See lib: <BUILTINS>/dom.js:909
+  Error:
+  189:     document.createNodeIterator(document_body, -1, {}); // invalid
+                                       ^^^^^^^^^^^^^ HTMLElement. This type is incompatible with
+  909:   createNodeIterator<RootNodeT: DocumentFragment>(root: RootNodeT, whatToShow: 1152, filter?: NodeFilterInterface): NodeIterator<RootNodeT, DocumentFragment|Comment>;
+                                       ^^^^^^^^^^^^^^^^ DocumentFragment. See lib: <BUILTINS>/dom.js:909
   Member 31:
-  901:   createNodeIterator<RootNodeT: DocumentFragment>(root: RootNodeT, whatToShow: 1153, filter?: NodeFilterInterface): NodeIterator<RootNodeT, DocumentFragment|Element|Comment>;
-         ^^^^^^^^^^^^^^^^^^^^^^^^^^^^^^^^^^^^^^^^^^^^^^^^^^^^^^^^^^^^^^^^^^^^^^^^^^^^^^^^^^^^^^^^^^^^^^^^^^^^^^^^^^^^^^^^^^^^^^^^^^^^^^^^^^^^^^^^^^^^^^^^^^^^^^^^^^^^^^^^^^^^^^^^^^^ polymorphic type: function type. See lib: <BUILTINS>/dom.js:901
-  Error:
-  189:     document.createNodeIterator(document_body, -1, {}); // invalid
-                                       ^^^^^^^^^^^^^ HTMLElement. This type is incompatible with
-  901:   createNodeIterator<RootNodeT: DocumentFragment>(root: RootNodeT, whatToShow: 1153, filter?: NodeFilterInterface): NodeIterator<RootNodeT, DocumentFragment|Element|Comment>;
-                                       ^^^^^^^^^^^^^^^^ DocumentFragment. See lib: <BUILTINS>/dom.js:901
+  910:   createNodeIterator<RootNodeT: DocumentFragment>(root: RootNodeT, whatToShow: 1153, filter?: NodeFilterInterface): NodeIterator<RootNodeT, DocumentFragment|Element|Comment>;
+         ^^^^^^^^^^^^^^^^^^^^^^^^^^^^^^^^^^^^^^^^^^^^^^^^^^^^^^^^^^^^^^^^^^^^^^^^^^^^^^^^^^^^^^^^^^^^^^^^^^^^^^^^^^^^^^^^^^^^^^^^^^^^^^^^^^^^^^^^^^^^^^^^^^^^^^^^^^^^^^^^^^^^^^^^^^^ polymorphic type: function type. See lib: <BUILTINS>/dom.js:910
+  Error:
+  189:     document.createNodeIterator(document_body, -1, {}); // invalid
+                                       ^^^^^^^^^^^^^ HTMLElement. This type is incompatible with
+  910:   createNodeIterator<RootNodeT: DocumentFragment>(root: RootNodeT, whatToShow: 1153, filter?: NodeFilterInterface): NodeIterator<RootNodeT, DocumentFragment|Element|Comment>;
+                                       ^^^^^^^^^^^^^^^^ DocumentFragment. See lib: <BUILTINS>/dom.js:910
   Member 32:
-  902:   createNodeIterator<RootNodeT: DocumentFragment>(root: RootNodeT, whatToShow: 1156, filter?: NodeFilterInterface): NodeIterator<RootNodeT, DocumentFragment|Text|Comment>;
-         ^^^^^^^^^^^^^^^^^^^^^^^^^^^^^^^^^^^^^^^^^^^^^^^^^^^^^^^^^^^^^^^^^^^^^^^^^^^^^^^^^^^^^^^^^^^^^^^^^^^^^^^^^^^^^^^^^^^^^^^^^^^^^^^^^^^^^^^^^^^^^^^^^^^^^^^^^^^^^^^^^^^^^^^^ polymorphic type: function type. See lib: <BUILTINS>/dom.js:902
-  Error:
-  189:     document.createNodeIterator(document_body, -1, {}); // invalid
-                                       ^^^^^^^^^^^^^ HTMLElement. This type is incompatible with
-  902:   createNodeIterator<RootNodeT: DocumentFragment>(root: RootNodeT, whatToShow: 1156, filter?: NodeFilterInterface): NodeIterator<RootNodeT, DocumentFragment|Text|Comment>;
-                                       ^^^^^^^^^^^^^^^^ DocumentFragment. See lib: <BUILTINS>/dom.js:902
+  911:   createNodeIterator<RootNodeT: DocumentFragment>(root: RootNodeT, whatToShow: 1156, filter?: NodeFilterInterface): NodeIterator<RootNodeT, DocumentFragment|Text|Comment>;
+         ^^^^^^^^^^^^^^^^^^^^^^^^^^^^^^^^^^^^^^^^^^^^^^^^^^^^^^^^^^^^^^^^^^^^^^^^^^^^^^^^^^^^^^^^^^^^^^^^^^^^^^^^^^^^^^^^^^^^^^^^^^^^^^^^^^^^^^^^^^^^^^^^^^^^^^^^^^^^^^^^^^^^^^^^ polymorphic type: function type. See lib: <BUILTINS>/dom.js:911
+  Error:
+  189:     document.createNodeIterator(document_body, -1, {}); // invalid
+                                       ^^^^^^^^^^^^^ HTMLElement. This type is incompatible with
+  911:   createNodeIterator<RootNodeT: DocumentFragment>(root: RootNodeT, whatToShow: 1156, filter?: NodeFilterInterface): NodeIterator<RootNodeT, DocumentFragment|Text|Comment>;
+                                       ^^^^^^^^^^^^^^^^ DocumentFragment. See lib: <BUILTINS>/dom.js:911
   Member 33:
-  903:   createNodeIterator<RootNodeT: DocumentFragment>(root: RootNodeT, whatToShow: 1157, filter?: NodeFilterInterface): NodeIterator<RootNodeT, DocumentFragment|Element|Text|Comment>;
-         ^^^^^^^^^^^^^^^^^^^^^^^^^^^^^^^^^^^^^^^^^^^^^^^^^^^^^^^^^^^^^^^^^^^^^^^^^^^^^^^^^^^^^^^^^^^^^^^^^^^^^^^^^^^^^^^^^^^^^^^^^^^^^^^^^^^^^^^^^^^^^^^^^^^^^^^^^^^^^^^^^^^^^^^^^^^^^^^^ polymorphic type: function type. See lib: <BUILTINS>/dom.js:903
-  Error:
-  189:     document.createNodeIterator(document_body, -1, {}); // invalid
-                                       ^^^^^^^^^^^^^ HTMLElement. This type is incompatible with
-  903:   createNodeIterator<RootNodeT: DocumentFragment>(root: RootNodeT, whatToShow: 1157, filter?: NodeFilterInterface): NodeIterator<RootNodeT, DocumentFragment|Element|Text|Comment>;
-                                       ^^^^^^^^^^^^^^^^ DocumentFragment. See lib: <BUILTINS>/dom.js:903
+  912:   createNodeIterator<RootNodeT: DocumentFragment>(root: RootNodeT, whatToShow: 1157, filter?: NodeFilterInterface): NodeIterator<RootNodeT, DocumentFragment|Element|Text|Comment>;
+         ^^^^^^^^^^^^^^^^^^^^^^^^^^^^^^^^^^^^^^^^^^^^^^^^^^^^^^^^^^^^^^^^^^^^^^^^^^^^^^^^^^^^^^^^^^^^^^^^^^^^^^^^^^^^^^^^^^^^^^^^^^^^^^^^^^^^^^^^^^^^^^^^^^^^^^^^^^^^^^^^^^^^^^^^^^^^^^^^ polymorphic type: function type. See lib: <BUILTINS>/dom.js:912
+  Error:
+  189:     document.createNodeIterator(document_body, -1, {}); // invalid
+                                       ^^^^^^^^^^^^^ HTMLElement. This type is incompatible with
+  912:   createNodeIterator<RootNodeT: DocumentFragment>(root: RootNodeT, whatToShow: 1157, filter?: NodeFilterInterface): NodeIterator<RootNodeT, DocumentFragment|Element|Text|Comment>;
+                                       ^^^^^^^^^^^^^^^^ DocumentFragment. See lib: <BUILTINS>/dom.js:912
   Member 34:
-  916:   createNodeIterator<RootNodeT: Node>(root: RootNodeT, whatToShow: 1, filter?: NodeFilterInterface): NodeIterator<RootNodeT, Element>;
-         ^^^^^^^^^^^^^^^^^^^^^^^^^^^^^^^^^^^^^^^^^^^^^^^^^^^^^^^^^^^^^^^^^^^^^^^^^^^^^^^^^^^^^^^^^^^^^^^^^^^^^^^^^^^^^^^^^^^^^^^^^^^^^^^^^^^ polymorphic type: function type. See lib: <BUILTINS>/dom.js:916
+  925:   createNodeIterator<RootNodeT: Node>(root: RootNodeT, whatToShow: 1, filter?: NodeFilterInterface): NodeIterator<RootNodeT, Element>;
+         ^^^^^^^^^^^^^^^^^^^^^^^^^^^^^^^^^^^^^^^^^^^^^^^^^^^^^^^^^^^^^^^^^^^^^^^^^^^^^^^^^^^^^^^^^^^^^^^^^^^^^^^^^^^^^^^^^^^^^^^^^^^^^^^^^^^ polymorphic type: function type. See lib: <BUILTINS>/dom.js:925
   Error:
   189:     document.createNodeIterator(document_body, -1, {}); // invalid
                                                       ^^ number. Expected number literal `1`, got `-1` instead
-  916:   createNodeIterator<RootNodeT: Node>(root: RootNodeT, whatToShow: 1, filter?: NodeFilterInterface): NodeIterator<RootNodeT, Element>;
-                                                                          ^ number literal `1`. See lib: <BUILTINS>/dom.js:916
+  925:   createNodeIterator<RootNodeT: Node>(root: RootNodeT, whatToShow: 1, filter?: NodeFilterInterface): NodeIterator<RootNodeT, Element>;
+                                                                          ^ number literal `1`. See lib: <BUILTINS>/dom.js:925
   Member 35:
-  917:   createNodeIterator<RootNodeT: Node>(root: RootNodeT, whatToShow: 4, filter?: NodeFilterInterface): NodeIterator<RootNodeT, Text>;
-         ^^^^^^^^^^^^^^^^^^^^^^^^^^^^^^^^^^^^^^^^^^^^^^^^^^^^^^^^^^^^^^^^^^^^^^^^^^^^^^^^^^^^^^^^^^^^^^^^^^^^^^^^^^^^^^^^^^^^^^^^^^^^^^^^ polymorphic type: function type. See lib: <BUILTINS>/dom.js:917
+  926:   createNodeIterator<RootNodeT: Node>(root: RootNodeT, whatToShow: 4, filter?: NodeFilterInterface): NodeIterator<RootNodeT, Text>;
+         ^^^^^^^^^^^^^^^^^^^^^^^^^^^^^^^^^^^^^^^^^^^^^^^^^^^^^^^^^^^^^^^^^^^^^^^^^^^^^^^^^^^^^^^^^^^^^^^^^^^^^^^^^^^^^^^^^^^^^^^^^^^^^^^^ polymorphic type: function type. See lib: <BUILTINS>/dom.js:926
   Error:
   189:     document.createNodeIterator(document_body, -1, {}); // invalid
                                                       ^^ number. Expected number literal `4`, got `-1` instead
-  917:   createNodeIterator<RootNodeT: Node>(root: RootNodeT, whatToShow: 4, filter?: NodeFilterInterface): NodeIterator<RootNodeT, Text>;
-                                                                          ^ number literal `4`. See lib: <BUILTINS>/dom.js:917
+  926:   createNodeIterator<RootNodeT: Node>(root: RootNodeT, whatToShow: 4, filter?: NodeFilterInterface): NodeIterator<RootNodeT, Text>;
+                                                                          ^ number literal `4`. See lib: <BUILTINS>/dom.js:926
   Member 36:
-  918:   createNodeIterator<RootNodeT: Node>(root: RootNodeT, whatToShow: 5, filter?: NodeFilterInterface): NodeIterator<RootNodeT, Element|Text>;
-         ^^^^^^^^^^^^^^^^^^^^^^^^^^^^^^^^^^^^^^^^^^^^^^^^^^^^^^^^^^^^^^^^^^^^^^^^^^^^^^^^^^^^^^^^^^^^^^^^^^^^^^^^^^^^^^^^^^^^^^^^^^^^^^^^^^^^^^^^ polymorphic type: function type. See lib: <BUILTINS>/dom.js:918
+  927:   createNodeIterator<RootNodeT: Node>(root: RootNodeT, whatToShow: 5, filter?: NodeFilterInterface): NodeIterator<RootNodeT, Element|Text>;
+         ^^^^^^^^^^^^^^^^^^^^^^^^^^^^^^^^^^^^^^^^^^^^^^^^^^^^^^^^^^^^^^^^^^^^^^^^^^^^^^^^^^^^^^^^^^^^^^^^^^^^^^^^^^^^^^^^^^^^^^^^^^^^^^^^^^^^^^^^ polymorphic type: function type. See lib: <BUILTINS>/dom.js:927
   Error:
   189:     document.createNodeIterator(document_body, -1, {}); // invalid
                                                       ^^ number. Expected number literal `5`, got `-1` instead
-  918:   createNodeIterator<RootNodeT: Node>(root: RootNodeT, whatToShow: 5, filter?: NodeFilterInterface): NodeIterator<RootNodeT, Element|Text>;
-                                                                          ^ number literal `5`. See lib: <BUILTINS>/dom.js:918
+  927:   createNodeIterator<RootNodeT: Node>(root: RootNodeT, whatToShow: 5, filter?: NodeFilterInterface): NodeIterator<RootNodeT, Element|Text>;
+                                                                          ^ number literal `5`. See lib: <BUILTINS>/dom.js:927
   Member 37:
-  919:   createNodeIterator<RootNodeT: Node>(root: RootNodeT, whatToShow: 128, filter?: NodeFilterInterface): NodeIterator<RootNodeT, Comment>;
-         ^^^^^^^^^^^^^^^^^^^^^^^^^^^^^^^^^^^^^^^^^^^^^^^^^^^^^^^^^^^^^^^^^^^^^^^^^^^^^^^^^^^^^^^^^^^^^^^^^^^^^^^^^^^^^^^^^^^^^^^^^^^^^^^^^^^^^ polymorphic type: function type. See lib: <BUILTINS>/dom.js:919
+  928:   createNodeIterator<RootNodeT: Node>(root: RootNodeT, whatToShow: 128, filter?: NodeFilterInterface): NodeIterator<RootNodeT, Comment>;
+         ^^^^^^^^^^^^^^^^^^^^^^^^^^^^^^^^^^^^^^^^^^^^^^^^^^^^^^^^^^^^^^^^^^^^^^^^^^^^^^^^^^^^^^^^^^^^^^^^^^^^^^^^^^^^^^^^^^^^^^^^^^^^^^^^^^^^^ polymorphic type: function type. See lib: <BUILTINS>/dom.js:928
   Error:
   189:     document.createNodeIterator(document_body, -1, {}); // invalid
                                                       ^^ number. Expected number literal `128`, got `-1` instead
-  919:   createNodeIterator<RootNodeT: Node>(root: RootNodeT, whatToShow: 128, filter?: NodeFilterInterface): NodeIterator<RootNodeT, Comment>;
-                                                                          ^^^ number literal `128`. See lib: <BUILTINS>/dom.js:919
+  928:   createNodeIterator<RootNodeT: Node>(root: RootNodeT, whatToShow: 128, filter?: NodeFilterInterface): NodeIterator<RootNodeT, Comment>;
+                                                                          ^^^ number literal `128`. See lib: <BUILTINS>/dom.js:928
   Member 38:
-  920:   createNodeIterator<RootNodeT: Node>(root: RootNodeT, whatToShow: 129, filter?: NodeFilterInterface): NodeIterator<RootNodeT, Element|Comment>;
-         ^^^^^^^^^^^^^^^^^^^^^^^^^^^^^^^^^^^^^^^^^^^^^^^^^^^^^^^^^^^^^^^^^^^^^^^^^^^^^^^^^^^^^^^^^^^^^^^^^^^^^^^^^^^^^^^^^^^^^^^^^^^^^^^^^^^^^^^^^^^^^ polymorphic type: function type. See lib: <BUILTINS>/dom.js:920
+  929:   createNodeIterator<RootNodeT: Node>(root: RootNodeT, whatToShow: 129, filter?: NodeFilterInterface): NodeIterator<RootNodeT, Element|Comment>;
+         ^^^^^^^^^^^^^^^^^^^^^^^^^^^^^^^^^^^^^^^^^^^^^^^^^^^^^^^^^^^^^^^^^^^^^^^^^^^^^^^^^^^^^^^^^^^^^^^^^^^^^^^^^^^^^^^^^^^^^^^^^^^^^^^^^^^^^^^^^^^^^ polymorphic type: function type. See lib: <BUILTINS>/dom.js:929
   Error:
   189:     document.createNodeIterator(document_body, -1, {}); // invalid
                                                       ^^ number. Expected number literal `129`, got `-1` instead
-  920:   createNodeIterator<RootNodeT: Node>(root: RootNodeT, whatToShow: 129, filter?: NodeFilterInterface): NodeIterator<RootNodeT, Element|Comment>;
-                                                                          ^^^ number literal `129`. See lib: <BUILTINS>/dom.js:920
+  929:   createNodeIterator<RootNodeT: Node>(root: RootNodeT, whatToShow: 129, filter?: NodeFilterInterface): NodeIterator<RootNodeT, Element|Comment>;
+                                                                          ^^^ number literal `129`. See lib: <BUILTINS>/dom.js:929
   Member 39:
-  921:   createNodeIterator<RootNodeT: Node>(root: RootNodeT, whatToShow: 132, filter?: NodeFilterInterface): NodeIterator<RootNodeT, Text|Comment>;
-         ^^^^^^^^^^^^^^^^^^^^^^^^^^^^^^^^^^^^^^^^^^^^^^^^^^^^^^^^^^^^^^^^^^^^^^^^^^^^^^^^^^^^^^^^^^^^^^^^^^^^^^^^^^^^^^^^^^^^^^^^^^^^^^^^^^^^^^^^^^ polymorphic type: function type. See lib: <BUILTINS>/dom.js:921
+  930:   createNodeIterator<RootNodeT: Node>(root: RootNodeT, whatToShow: 132, filter?: NodeFilterInterface): NodeIterator<RootNodeT, Text|Comment>;
+         ^^^^^^^^^^^^^^^^^^^^^^^^^^^^^^^^^^^^^^^^^^^^^^^^^^^^^^^^^^^^^^^^^^^^^^^^^^^^^^^^^^^^^^^^^^^^^^^^^^^^^^^^^^^^^^^^^^^^^^^^^^^^^^^^^^^^^^^^^^ polymorphic type: function type. See lib: <BUILTINS>/dom.js:930
   Error:
   189:     document.createNodeIterator(document_body, -1, {}); // invalid
                                                       ^^ number. Expected number literal `132`, got `-1` instead
-  921:   createNodeIterator<RootNodeT: Node>(root: RootNodeT, whatToShow: 132, filter?: NodeFilterInterface): NodeIterator<RootNodeT, Text|Comment>;
-                                                                          ^^^ number literal `132`. See lib: <BUILTINS>/dom.js:921
+  930:   createNodeIterator<RootNodeT: Node>(root: RootNodeT, whatToShow: 132, filter?: NodeFilterInterface): NodeIterator<RootNodeT, Text|Comment>;
+                                                                          ^^^ number literal `132`. See lib: <BUILTINS>/dom.js:930
   Member 40:
-  922:   createNodeIterator<RootNodeT: Node>(root: RootNodeT, whatToShow: 133, filter?: NodeFilterInterface): NodeIterator<RootNodeT, Text|Element|Comment>;
-         ^^^^^^^^^^^^^^^^^^^^^^^^^^^^^^^^^^^^^^^^^^^^^^^^^^^^^^^^^^^^^^^^^^^^^^^^^^^^^^^^^^^^^^^^^^^^^^^^^^^^^^^^^^^^^^^^^^^^^^^^^^^^^^^^^^^^^^^^^^^^^^^^^^ polymorphic type: function type. See lib: <BUILTINS>/dom.js:922
+  931:   createNodeIterator<RootNodeT: Node>(root: RootNodeT, whatToShow: 133, filter?: NodeFilterInterface): NodeIterator<RootNodeT, Text|Element|Comment>;
+         ^^^^^^^^^^^^^^^^^^^^^^^^^^^^^^^^^^^^^^^^^^^^^^^^^^^^^^^^^^^^^^^^^^^^^^^^^^^^^^^^^^^^^^^^^^^^^^^^^^^^^^^^^^^^^^^^^^^^^^^^^^^^^^^^^^^^^^^^^^^^^^^^^^ polymorphic type: function type. See lib: <BUILTINS>/dom.js:931
   Error:
   189:     document.createNodeIterator(document_body, -1, {}); // invalid
                                                       ^^ number. Expected number literal `133`, got `-1` instead
-  922:   createNodeIterator<RootNodeT: Node>(root: RootNodeT, whatToShow: 133, filter?: NodeFilterInterface): NodeIterator<RootNodeT, Text|Element|Comment>;
-                                                                          ^^^ number literal `133`. See lib: <BUILTINS>/dom.js:922
+  931:   createNodeIterator<RootNodeT: Node>(root: RootNodeT, whatToShow: 133, filter?: NodeFilterInterface): NodeIterator<RootNodeT, Text|Element|Comment>;
+                                                                          ^^^ number literal `133`. See lib: <BUILTINS>/dom.js:931
   Member 41:
-  923:   createNodeIterator<RootNodeT: Node>(root: RootNodeT, whatToShow: -1, filter?: NodeFilterInterface): NodeIterator<RootNodeT, Node>;
-         ^^^^^^^^^^^^^^^^^^^^^^^^^^^^^^^^^^^^^^^^^^^^^^^^^^^^^^^^^^^^^^^^^^^^^^^^^^^^^^^^^^^^^^^^^^^^^^^^^^^^^^^^^^^^^^^^^^^^^^^^^^^^^^^^^ polymorphic type: function type. See lib: <BUILTINS>/dom.js:923
+  932:   createNodeIterator<RootNodeT: Node>(root: RootNodeT, whatToShow: -1, filter?: NodeFilterInterface): NodeIterator<RootNodeT, Node>;
+         ^^^^^^^^^^^^^^^^^^^^^^^^^^^^^^^^^^^^^^^^^^^^^^^^^^^^^^^^^^^^^^^^^^^^^^^^^^^^^^^^^^^^^^^^^^^^^^^^^^^^^^^^^^^^^^^^^^^^^^^^^^^^^^^^^ polymorphic type: function type. See lib: <BUILTINS>/dom.js:932
   Error:
   189:     document.createNodeIterator(document_body, -1, {}); // invalid
                                                           ^^ object literal. This type is incompatible with the expected param type of
-  923:   createNodeIterator<RootNodeT: Node>(root: RootNodeT, whatToShow: -1, filter?: NodeFilterInterface): NodeIterator<RootNodeT, Node>;
-                                                                                       ^^^^^^^^^^^^^^^^^^^ union: NodeFilterCallback | object type. See lib: <BUILTINS>/dom.js:923
+  932:   createNodeIterator<RootNodeT: Node>(root: RootNodeT, whatToShow: -1, filter?: NodeFilterInterface): NodeIterator<RootNodeT, Node>;
+                                                                                       ^^^^^^^^^^^^^^^^^^^ union: NodeFilterCallback | object type. See lib: <BUILTINS>/dom.js:932
     Member 1:
-    3216: type NodeFilterInterface = NodeFilterCallback | { acceptNode: NodeFilterCallback }
-                                     ^^^^^^^^^^^^^^^^^^ NodeFilterCallback. See lib: <BUILTINS>/dom.js:3216
+    3225: type NodeFilterInterface = NodeFilterCallback | { acceptNode: NodeFilterCallback }
+                                     ^^^^^^^^^^^^^^^^^^ NodeFilterCallback. See lib: <BUILTINS>/dom.js:3225
     Error:
     189:     document.createNodeIterator(document_body, -1, {}); // invalid
                                                             ^^ object literal. This type is incompatible with
-    3216: type NodeFilterInterface = NodeFilterCallback | { acceptNode: NodeFilterCallback }
-                                     ^^^^^^^^^^^^^^^^^^ function type. See lib: <BUILTINS>/dom.js:3216
+    3225: type NodeFilterInterface = NodeFilterCallback | { acceptNode: NodeFilterCallback }
+                                     ^^^^^^^^^^^^^^^^^^ function type. See lib: <BUILTINS>/dom.js:3225
       Callable property is incompatible:
-        3216: type NodeFilterInterface = NodeFilterCallback | { acceptNode: NodeFilterCallback }
-                                         ^^^^^^^^^^^^^^^^^^ function type. Callable signature not found in. See lib: <BUILTINS>/dom.js:3216
+        3225: type NodeFilterInterface = NodeFilterCallback | { acceptNode: NodeFilterCallback }
+                                         ^^^^^^^^^^^^^^^^^^ function type. Callable signature not found in. See lib: <BUILTINS>/dom.js:3225
         189:     document.createNodeIterator(document_body, -1, {}); // invalid
                                                                 ^^ object literal
     Member 2:
-    3216: type NodeFilterInterface = NodeFilterCallback | { acceptNode: NodeFilterCallback }
-                                                          ^^^^^^^^^^^^^^^^^^^^^^^^^^^^^^^^^^ object type. See lib: <BUILTINS>/dom.js:3216
+    3225: type NodeFilterInterface = NodeFilterCallback | { acceptNode: NodeFilterCallback }
+                                                          ^^^^^^^^^^^^^^^^^^^^^^^^^^^^^^^^^^ object type. See lib: <BUILTINS>/dom.js:3225
     Error:
     189:     document.createNodeIterator(document_body, -1, {}); // invalid
                                                             ^^ object literal. This type is incompatible with
-    3216: type NodeFilterInterface = NodeFilterCallback | { acceptNode: NodeFilterCallback }
-                                                          ^^^^^^^^^^^^^^^^^^^^^^^^^^^^^^^^^^ object type. See lib: <BUILTINS>/dom.js:3216
+    3225: type NodeFilterInterface = NodeFilterCallback | { acceptNode: NodeFilterCallback }
+                                                          ^^^^^^^^^^^^^^^^^^^^^^^^^^^^^^^^^^ object type. See lib: <BUILTINS>/dom.js:3225
       Property `acceptNode` is incompatible:
-        3216: type NodeFilterInterface = NodeFilterCallback | { acceptNode: NodeFilterCallback }
-                                                              ^^^^^^^^^^^^^^^^^^^^^^^^^^^^^^^^^^ property `acceptNode`. Property not found in. See lib: <BUILTINS>/dom.js:3216
+        3225: type NodeFilterInterface = NodeFilterCallback | { acceptNode: NodeFilterCallback }
+                                                              ^^^^^^^^^^^^^^^^^^^^^^^^^^^^^^^^^^ property `acceptNode`. Property not found in. See lib: <BUILTINS>/dom.js:3225
         189:     document.createNodeIterator(document_body, -1, {}); // invalid
                                                                 ^^ object literal
   Member 42:
-  934:   createNodeIterator<RootNodeT: Document>(root: RootNodeT, whatToShow: number, filter?: NodeFilterInterface): NodeIterator<RootNodeT, Node>;
-         ^^^^^^^^^^^^^^^^^^^^^^^^^^^^^^^^^^^^^^^^^^^^^^^^^^^^^^^^^^^^^^^^^^^^^^^^^^^^^^^^^^^^^^^^^^^^^^^^^^^^^^^^^^^^^^^^^^^^^^^^^^^^^^^^^^^^^^^^^ polymorphic type: function type. See lib: <BUILTINS>/dom.js:934
-  Error:
-  189:     document.createNodeIterator(document_body, -1, {}); // invalid
-                                       ^^^^^^^^^^^^^ HTMLElement. This type is incompatible with
-  934:   createNodeIterator<RootNodeT: Document>(root: RootNodeT, whatToShow: number, filter?: NodeFilterInterface): NodeIterator<RootNodeT, Node>;
-                                       ^^^^^^^^ Document. See lib: <BUILTINS>/dom.js:934
+  943:   createNodeIterator<RootNodeT: Document>(root: RootNodeT, whatToShow: number, filter?: NodeFilterInterface): NodeIterator<RootNodeT, Node>;
+         ^^^^^^^^^^^^^^^^^^^^^^^^^^^^^^^^^^^^^^^^^^^^^^^^^^^^^^^^^^^^^^^^^^^^^^^^^^^^^^^^^^^^^^^^^^^^^^^^^^^^^^^^^^^^^^^^^^^^^^^^^^^^^^^^^^^^^^^^^ polymorphic type: function type. See lib: <BUILTINS>/dom.js:943
+  Error:
+  189:     document.createNodeIterator(document_body, -1, {}); // invalid
+                                       ^^^^^^^^^^^^^ HTMLElement. This type is incompatible with
+  943:   createNodeIterator<RootNodeT: Document>(root: RootNodeT, whatToShow: number, filter?: NodeFilterInterface): NodeIterator<RootNodeT, Node>;
+                                       ^^^^^^^^ Document. See lib: <BUILTINS>/dom.js:943
   Member 43:
-  938:   createNodeIterator<RootNodeT: Node>(root: RootNodeT, whatToShow: void): NodeIterator<RootNodeT, Node>;
-         ^^^^^^^^^^^^^^^^^^^^^^^^^^^^^^^^^^^^^^^^^^^^^^^^^^^^^^^^^^^^^^^^^^^^^^^^^^^^^^^^^^^^^^^^^^^^^^^^^^^^^ polymorphic type: function type. See lib: <BUILTINS>/dom.js:938
+  947:   createNodeIterator<RootNodeT: Node>(root: RootNodeT, whatToShow: void): NodeIterator<RootNodeT, Node>;
+         ^^^^^^^^^^^^^^^^^^^^^^^^^^^^^^^^^^^^^^^^^^^^^^^^^^^^^^^^^^^^^^^^^^^^^^^^^^^^^^^^^^^^^^^^^^^^^^^^^^^^^ polymorphic type: function type. See lib: <BUILTINS>/dom.js:947
   Error:
   189:     document.createNodeIterator(document_body, -1, {}); // invalid
                                                       ^^ number. This type is incompatible with the expected param type of
-  938:   createNodeIterator<RootNodeT: Node>(root: RootNodeT, whatToShow: void): NodeIterator<RootNodeT, Node>;
-                                                                          ^^^^ undefined. See lib: <BUILTINS>/dom.js:938
-=======
-  845:   createNodeIterator<RootNodeT: Attr>(root: RootNodeT, whatToShow: 2, filter?: NodeFilterInterface): NodeIterator<RootNodeT, Attr>;
-         ^^^^^^^^^^^^^^^^^^^^^^^^^^^^^^^^^^^^^^^^^^^^^^^^^^^^^^^^^^^^^^^^^^^^^^^^^^^^^^^^^^^^^^^^^^^^^^^^^^^^^^^^^^^^^^^^^^^^^^^^^^^^^^^^ polymorphic type: function type. See lib: <BUILTINS>/dom.js:845
-  Error:
-  189:     document.createNodeIterator(document_body, -1, {}); // invalid
-                                       ^^^^^^^^^^^^^ HTMLElement. This type is incompatible with
-  845:   createNodeIterator<RootNodeT: Attr>(root: RootNodeT, whatToShow: 2, filter?: NodeFilterInterface): NodeIterator<RootNodeT, Attr>;
-                                       ^^^^ Attr. See lib: <BUILTINS>/dom.js:845
-  Member 2:
-  853:   createNodeIterator<RootNodeT: Document>(root: RootNodeT, whatToShow: 256, filter?: NodeFilterInterface): NodeIterator<RootNodeT, Document>;
-         ^^^^^^^^^^^^^^^^^^^^^^^^^^^^^^^^^^^^^^^^^^^^^^^^^^^^^^^^^^^^^^^^^^^^^^^^^^^^^^^^^^^^^^^^^^^^^^^^^^^^^^^^^^^^^^^^^^^^^^^^^^^^^^^^^^^^^^^^^^ polymorphic type: function type. See lib: <BUILTINS>/dom.js:853
-  Error:
-  189:     document.createNodeIterator(document_body, -1, {}); // invalid
-                                       ^^^^^^^^^^^^^ HTMLElement. This type is incompatible with
-  853:   createNodeIterator<RootNodeT: Document>(root: RootNodeT, whatToShow: 256, filter?: NodeFilterInterface): NodeIterator<RootNodeT, Document>;
-                                       ^^^^^^^^ Document. See lib: <BUILTINS>/dom.js:853
-  Member 3:
-  854:   createNodeIterator<RootNodeT: Document>(root: RootNodeT, whatToShow: 257, filter?: NodeFilterInterface): NodeIterator<RootNodeT, Document|Element>;
-         ^^^^^^^^^^^^^^^^^^^^^^^^^^^^^^^^^^^^^^^^^^^^^^^^^^^^^^^^^^^^^^^^^^^^^^^^^^^^^^^^^^^^^^^^^^^^^^^^^^^^^^^^^^^^^^^^^^^^^^^^^^^^^^^^^^^^^^^^^^^^^^^^^^ polymorphic type: function type. See lib: <BUILTINS>/dom.js:854
-  Error:
-  189:     document.createNodeIterator(document_body, -1, {}); // invalid
-                                       ^^^^^^^^^^^^^ HTMLElement. This type is incompatible with
-  854:   createNodeIterator<RootNodeT: Document>(root: RootNodeT, whatToShow: 257, filter?: NodeFilterInterface): NodeIterator<RootNodeT, Document|Element>;
-                                       ^^^^^^^^ Document. See lib: <BUILTINS>/dom.js:854
-  Member 4:
-  855:   createNodeIterator<RootNodeT: Document>(root: RootNodeT, whatToShow: 260, filter?: NodeFilterInterface): NodeIterator<RootNodeT, Document|Text>;
-         ^^^^^^^^^^^^^^^^^^^^^^^^^^^^^^^^^^^^^^^^^^^^^^^^^^^^^^^^^^^^^^^^^^^^^^^^^^^^^^^^^^^^^^^^^^^^^^^^^^^^^^^^^^^^^^^^^^^^^^^^^^^^^^^^^^^^^^^^^^^^^^^ polymorphic type: function type. See lib: <BUILTINS>/dom.js:855
-  Error:
-  189:     document.createNodeIterator(document_body, -1, {}); // invalid
-                                       ^^^^^^^^^^^^^ HTMLElement. This type is incompatible with
-  855:   createNodeIterator<RootNodeT: Document>(root: RootNodeT, whatToShow: 260, filter?: NodeFilterInterface): NodeIterator<RootNodeT, Document|Text>;
-                                       ^^^^^^^^ Document. See lib: <BUILTINS>/dom.js:855
-  Member 5:
-  856:   createNodeIterator<RootNodeT: Document>(root: RootNodeT, whatToShow: 261, filter?: NodeFilterInterface): NodeIterator<RootNodeT, Document|Element|Text>;
-         ^^^^^^^^^^^^^^^^^^^^^^^^^^^^^^^^^^^^^^^^^^^^^^^^^^^^^^^^^^^^^^^^^^^^^^^^^^^^^^^^^^^^^^^^^^^^^^^^^^^^^^^^^^^^^^^^^^^^^^^^^^^^^^^^^^^^^^^^^^^^^^^^^^^^^^^ polymorphic type: function type. See lib: <BUILTINS>/dom.js:856
-  Error:
-  189:     document.createNodeIterator(document_body, -1, {}); // invalid
-                                       ^^^^^^^^^^^^^ HTMLElement. This type is incompatible with
-  856:   createNodeIterator<RootNodeT: Document>(root: RootNodeT, whatToShow: 261, filter?: NodeFilterInterface): NodeIterator<RootNodeT, Document|Element|Text>;
-                                       ^^^^^^^^ Document. See lib: <BUILTINS>/dom.js:856
-  Member 6:
-  857:   createNodeIterator<RootNodeT: Document>(root: RootNodeT, whatToShow: 384, filter?: NodeFilterInterface): NodeIterator<RootNodeT, Document|Comment>;
-         ^^^^^^^^^^^^^^^^^^^^^^^^^^^^^^^^^^^^^^^^^^^^^^^^^^^^^^^^^^^^^^^^^^^^^^^^^^^^^^^^^^^^^^^^^^^^^^^^^^^^^^^^^^^^^^^^^^^^^^^^^^^^^^^^^^^^^^^^^^^^^^^^^^ polymorphic type: function type. See lib: <BUILTINS>/dom.js:857
-  Error:
-  189:     document.createNodeIterator(document_body, -1, {}); // invalid
-                                       ^^^^^^^^^^^^^ HTMLElement. This type is incompatible with
-  857:   createNodeIterator<RootNodeT: Document>(root: RootNodeT, whatToShow: 384, filter?: NodeFilterInterface): NodeIterator<RootNodeT, Document|Comment>;
-                                       ^^^^^^^^ Document. See lib: <BUILTINS>/dom.js:857
-  Member 7:
-  858:   createNodeIterator<RootNodeT: Document>(root: RootNodeT, whatToShow: 385, filter?: NodeFilterInterface): NodeIterator<RootNodeT, Document|Element|Comment>;
-         ^^^^^^^^^^^^^^^^^^^^^^^^^^^^^^^^^^^^^^^^^^^^^^^^^^^^^^^^^^^^^^^^^^^^^^^^^^^^^^^^^^^^^^^^^^^^^^^^^^^^^^^^^^^^^^^^^^^^^^^^^^^^^^^^^^^^^^^^^^^^^^^^^^^^^^^^^^ polymorphic type: function type. See lib: <BUILTINS>/dom.js:858
-  Error:
-  189:     document.createNodeIterator(document_body, -1, {}); // invalid
-                                       ^^^^^^^^^^^^^ HTMLElement. This type is incompatible with
-  858:   createNodeIterator<RootNodeT: Document>(root: RootNodeT, whatToShow: 385, filter?: NodeFilterInterface): NodeIterator<RootNodeT, Document|Element|Comment>;
-                                       ^^^^^^^^ Document. See lib: <BUILTINS>/dom.js:858
-  Member 8:
-  859:   createNodeIterator<RootNodeT: Document>(root: RootNodeT, whatToShow: 388, filter?: NodeFilterInterface): NodeIterator<RootNodeT, Document|Text|Comment>;
-         ^^^^^^^^^^^^^^^^^^^^^^^^^^^^^^^^^^^^^^^^^^^^^^^^^^^^^^^^^^^^^^^^^^^^^^^^^^^^^^^^^^^^^^^^^^^^^^^^^^^^^^^^^^^^^^^^^^^^^^^^^^^^^^^^^^^^^^^^^^^^^^^^^^^^^^^ polymorphic type: function type. See lib: <BUILTINS>/dom.js:859
-  Error:
-  189:     document.createNodeIterator(document_body, -1, {}); // invalid
-                                       ^^^^^^^^^^^^^ HTMLElement. This type is incompatible with
-  859:   createNodeIterator<RootNodeT: Document>(root: RootNodeT, whatToShow: 388, filter?: NodeFilterInterface): NodeIterator<RootNodeT, Document|Text|Comment>;
-                                       ^^^^^^^^ Document. See lib: <BUILTINS>/dom.js:859
-  Member 9:
-  860:   createNodeIterator<RootNodeT: Document>(root: RootNodeT, whatToShow: 389, filter?: NodeFilterInterface): NodeIterator<RootNodeT, Document|Element|Text|Comment>;
-         ^^^^^^^^^^^^^^^^^^^^^^^^^^^^^^^^^^^^^^^^^^^^^^^^^^^^^^^^^^^^^^^^^^^^^^^^^^^^^^^^^^^^^^^^^^^^^^^^^^^^^^^^^^^^^^^^^^^^^^^^^^^^^^^^^^^^^^^^^^^^^^^^^^^^^^^^^^^^^^^ polymorphic type: function type. See lib: <BUILTINS>/dom.js:860
-  Error:
-  189:     document.createNodeIterator(document_body, -1, {}); // invalid
-                                       ^^^^^^^^^^^^^ HTMLElement. This type is incompatible with
-  860:   createNodeIterator<RootNodeT: Document>(root: RootNodeT, whatToShow: 389, filter?: NodeFilterInterface): NodeIterator<RootNodeT, Document|Element|Text|Comment>;
-                                       ^^^^^^^^ Document. See lib: <BUILTINS>/dom.js:860
-  Member 10:
-  861:   createNodeIterator<RootNodeT: Document>(root: RootNodeT, whatToShow: 512, filter?: NodeFilterInterface): NodeIterator<RootNodeT, DocumentType>;
-         ^^^^^^^^^^^^^^^^^^^^^^^^^^^^^^^^^^^^^^^^^^^^^^^^^^^^^^^^^^^^^^^^^^^^^^^^^^^^^^^^^^^^^^^^^^^^^^^^^^^^^^^^^^^^^^^^^^^^^^^^^^^^^^^^^^^^^^^^^^^^^^ polymorphic type: function type. See lib: <BUILTINS>/dom.js:861
-  Error:
-  189:     document.createNodeIterator(document_body, -1, {}); // invalid
-                                       ^^^^^^^^^^^^^ HTMLElement. This type is incompatible with
-  861:   createNodeIterator<RootNodeT: Document>(root: RootNodeT, whatToShow: 512, filter?: NodeFilterInterface): NodeIterator<RootNodeT, DocumentType>;
-                                       ^^^^^^^^ Document. See lib: <BUILTINS>/dom.js:861
-  Member 11:
-  862:   createNodeIterator<RootNodeT: Document>(root: RootNodeT, whatToShow: 513, filter?: NodeFilterInterface): NodeIterator<RootNodeT, DocumentType|Element>;
-         ^^^^^^^^^^^^^^^^^^^^^^^^^^^^^^^^^^^^^^^^^^^^^^^^^^^^^^^^^^^^^^^^^^^^^^^^^^^^^^^^^^^^^^^^^^^^^^^^^^^^^^^^^^^^^^^^^^^^^^^^^^^^^^^^^^^^^^^^^^^^^^^^^^^^^^ polymorphic type: function type. See lib: <BUILTINS>/dom.js:862
-  Error:
-  189:     document.createNodeIterator(document_body, -1, {}); // invalid
-                                       ^^^^^^^^^^^^^ HTMLElement. This type is incompatible with
-  862:   createNodeIterator<RootNodeT: Document>(root: RootNodeT, whatToShow: 513, filter?: NodeFilterInterface): NodeIterator<RootNodeT, DocumentType|Element>;
-                                       ^^^^^^^^ Document. See lib: <BUILTINS>/dom.js:862
-  Member 12:
-  863:   createNodeIterator<RootNodeT: Document>(root: RootNodeT, whatToShow: 516, filter?: NodeFilterInterface): NodeIterator<RootNodeT, DocumentType|Text>;
-         ^^^^^^^^^^^^^^^^^^^^^^^^^^^^^^^^^^^^^^^^^^^^^^^^^^^^^^^^^^^^^^^^^^^^^^^^^^^^^^^^^^^^^^^^^^^^^^^^^^^^^^^^^^^^^^^^^^^^^^^^^^^^^^^^^^^^^^^^^^^^^^^^^^^ polymorphic type: function type. See lib: <BUILTINS>/dom.js:863
-  Error:
-  189:     document.createNodeIterator(document_body, -1, {}); // invalid
-                                       ^^^^^^^^^^^^^ HTMLElement. This type is incompatible with
-  863:   createNodeIterator<RootNodeT: Document>(root: RootNodeT, whatToShow: 516, filter?: NodeFilterInterface): NodeIterator<RootNodeT, DocumentType|Text>;
-                                       ^^^^^^^^ Document. See lib: <BUILTINS>/dom.js:863
-  Member 13:
-  864:   createNodeIterator<RootNodeT: Document>(root: RootNodeT, whatToShow: 517, filter?: NodeFilterInterface): NodeIterator<RootNodeT, DocumentType|Element|Text>;
-         ^^^^^^^^^^^^^^^^^^^^^^^^^^^^^^^^^^^^^^^^^^^^^^^^^^^^^^^^^^^^^^^^^^^^^^^^^^^^^^^^^^^^^^^^^^^^^^^^^^^^^^^^^^^^^^^^^^^^^^^^^^^^^^^^^^^^^^^^^^^^^^^^^^^^^^^^^^^ polymorphic type: function type. See lib: <BUILTINS>/dom.js:864
-  Error:
-  189:     document.createNodeIterator(document_body, -1, {}); // invalid
-                                       ^^^^^^^^^^^^^ HTMLElement. This type is incompatible with
-  864:   createNodeIterator<RootNodeT: Document>(root: RootNodeT, whatToShow: 517, filter?: NodeFilterInterface): NodeIterator<RootNodeT, DocumentType|Element|Text>;
-                                       ^^^^^^^^ Document. See lib: <BUILTINS>/dom.js:864
-  Member 14:
-  865:   createNodeIterator<RootNodeT: Document>(root: RootNodeT, whatToShow: 640, filter?: NodeFilterInterface): NodeIterator<RootNodeT, DocumentType|Comment>;
-         ^^^^^^^^^^^^^^^^^^^^^^^^^^^^^^^^^^^^^^^^^^^^^^^^^^^^^^^^^^^^^^^^^^^^^^^^^^^^^^^^^^^^^^^^^^^^^^^^^^^^^^^^^^^^^^^^^^^^^^^^^^^^^^^^^^^^^^^^^^^^^^^^^^^^^^ polymorphic type: function type. See lib: <BUILTINS>/dom.js:865
-  Error:
-  189:     document.createNodeIterator(document_body, -1, {}); // invalid
-                                       ^^^^^^^^^^^^^ HTMLElement. This type is incompatible with
-  865:   createNodeIterator<RootNodeT: Document>(root: RootNodeT, whatToShow: 640, filter?: NodeFilterInterface): NodeIterator<RootNodeT, DocumentType|Comment>;
-                                       ^^^^^^^^ Document. See lib: <BUILTINS>/dom.js:865
-  Member 15:
-  866:   createNodeIterator<RootNodeT: Document>(root: RootNodeT, whatToShow: 641, filter?: NodeFilterInterface): NodeIterator<RootNodeT, DocumentType|Element|Comment>;
-         ^^^^^^^^^^^^^^^^^^^^^^^^^^^^^^^^^^^^^^^^^^^^^^^^^^^^^^^^^^^^^^^^^^^^^^^^^^^^^^^^^^^^^^^^^^^^^^^^^^^^^^^^^^^^^^^^^^^^^^^^^^^^^^^^^^^^^^^^^^^^^^^^^^^^^^^^^^^^^^ polymorphic type: function type. See lib: <BUILTINS>/dom.js:866
-  Error:
-  189:     document.createNodeIterator(document_body, -1, {}); // invalid
-                                       ^^^^^^^^^^^^^ HTMLElement. This type is incompatible with
-  866:   createNodeIterator<RootNodeT: Document>(root: RootNodeT, whatToShow: 641, filter?: NodeFilterInterface): NodeIterator<RootNodeT, DocumentType|Element|Comment>;
-                                       ^^^^^^^^ Document. See lib: <BUILTINS>/dom.js:866
-  Member 16:
-  867:   createNodeIterator<RootNodeT: Document>(root: RootNodeT, whatToShow: 644, filter?: NodeFilterInterface): NodeIterator<RootNodeT, DocumentType|Text|Comment>;
-         ^^^^^^^^^^^^^^^^^^^^^^^^^^^^^^^^^^^^^^^^^^^^^^^^^^^^^^^^^^^^^^^^^^^^^^^^^^^^^^^^^^^^^^^^^^^^^^^^^^^^^^^^^^^^^^^^^^^^^^^^^^^^^^^^^^^^^^^^^^^^^^^^^^^^^^^^^^^ polymorphic type: function type. See lib: <BUILTINS>/dom.js:867
-  Error:
-  189:     document.createNodeIterator(document_body, -1, {}); // invalid
-                                       ^^^^^^^^^^^^^ HTMLElement. This type is incompatible with
-  867:   createNodeIterator<RootNodeT: Document>(root: RootNodeT, whatToShow: 644, filter?: NodeFilterInterface): NodeIterator<RootNodeT, DocumentType|Text|Comment>;
-                                       ^^^^^^^^ Document. See lib: <BUILTINS>/dom.js:867
-  Member 17:
-  868:   createNodeIterator<RootNodeT: Document>(root: RootNodeT, whatToShow: 645, filter?: NodeFilterInterface): NodeIterator<RootNodeT, DocumentType|Element|Text|Comment>;
-         ^^^^^^^^^^^^^^^^^^^^^^^^^^^^^^^^^^^^^^^^^^^^^^^^^^^^^^^^^^^^^^^^^^^^^^^^^^^^^^^^^^^^^^^^^^^^^^^^^^^^^^^^^^^^^^^^^^^^^^^^^^^^^^^^^^^^^^^^^^^^^^^^^^^^^^^^^^^^^^^^^^^ polymorphic type: function type. See lib: <BUILTINS>/dom.js:868
-  Error:
-  189:     document.createNodeIterator(document_body, -1, {}); // invalid
-                                       ^^^^^^^^^^^^^ HTMLElement. This type is incompatible with
-  868:   createNodeIterator<RootNodeT: Document>(root: RootNodeT, whatToShow: 645, filter?: NodeFilterInterface): NodeIterator<RootNodeT, DocumentType|Element|Text|Comment>;
-                                       ^^^^^^^^ Document. See lib: <BUILTINS>/dom.js:868
-  Member 18:
-  869:   createNodeIterator<RootNodeT: Document>(root: RootNodeT, whatToShow: 768, filter?: NodeFilterInterface): NodeIterator<RootNodeT, DocumentType|Document>;
-         ^^^^^^^^^^^^^^^^^^^^^^^^^^^^^^^^^^^^^^^^^^^^^^^^^^^^^^^^^^^^^^^^^^^^^^^^^^^^^^^^^^^^^^^^^^^^^^^^^^^^^^^^^^^^^^^^^^^^^^^^^^^^^^^^^^^^^^^^^^^^^^^^^^^^^^^ polymorphic type: function type. See lib: <BUILTINS>/dom.js:869
-  Error:
-  189:     document.createNodeIterator(document_body, -1, {}); // invalid
-                                       ^^^^^^^^^^^^^ HTMLElement. This type is incompatible with
-  869:   createNodeIterator<RootNodeT: Document>(root: RootNodeT, whatToShow: 768, filter?: NodeFilterInterface): NodeIterator<RootNodeT, DocumentType|Document>;
-                                       ^^^^^^^^ Document. See lib: <BUILTINS>/dom.js:869
-  Member 19:
-  870:   createNodeIterator<RootNodeT: Document>(root: RootNodeT, whatToShow: 769, filter?: NodeFilterInterface): NodeIterator<RootNodeT, DocumentType|Document|Element>;
-         ^^^^^^^^^^^^^^^^^^^^^^^^^^^^^^^^^^^^^^^^^^^^^^^^^^^^^^^^^^^^^^^^^^^^^^^^^^^^^^^^^^^^^^^^^^^^^^^^^^^^^^^^^^^^^^^^^^^^^^^^^^^^^^^^^^^^^^^^^^^^^^^^^^^^^^^^^^^^^^^ polymorphic type: function type. See lib: <BUILTINS>/dom.js:870
-  Error:
-  189:     document.createNodeIterator(document_body, -1, {}); // invalid
-                                       ^^^^^^^^^^^^^ HTMLElement. This type is incompatible with
-  870:   createNodeIterator<RootNodeT: Document>(root: RootNodeT, whatToShow: 769, filter?: NodeFilterInterface): NodeIterator<RootNodeT, DocumentType|Document|Element>;
-                                       ^^^^^^^^ Document. See lib: <BUILTINS>/dom.js:870
-  Member 20:
-  871:   createNodeIterator<RootNodeT: Document>(root: RootNodeT, whatToShow: 772, filter?: NodeFilterInterface): NodeIterator<RootNodeT, DocumentType|Document|Text>;
-         ^^^^^^^^^^^^^^^^^^^^^^^^^^^^^^^^^^^^^^^^^^^^^^^^^^^^^^^^^^^^^^^^^^^^^^^^^^^^^^^^^^^^^^^^^^^^^^^^^^^^^^^^^^^^^^^^^^^^^^^^^^^^^^^^^^^^^^^^^^^^^^^^^^^^^^^^^^^^ polymorphic type: function type. See lib: <BUILTINS>/dom.js:871
-  Error:
-  189:     document.createNodeIterator(document_body, -1, {}); // invalid
-                                       ^^^^^^^^^^^^^ HTMLElement. This type is incompatible with
-  871:   createNodeIterator<RootNodeT: Document>(root: RootNodeT, whatToShow: 772, filter?: NodeFilterInterface): NodeIterator<RootNodeT, DocumentType|Document|Text>;
-                                       ^^^^^^^^ Document. See lib: <BUILTINS>/dom.js:871
-  Member 21:
-  872:   createNodeIterator<RootNodeT: Document>(root: RootNodeT, whatToShow: 773, filter?: NodeFilterInterface): NodeIterator<RootNodeT, DocumentType|Document|Element|Text>;
-         ^^^^^^^^^^^^^^^^^^^^^^^^^^^^^^^^^^^^^^^^^^^^^^^^^^^^^^^^^^^^^^^^^^^^^^^^^^^^^^^^^^^^^^^^^^^^^^^^^^^^^^^^^^^^^^^^^^^^^^^^^^^^^^^^^^^^^^^^^^^^^^^^^^^^^^^^^^^^^^^^^^^^ polymorphic type: function type. See lib: <BUILTINS>/dom.js:872
-  Error:
-  189:     document.createNodeIterator(document_body, -1, {}); // invalid
-                                       ^^^^^^^^^^^^^ HTMLElement. This type is incompatible with
-  872:   createNodeIterator<RootNodeT: Document>(root: RootNodeT, whatToShow: 773, filter?: NodeFilterInterface): NodeIterator<RootNodeT, DocumentType|Document|Element|Text>;
-                                       ^^^^^^^^ Document. See lib: <BUILTINS>/dom.js:872
-  Member 22:
-  873:   createNodeIterator<RootNodeT: Document>(root: RootNodeT, whatToShow: 896, filter?: NodeFilterInterface): NodeIterator<RootNodeT, DocumentType|Document|Comment>;
-         ^^^^^^^^^^^^^^^^^^^^^^^^^^^^^^^^^^^^^^^^^^^^^^^^^^^^^^^^^^^^^^^^^^^^^^^^^^^^^^^^^^^^^^^^^^^^^^^^^^^^^^^^^^^^^^^^^^^^^^^^^^^^^^^^^^^^^^^^^^^^^^^^^^^^^^^^^^^^^^^ polymorphic type: function type. See lib: <BUILTINS>/dom.js:873
-  Error:
-  189:     document.createNodeIterator(document_body, -1, {}); // invalid
-                                       ^^^^^^^^^^^^^ HTMLElement. This type is incompatible with
-  873:   createNodeIterator<RootNodeT: Document>(root: RootNodeT, whatToShow: 896, filter?: NodeFilterInterface): NodeIterator<RootNodeT, DocumentType|Document|Comment>;
-                                       ^^^^^^^^ Document. See lib: <BUILTINS>/dom.js:873
-  Member 23:
-  874:   createNodeIterator<RootNodeT: Document>(root: RootNodeT, whatToShow: 897, filter?: NodeFilterInterface): NodeIterator<RootNodeT, DocumentType|Document|Element|Comment>;
-         ^^^^^^^^^^^^^^^^^^^^^^^^^^^^^^^^^^^^^^^^^^^^^^^^^^^^^^^^^^^^^^^^^^^^^^^^^^^^^^^^^^^^^^^^^^^^^^^^^^^^^^^^^^^^^^^^^^^^^^^^^^^^^^^^^^^^^^^^^^^^^^^^^^^^^^^^^^^^^^^^^^^^^^^ polymorphic type: function type. See lib: <BUILTINS>/dom.js:874
-  Error:
-  189:     document.createNodeIterator(document_body, -1, {}); // invalid
-                                       ^^^^^^^^^^^^^ HTMLElement. This type is incompatible with
-  874:   createNodeIterator<RootNodeT: Document>(root: RootNodeT, whatToShow: 897, filter?: NodeFilterInterface): NodeIterator<RootNodeT, DocumentType|Document|Element|Comment>;
-                                       ^^^^^^^^ Document. See lib: <BUILTINS>/dom.js:874
-  Member 24:
-  875:   createNodeIterator<RootNodeT: Document>(root: RootNodeT, whatToShow: 900, filter?: NodeFilterInterface): NodeIterator<RootNodeT, DocumentType|Document|Text|Comment>;
-         ^^^^^^^^^^^^^^^^^^^^^^^^^^^^^^^^^^^^^^^^^^^^^^^^^^^^^^^^^^^^^^^^^^^^^^^^^^^^^^^^^^^^^^^^^^^^^^^^^^^^^^^^^^^^^^^^^^^^^^^^^^^^^^^^^^^^^^^^^^^^^^^^^^^^^^^^^^^^^^^^^^^^ polymorphic type: function type. See lib: <BUILTINS>/dom.js:875
-  Error:
-  189:     document.createNodeIterator(document_body, -1, {}); // invalid
-                                       ^^^^^^^^^^^^^ HTMLElement. This type is incompatible with
-  875:   createNodeIterator<RootNodeT: Document>(root: RootNodeT, whatToShow: 900, filter?: NodeFilterInterface): NodeIterator<RootNodeT, DocumentType|Document|Text|Comment>;
-                                       ^^^^^^^^ Document. See lib: <BUILTINS>/dom.js:875
-  Member 25:
-  876:   createNodeIterator<RootNodeT: Document>(root: RootNodeT, whatToShow: 901, filter?: NodeFilterInterface): NodeIterator<RootNodeT, DocumentType|Document|Element|Text|Comment>;
-         ^^^^^^^^^^^^^^^^^^^^^^^^^^^^^^^^^^^^^^^^^^^^^^^^^^^^^^^^^^^^^^^^^^^^^^^^^^^^^^^^^^^^^^^^^^^^^^^^^^^^^^^^^^^^^^^^^^^^^^^^^^^^^^^^^^^^^^^^^^^^^^^^^^^^^^^^^^^^^^^^^^^^^^^^^^^^ polymorphic type: function type. See lib: <BUILTINS>/dom.js:876
-  Error:
-  189:     document.createNodeIterator(document_body, -1, {}); // invalid
-                                       ^^^^^^^^^^^^^ HTMLElement. This type is incompatible with
-  876:   createNodeIterator<RootNodeT: Document>(root: RootNodeT, whatToShow: 901, filter?: NodeFilterInterface): NodeIterator<RootNodeT, DocumentType|Document|Element|Text|Comment>;
-                                       ^^^^^^^^ Document. See lib: <BUILTINS>/dom.js:876
-  Member 26:
-  904:   createNodeIterator<RootNodeT: DocumentFragment>(root: RootNodeT, whatToShow: 1024, filter?: NodeFilterInterface): NodeIterator<RootNodeT, DocumentFragment>;
-         ^^^^^^^^^^^^^^^^^^^^^^^^^^^^^^^^^^^^^^^^^^^^^^^^^^^^^^^^^^^^^^^^^^^^^^^^^^^^^^^^^^^^^^^^^^^^^^^^^^^^^^^^^^^^^^^^^^^^^^^^^^^^^^^^^^^^^^^^^^^^^^^^^^^^^^^^^^^ polymorphic type: function type. See lib: <BUILTINS>/dom.js:904
-  Error:
-  189:     document.createNodeIterator(document_body, -1, {}); // invalid
-                                       ^^^^^^^^^^^^^ HTMLElement. This type is incompatible with
-  904:   createNodeIterator<RootNodeT: DocumentFragment>(root: RootNodeT, whatToShow: 1024, filter?: NodeFilterInterface): NodeIterator<RootNodeT, DocumentFragment>;
-                                       ^^^^^^^^^^^^^^^^ DocumentFragment. See lib: <BUILTINS>/dom.js:904
-  Member 27:
-  905:   createNodeIterator<RootNodeT: DocumentFragment>(root: RootNodeT, whatToShow: 1025, filter?: NodeFilterInterface): NodeIterator<RootNodeT, DocumentFragment|Element>;
-         ^^^^^^^^^^^^^^^^^^^^^^^^^^^^^^^^^^^^^^^^^^^^^^^^^^^^^^^^^^^^^^^^^^^^^^^^^^^^^^^^^^^^^^^^^^^^^^^^^^^^^^^^^^^^^^^^^^^^^^^^^^^^^^^^^^^^^^^^^^^^^^^^^^^^^^^^^^^^^^^^^^^ polymorphic type: function type. See lib: <BUILTINS>/dom.js:905
-  Error:
-  189:     document.createNodeIterator(document_body, -1, {}); // invalid
-                                       ^^^^^^^^^^^^^ HTMLElement. This type is incompatible with
-  905:   createNodeIterator<RootNodeT: DocumentFragment>(root: RootNodeT, whatToShow: 1025, filter?: NodeFilterInterface): NodeIterator<RootNodeT, DocumentFragment|Element>;
-                                       ^^^^^^^^^^^^^^^^ DocumentFragment. See lib: <BUILTINS>/dom.js:905
-  Member 28:
-  906:   createNodeIterator<RootNodeT: DocumentFragment>(root: RootNodeT, whatToShow: 1028, filter?: NodeFilterInterface): NodeIterator<RootNodeT, DocumentFragment|Text>;
-         ^^^^^^^^^^^^^^^^^^^^^^^^^^^^^^^^^^^^^^^^^^^^^^^^^^^^^^^^^^^^^^^^^^^^^^^^^^^^^^^^^^^^^^^^^^^^^^^^^^^^^^^^^^^^^^^^^^^^^^^^^^^^^^^^^^^^^^^^^^^^^^^^^^^^^^^^^^^^^^^^ polymorphic type: function type. See lib: <BUILTINS>/dom.js:906
-  Error:
-  189:     document.createNodeIterator(document_body, -1, {}); // invalid
-                                       ^^^^^^^^^^^^^ HTMLElement. This type is incompatible with
-  906:   createNodeIterator<RootNodeT: DocumentFragment>(root: RootNodeT, whatToShow: 1028, filter?: NodeFilterInterface): NodeIterator<RootNodeT, DocumentFragment|Text>;
-                                       ^^^^^^^^^^^^^^^^ DocumentFragment. See lib: <BUILTINS>/dom.js:906
-  Member 29:
-  907:   createNodeIterator<RootNodeT: DocumentFragment>(root: RootNodeT, whatToShow: 1029, filter?: NodeFilterInterface): NodeIterator<RootNodeT, DocumentFragment|Element|Text>;
-         ^^^^^^^^^^^^^^^^^^^^^^^^^^^^^^^^^^^^^^^^^^^^^^^^^^^^^^^^^^^^^^^^^^^^^^^^^^^^^^^^^^^^^^^^^^^^^^^^^^^^^^^^^^^^^^^^^^^^^^^^^^^^^^^^^^^^^^^^^^^^^^^^^^^^^^^^^^^^^^^^^^^^^^^^ polymorphic type: function type. See lib: <BUILTINS>/dom.js:907
-  Error:
-  189:     document.createNodeIterator(document_body, -1, {}); // invalid
-                                       ^^^^^^^^^^^^^ HTMLElement. This type is incompatible with
-  907:   createNodeIterator<RootNodeT: DocumentFragment>(root: RootNodeT, whatToShow: 1029, filter?: NodeFilterInterface): NodeIterator<RootNodeT, DocumentFragment|Element|Text>;
-                                       ^^^^^^^^^^^^^^^^ DocumentFragment. See lib: <BUILTINS>/dom.js:907
-  Member 30:
-  908:   createNodeIterator<RootNodeT: DocumentFragment>(root: RootNodeT, whatToShow: 1152, filter?: NodeFilterInterface): NodeIterator<RootNodeT, DocumentFragment|Comment>;
-         ^^^^^^^^^^^^^^^^^^^^^^^^^^^^^^^^^^^^^^^^^^^^^^^^^^^^^^^^^^^^^^^^^^^^^^^^^^^^^^^^^^^^^^^^^^^^^^^^^^^^^^^^^^^^^^^^^^^^^^^^^^^^^^^^^^^^^^^^^^^^^^^^^^^^^^^^^^^^^^^^^^^ polymorphic type: function type. See lib: <BUILTINS>/dom.js:908
-  Error:
-  189:     document.createNodeIterator(document_body, -1, {}); // invalid
-                                       ^^^^^^^^^^^^^ HTMLElement. This type is incompatible with
-  908:   createNodeIterator<RootNodeT: DocumentFragment>(root: RootNodeT, whatToShow: 1152, filter?: NodeFilterInterface): NodeIterator<RootNodeT, DocumentFragment|Comment>;
-                                       ^^^^^^^^^^^^^^^^ DocumentFragment. See lib: <BUILTINS>/dom.js:908
-  Member 31:
-  909:   createNodeIterator<RootNodeT: DocumentFragment>(root: RootNodeT, whatToShow: 1153, filter?: NodeFilterInterface): NodeIterator<RootNodeT, DocumentFragment|Element|Comment>;
-         ^^^^^^^^^^^^^^^^^^^^^^^^^^^^^^^^^^^^^^^^^^^^^^^^^^^^^^^^^^^^^^^^^^^^^^^^^^^^^^^^^^^^^^^^^^^^^^^^^^^^^^^^^^^^^^^^^^^^^^^^^^^^^^^^^^^^^^^^^^^^^^^^^^^^^^^^^^^^^^^^^^^^^^^^^^^ polymorphic type: function type. See lib: <BUILTINS>/dom.js:909
-  Error:
-  189:     document.createNodeIterator(document_body, -1, {}); // invalid
-                                       ^^^^^^^^^^^^^ HTMLElement. This type is incompatible with
-  909:   createNodeIterator<RootNodeT: DocumentFragment>(root: RootNodeT, whatToShow: 1153, filter?: NodeFilterInterface): NodeIterator<RootNodeT, DocumentFragment|Element|Comment>;
-                                       ^^^^^^^^^^^^^^^^ DocumentFragment. See lib: <BUILTINS>/dom.js:909
-  Member 32:
-  910:   createNodeIterator<RootNodeT: DocumentFragment>(root: RootNodeT, whatToShow: 1156, filter?: NodeFilterInterface): NodeIterator<RootNodeT, DocumentFragment|Text|Comment>;
-         ^^^^^^^^^^^^^^^^^^^^^^^^^^^^^^^^^^^^^^^^^^^^^^^^^^^^^^^^^^^^^^^^^^^^^^^^^^^^^^^^^^^^^^^^^^^^^^^^^^^^^^^^^^^^^^^^^^^^^^^^^^^^^^^^^^^^^^^^^^^^^^^^^^^^^^^^^^^^^^^^^^^^^^^^ polymorphic type: function type. See lib: <BUILTINS>/dom.js:910
-  Error:
-  189:     document.createNodeIterator(document_body, -1, {}); // invalid
-                                       ^^^^^^^^^^^^^ HTMLElement. This type is incompatible with
-  910:   createNodeIterator<RootNodeT: DocumentFragment>(root: RootNodeT, whatToShow: 1156, filter?: NodeFilterInterface): NodeIterator<RootNodeT, DocumentFragment|Text|Comment>;
-                                       ^^^^^^^^^^^^^^^^ DocumentFragment. See lib: <BUILTINS>/dom.js:910
-  Member 33:
-  911:   createNodeIterator<RootNodeT: DocumentFragment>(root: RootNodeT, whatToShow: 1157, filter?: NodeFilterInterface): NodeIterator<RootNodeT, DocumentFragment|Element|Text|Comment>;
-         ^^^^^^^^^^^^^^^^^^^^^^^^^^^^^^^^^^^^^^^^^^^^^^^^^^^^^^^^^^^^^^^^^^^^^^^^^^^^^^^^^^^^^^^^^^^^^^^^^^^^^^^^^^^^^^^^^^^^^^^^^^^^^^^^^^^^^^^^^^^^^^^^^^^^^^^^^^^^^^^^^^^^^^^^^^^^^^^^ polymorphic type: function type. See lib: <BUILTINS>/dom.js:911
-  Error:
-  189:     document.createNodeIterator(document_body, -1, {}); // invalid
-                                       ^^^^^^^^^^^^^ HTMLElement. This type is incompatible with
-  911:   createNodeIterator<RootNodeT: DocumentFragment>(root: RootNodeT, whatToShow: 1157, filter?: NodeFilterInterface): NodeIterator<RootNodeT, DocumentFragment|Element|Text|Comment>;
-                                       ^^^^^^^^^^^^^^^^ DocumentFragment. See lib: <BUILTINS>/dom.js:911
-  Member 34:
-  924:   createNodeIterator<RootNodeT: Node>(root: RootNodeT, whatToShow: 1, filter?: NodeFilterInterface): NodeIterator<RootNodeT, Element>;
-         ^^^^^^^^^^^^^^^^^^^^^^^^^^^^^^^^^^^^^^^^^^^^^^^^^^^^^^^^^^^^^^^^^^^^^^^^^^^^^^^^^^^^^^^^^^^^^^^^^^^^^^^^^^^^^^^^^^^^^^^^^^^^^^^^^^^ polymorphic type: function type. See lib: <BUILTINS>/dom.js:924
-  Error:
-  189:     document.createNodeIterator(document_body, -1, {}); // invalid
-                                                      ^^ number. Expected number literal `1`, got `-1` instead
-  924:   createNodeIterator<RootNodeT: Node>(root: RootNodeT, whatToShow: 1, filter?: NodeFilterInterface): NodeIterator<RootNodeT, Element>;
-                                                                          ^ number literal `1`. See lib: <BUILTINS>/dom.js:924
-  Member 35:
-  925:   createNodeIterator<RootNodeT: Node>(root: RootNodeT, whatToShow: 4, filter?: NodeFilterInterface): NodeIterator<RootNodeT, Text>;
-         ^^^^^^^^^^^^^^^^^^^^^^^^^^^^^^^^^^^^^^^^^^^^^^^^^^^^^^^^^^^^^^^^^^^^^^^^^^^^^^^^^^^^^^^^^^^^^^^^^^^^^^^^^^^^^^^^^^^^^^^^^^^^^^^^ polymorphic type: function type. See lib: <BUILTINS>/dom.js:925
-  Error:
-  189:     document.createNodeIterator(document_body, -1, {}); // invalid
-                                                      ^^ number. Expected number literal `4`, got `-1` instead
-  925:   createNodeIterator<RootNodeT: Node>(root: RootNodeT, whatToShow: 4, filter?: NodeFilterInterface): NodeIterator<RootNodeT, Text>;
-                                                                          ^ number literal `4`. See lib: <BUILTINS>/dom.js:925
-  Member 36:
-  926:   createNodeIterator<RootNodeT: Node>(root: RootNodeT, whatToShow: 5, filter?: NodeFilterInterface): NodeIterator<RootNodeT, Element|Text>;
-         ^^^^^^^^^^^^^^^^^^^^^^^^^^^^^^^^^^^^^^^^^^^^^^^^^^^^^^^^^^^^^^^^^^^^^^^^^^^^^^^^^^^^^^^^^^^^^^^^^^^^^^^^^^^^^^^^^^^^^^^^^^^^^^^^^^^^^^^^ polymorphic type: function type. See lib: <BUILTINS>/dom.js:926
-  Error:
-  189:     document.createNodeIterator(document_body, -1, {}); // invalid
-                                                      ^^ number. Expected number literal `5`, got `-1` instead
-  926:   createNodeIterator<RootNodeT: Node>(root: RootNodeT, whatToShow: 5, filter?: NodeFilterInterface): NodeIterator<RootNodeT, Element|Text>;
-                                                                          ^ number literal `5`. See lib: <BUILTINS>/dom.js:926
-  Member 37:
-  927:   createNodeIterator<RootNodeT: Node>(root: RootNodeT, whatToShow: 128, filter?: NodeFilterInterface): NodeIterator<RootNodeT, Comment>;
-         ^^^^^^^^^^^^^^^^^^^^^^^^^^^^^^^^^^^^^^^^^^^^^^^^^^^^^^^^^^^^^^^^^^^^^^^^^^^^^^^^^^^^^^^^^^^^^^^^^^^^^^^^^^^^^^^^^^^^^^^^^^^^^^^^^^^^^ polymorphic type: function type. See lib: <BUILTINS>/dom.js:927
-  Error:
-  189:     document.createNodeIterator(document_body, -1, {}); // invalid
-                                                      ^^ number. Expected number literal `128`, got `-1` instead
-  927:   createNodeIterator<RootNodeT: Node>(root: RootNodeT, whatToShow: 128, filter?: NodeFilterInterface): NodeIterator<RootNodeT, Comment>;
-                                                                          ^^^ number literal `128`. See lib: <BUILTINS>/dom.js:927
-  Member 38:
-  928:   createNodeIterator<RootNodeT: Node>(root: RootNodeT, whatToShow: 129, filter?: NodeFilterInterface): NodeIterator<RootNodeT, Element|Comment>;
-         ^^^^^^^^^^^^^^^^^^^^^^^^^^^^^^^^^^^^^^^^^^^^^^^^^^^^^^^^^^^^^^^^^^^^^^^^^^^^^^^^^^^^^^^^^^^^^^^^^^^^^^^^^^^^^^^^^^^^^^^^^^^^^^^^^^^^^^^^^^^^^ polymorphic type: function type. See lib: <BUILTINS>/dom.js:928
-  Error:
-  189:     document.createNodeIterator(document_body, -1, {}); // invalid
-                                                      ^^ number. Expected number literal `129`, got `-1` instead
-  928:   createNodeIterator<RootNodeT: Node>(root: RootNodeT, whatToShow: 129, filter?: NodeFilterInterface): NodeIterator<RootNodeT, Element|Comment>;
-                                                                          ^^^ number literal `129`. See lib: <BUILTINS>/dom.js:928
-  Member 39:
-  929:   createNodeIterator<RootNodeT: Node>(root: RootNodeT, whatToShow: 132, filter?: NodeFilterInterface): NodeIterator<RootNodeT, Text|Comment>;
-         ^^^^^^^^^^^^^^^^^^^^^^^^^^^^^^^^^^^^^^^^^^^^^^^^^^^^^^^^^^^^^^^^^^^^^^^^^^^^^^^^^^^^^^^^^^^^^^^^^^^^^^^^^^^^^^^^^^^^^^^^^^^^^^^^^^^^^^^^^^ polymorphic type: function type. See lib: <BUILTINS>/dom.js:929
-  Error:
-  189:     document.createNodeIterator(document_body, -1, {}); // invalid
-                                                      ^^ number. Expected number literal `132`, got `-1` instead
-  929:   createNodeIterator<RootNodeT: Node>(root: RootNodeT, whatToShow: 132, filter?: NodeFilterInterface): NodeIterator<RootNodeT, Text|Comment>;
-                                                                          ^^^ number literal `132`. See lib: <BUILTINS>/dom.js:929
-  Member 40:
-  930:   createNodeIterator<RootNodeT: Node>(root: RootNodeT, whatToShow: 133, filter?: NodeFilterInterface): NodeIterator<RootNodeT, Text|Element|Comment>;
-         ^^^^^^^^^^^^^^^^^^^^^^^^^^^^^^^^^^^^^^^^^^^^^^^^^^^^^^^^^^^^^^^^^^^^^^^^^^^^^^^^^^^^^^^^^^^^^^^^^^^^^^^^^^^^^^^^^^^^^^^^^^^^^^^^^^^^^^^^^^^^^^^^^^ polymorphic type: function type. See lib: <BUILTINS>/dom.js:930
-  Error:
-  189:     document.createNodeIterator(document_body, -1, {}); // invalid
-                                                      ^^ number. Expected number literal `133`, got `-1` instead
-  930:   createNodeIterator<RootNodeT: Node>(root: RootNodeT, whatToShow: 133, filter?: NodeFilterInterface): NodeIterator<RootNodeT, Text|Element|Comment>;
-                                                                          ^^^ number literal `133`. See lib: <BUILTINS>/dom.js:930
-  Member 41:
-  931:   createNodeIterator<RootNodeT: Node>(root: RootNodeT, whatToShow: -1, filter?: NodeFilterInterface): NodeIterator<RootNodeT, Node>;
-         ^^^^^^^^^^^^^^^^^^^^^^^^^^^^^^^^^^^^^^^^^^^^^^^^^^^^^^^^^^^^^^^^^^^^^^^^^^^^^^^^^^^^^^^^^^^^^^^^^^^^^^^^^^^^^^^^^^^^^^^^^^^^^^^^^ polymorphic type: function type. See lib: <BUILTINS>/dom.js:931
-  Error:
-  189:     document.createNodeIterator(document_body, -1, {}); // invalid
-                                                          ^^ object literal. This type is incompatible with the expected param type of
-  931:   createNodeIterator<RootNodeT: Node>(root: RootNodeT, whatToShow: -1, filter?: NodeFilterInterface): NodeIterator<RootNodeT, Node>;
-                                                                                       ^^^^^^^^^^^^^^^^^^^ union: NodeFilterCallback | object type. See lib: <BUILTINS>/dom.js:931
-    Member 1:
-    3206: type NodeFilterInterface = NodeFilterCallback | { acceptNode: NodeFilterCallback }
-                                     ^^^^^^^^^^^^^^^^^^ NodeFilterCallback. See lib: <BUILTINS>/dom.js:3206
-    Error:
-    189:     document.createNodeIterator(document_body, -1, {}); // invalid
-                                                            ^^ object literal. This type is incompatible with
-    3206: type NodeFilterInterface = NodeFilterCallback | { acceptNode: NodeFilterCallback }
-                                     ^^^^^^^^^^^^^^^^^^ function type. See lib: <BUILTINS>/dom.js:3206
-      Callable property is incompatible:
-        3206: type NodeFilterInterface = NodeFilterCallback | { acceptNode: NodeFilterCallback }
-                                         ^^^^^^^^^^^^^^^^^^ function type. Callable signature not found in. See lib: <BUILTINS>/dom.js:3206
-        189:     document.createNodeIterator(document_body, -1, {}); // invalid
-                                                                ^^ object literal
-    Member 2:
-    3206: type NodeFilterInterface = NodeFilterCallback | { acceptNode: NodeFilterCallback }
-                                                          ^^^^^^^^^^^^^^^^^^^^^^^^^^^^^^^^^^ object type. See lib: <BUILTINS>/dom.js:3206
-    Error:
-    189:     document.createNodeIterator(document_body, -1, {}); // invalid
-                                                            ^^ object literal. This type is incompatible with
-    3206: type NodeFilterInterface = NodeFilterCallback | { acceptNode: NodeFilterCallback }
-                                                          ^^^^^^^^^^^^^^^^^^^^^^^^^^^^^^^^^^ object type. See lib: <BUILTINS>/dom.js:3206
-      Property `acceptNode` is incompatible:
-        3206: type NodeFilterInterface = NodeFilterCallback | { acceptNode: NodeFilterCallback }
-                                                              ^^^^^^^^^^^^^^^^^^^^^^^^^^^^^^^^^^ property `acceptNode`. Property not found in. See lib: <BUILTINS>/dom.js:3206
-        189:     document.createNodeIterator(document_body, -1, {}); // invalid
-                                                                ^^ object literal
-  Member 42:
-  942:   createNodeIterator<RootNodeT: Document>(root: RootNodeT, whatToShow: number, filter?: NodeFilterInterface): NodeIterator<RootNodeT, Node>;
-         ^^^^^^^^^^^^^^^^^^^^^^^^^^^^^^^^^^^^^^^^^^^^^^^^^^^^^^^^^^^^^^^^^^^^^^^^^^^^^^^^^^^^^^^^^^^^^^^^^^^^^^^^^^^^^^^^^^^^^^^^^^^^^^^^^^^^^^^^^ polymorphic type: function type. See lib: <BUILTINS>/dom.js:942
-  Error:
-  189:     document.createNodeIterator(document_body, -1, {}); // invalid
-                                       ^^^^^^^^^^^^^ HTMLElement. This type is incompatible with
-  942:   createNodeIterator<RootNodeT: Document>(root: RootNodeT, whatToShow: number, filter?: NodeFilterInterface): NodeIterator<RootNodeT, Node>;
-                                       ^^^^^^^^ Document. See lib: <BUILTINS>/dom.js:942
-  Member 43:
-  946:   createNodeIterator<RootNodeT: Node>(root: RootNodeT, whatToShow: void): NodeIterator<RootNodeT, Node>;
-         ^^^^^^^^^^^^^^^^^^^^^^^^^^^^^^^^^^^^^^^^^^^^^^^^^^^^^^^^^^^^^^^^^^^^^^^^^^^^^^^^^^^^^^^^^^^^^^^^^^^^^ polymorphic type: function type. See lib: <BUILTINS>/dom.js:946
-  Error:
-  189:     document.createNodeIterator(document_body, -1, {}); // invalid
-                                                      ^^ number. This type is incompatible with the expected param type of
-  946:   createNodeIterator<RootNodeT: Node>(root: RootNodeT, whatToShow: void): NodeIterator<RootNodeT, Node>;
-                                                                          ^^^^ undefined. See lib: <BUILTINS>/dom.js:946
->>>>>>> e60d7773
+  947:   createNodeIterator<RootNodeT: Node>(root: RootNodeT, whatToShow: void): NodeIterator<RootNodeT, Node>;
+                                                                          ^^^^ undefined. See lib: <BUILTINS>/dom.js:947
 
 Error: traversal.js:193
 193:     document.createTreeWalker(document_body, -1, node => 'accept'); // invalid
                                                       ^^^^^^^^^^^^^^^^ function. This type is incompatible with
-<<<<<<< HEAD
-3216: type NodeFilterInterface = NodeFilterCallback | { acceptNode: NodeFilterCallback }
-                                 ^^^^^^^^^^^^^^^^^^ function type. See lib: <BUILTINS>/dom.js:3216
-=======
-3206: type NodeFilterInterface = NodeFilterCallback | { acceptNode: NodeFilterCallback }
-                                 ^^^^^^^^^^^^^^^^^^ function type. See lib: <BUILTINS>/dom.js:3206
->>>>>>> e60d7773
+3225: type NodeFilterInterface = NodeFilterCallback | { acceptNode: NodeFilterCallback }
+                                 ^^^^^^^^^^^^^^^^^^ function type. See lib: <BUILTINS>/dom.js:3225
   This parameter is incompatible:
     193:     document.createTreeWalker(document_body, -1, node => 'accept'); // invalid
                                                                   ^^^^^^^^ string. This type is incompatible with
           v--------------------------------
-<<<<<<< HEAD
-    3212: typeof NodeFilter.FILTER_ACCEPT |
-    3213: typeof NodeFilter.FILTER_REJECT |
-    3214: typeof NodeFilter.FILTER_SKIP;
-          ----------------------------^ union: typeof-annotation '<<object>>.FILTER_ACCEPT') | typeof-annotation '<<object>>.FILTER_REJECT') | typeof-annotation '<<object>>.FILTER_SKIP'). See lib: <BUILTINS>/dom.js:3212
+    3221: typeof NodeFilter.FILTER_ACCEPT |
+    3222: typeof NodeFilter.FILTER_REJECT |
+    3223: typeof NodeFilter.FILTER_SKIP;
+          ----------------------------^ union: typeof-annotation '<<object>>.FILTER_ACCEPT') | typeof-annotation '<<object>>.FILTER_REJECT') | typeof-annotation '<<object>>.FILTER_SKIP'). See lib: <BUILTINS>/dom.js:3221
       Member 1:
-      3212: typeof NodeFilter.FILTER_ACCEPT |
-            ^^^^^^^^^^^^^^^^^^^^^^^^^^^^^^^ typeof-annotation '<<object>>.FILTER_ACCEPT'). See lib: <BUILTINS>/dom.js:3212
+      3221: typeof NodeFilter.FILTER_ACCEPT |
+            ^^^^^^^^^^^^^^^^^^^^^^^^^^^^^^^ typeof-annotation '<<object>>.FILTER_ACCEPT'). See lib: <BUILTINS>/dom.js:3221
       Error:
       193:     document.createTreeWalker(document_body, -1, node => 'accept'); // invalid
                                                                     ^^^^^^^^ string. This type is incompatible with
-      3212: typeof NodeFilter.FILTER_ACCEPT |
-            ^^^^^^^^^^^^^^^^^^^^^^^^^^^^^^^ number literal `1`. See lib: <BUILTINS>/dom.js:3212
+      3221: typeof NodeFilter.FILTER_ACCEPT |
+            ^^^^^^^^^^^^^^^^^^^^^^^^^^^^^^^ number literal `1`. See lib: <BUILTINS>/dom.js:3221
       Member 2:
-      3213: typeof NodeFilter.FILTER_REJECT |
-            ^^^^^^^^^^^^^^^^^^^^^^^^^^^^^^^ typeof-annotation '<<object>>.FILTER_REJECT'). See lib: <BUILTINS>/dom.js:3213
+      3222: typeof NodeFilter.FILTER_REJECT |
+            ^^^^^^^^^^^^^^^^^^^^^^^^^^^^^^^ typeof-annotation '<<object>>.FILTER_REJECT'). See lib: <BUILTINS>/dom.js:3222
       Error:
       193:     document.createTreeWalker(document_body, -1, node => 'accept'); // invalid
                                                                     ^^^^^^^^ string. This type is incompatible with
-      3213: typeof NodeFilter.FILTER_REJECT |
-            ^^^^^^^^^^^^^^^^^^^^^^^^^^^^^^^ number literal `2`. See lib: <BUILTINS>/dom.js:3213
+      3222: typeof NodeFilter.FILTER_REJECT |
+            ^^^^^^^^^^^^^^^^^^^^^^^^^^^^^^^ number literal `2`. See lib: <BUILTINS>/dom.js:3222
       Member 3:
-      3214: typeof NodeFilter.FILTER_SKIP;
-            ^^^^^^^^^^^^^^^^^^^^^^^^^^^^^ typeof-annotation '<<object>>.FILTER_SKIP'). See lib: <BUILTINS>/dom.js:3214
+      3223: typeof NodeFilter.FILTER_SKIP;
+            ^^^^^^^^^^^^^^^^^^^^^^^^^^^^^ typeof-annotation '<<object>>.FILTER_SKIP'). See lib: <BUILTINS>/dom.js:3223
       Error:
       193:     document.createTreeWalker(document_body, -1, node => 'accept'); // invalid
                                                                     ^^^^^^^^ string. This type is incompatible with
-      3214: typeof NodeFilter.FILTER_SKIP;
-            ^^^^^^^^^^^^^^^^^^^^^^^^^^^^^ number literal `3`. See lib: <BUILTINS>/dom.js:3214
-=======
-    3202: typeof NodeFilter.FILTER_ACCEPT |
-    3203: typeof NodeFilter.FILTER_REJECT |
-    3204: typeof NodeFilter.FILTER_SKIP;
-          ----------------------------^ union: typeof-annotation '<<object>>.FILTER_ACCEPT') | typeof-annotation '<<object>>.FILTER_REJECT') | typeof-annotation '<<object>>.FILTER_SKIP'). See lib: <BUILTINS>/dom.js:3202
-      Member 1:
-      3202: typeof NodeFilter.FILTER_ACCEPT |
-            ^^^^^^^^^^^^^^^^^^^^^^^^^^^^^^^ typeof-annotation '<<object>>.FILTER_ACCEPT'). See lib: <BUILTINS>/dom.js:3202
-      Error:
-      193:     document.createTreeWalker(document_body, -1, node => 'accept'); // invalid
-                                                                    ^^^^^^^^ string. This type is incompatible with
-      3202: typeof NodeFilter.FILTER_ACCEPT |
-            ^^^^^^^^^^^^^^^^^^^^^^^^^^^^^^^ number literal `1`. See lib: <BUILTINS>/dom.js:3202
-      Member 2:
-      3203: typeof NodeFilter.FILTER_REJECT |
-            ^^^^^^^^^^^^^^^^^^^^^^^^^^^^^^^ typeof-annotation '<<object>>.FILTER_REJECT'). See lib: <BUILTINS>/dom.js:3203
-      Error:
-      193:     document.createTreeWalker(document_body, -1, node => 'accept'); // invalid
-                                                                    ^^^^^^^^ string. This type is incompatible with
-      3203: typeof NodeFilter.FILTER_REJECT |
-            ^^^^^^^^^^^^^^^^^^^^^^^^^^^^^^^ number literal `2`. See lib: <BUILTINS>/dom.js:3203
-      Member 3:
-      3204: typeof NodeFilter.FILTER_SKIP;
-            ^^^^^^^^^^^^^^^^^^^^^^^^^^^^^ typeof-annotation '<<object>>.FILTER_SKIP'). See lib: <BUILTINS>/dom.js:3204
-      Error:
-      193:     document.createTreeWalker(document_body, -1, node => 'accept'); // invalid
-                                                                    ^^^^^^^^ string. This type is incompatible with
-      3204: typeof NodeFilter.FILTER_SKIP;
-            ^^^^^^^^^^^^^^^^^^^^^^^^^^^^^ number literal `3`. See lib: <BUILTINS>/dom.js:3204
->>>>>>> e60d7773
+      3223: typeof NodeFilter.FILTER_SKIP;
+            ^^^^^^^^^^^^^^^^^^^^^^^^^^^^^ number literal `3`. See lib: <BUILTINS>/dom.js:3223
 
 Error: traversal.js:195
 195:     document.createTreeWalker(document_body, -1, { acceptNode: node => 'accept' }); // invalid
                                                       ^^^^^^^^^^^^^^^^^^^^^^^^^^^^^^^^ object literal. This type is incompatible with
-<<<<<<< HEAD
-3216: type NodeFilterInterface = NodeFilterCallback | { acceptNode: NodeFilterCallback }
-                                                      ^^^^^^^^^^^^^^^^^^^^^^^^^^^^^^^^^^ object type. See lib: <BUILTINS>/dom.js:3216
+3225: type NodeFilterInterface = NodeFilterCallback | { acceptNode: NodeFilterCallback }
+                                                      ^^^^^^^^^^^^^^^^^^^^^^^^^^^^^^^^^^ object type. See lib: <BUILTINS>/dom.js:3225
   Property `acceptNode` is incompatible:
     195:     document.createTreeWalker(document_body, -1, { acceptNode: node => 'accept' }); // invalid
                                                                         ^^^^^^^^^^^^^^^^ function. This type is incompatible with
-    3216: type NodeFilterInterface = NodeFilterCallback | { acceptNode: NodeFilterCallback }
-                                                                        ^^^^^^^^^^^^^^^^^^ function type. See lib: <BUILTINS>/dom.js:3216
-=======
-3206: type NodeFilterInterface = NodeFilterCallback | { acceptNode: NodeFilterCallback }
-                                                      ^^^^^^^^^^^^^^^^^^^^^^^^^^^^^^^^^^ object type. See lib: <BUILTINS>/dom.js:3206
-  Property `acceptNode` is incompatible:
-    195:     document.createTreeWalker(document_body, -1, { acceptNode: node => 'accept' }); // invalid
-                                                                        ^^^^^^^^^^^^^^^^ function. This type is incompatible with
-    3206: type NodeFilterInterface = NodeFilterCallback | { acceptNode: NodeFilterCallback }
-                                                                        ^^^^^^^^^^^^^^^^^^ function type. See lib: <BUILTINS>/dom.js:3206
->>>>>>> e60d7773
+    3225: type NodeFilterInterface = NodeFilterCallback | { acceptNode: NodeFilterCallback }
+                                                                        ^^^^^^^^^^^^^^^^^^ function type. See lib: <BUILTINS>/dom.js:3225
       This parameter is incompatible:
         195:     document.createTreeWalker(document_body, -1, { acceptNode: node => 'accept' }); // invalid
                                                                                     ^^^^^^^^ string. This type is incompatible with
               v--------------------------------
-<<<<<<< HEAD
-        3212: typeof NodeFilter.FILTER_ACCEPT |
-        3213: typeof NodeFilter.FILTER_REJECT |
-        3214: typeof NodeFilter.FILTER_SKIP;
-              ----------------------------^ union: typeof-annotation '<<object>>.FILTER_ACCEPT') | typeof-annotation '<<object>>.FILTER_REJECT') | typeof-annotation '<<object>>.FILTER_SKIP'). See lib: <BUILTINS>/dom.js:3212
+        3221: typeof NodeFilter.FILTER_ACCEPT |
+        3222: typeof NodeFilter.FILTER_REJECT |
+        3223: typeof NodeFilter.FILTER_SKIP;
+              ----------------------------^ union: typeof-annotation '<<object>>.FILTER_ACCEPT') | typeof-annotation '<<object>>.FILTER_REJECT') | typeof-annotation '<<object>>.FILTER_SKIP'). See lib: <BUILTINS>/dom.js:3221
           Member 1:
-          3212: typeof NodeFilter.FILTER_ACCEPT |
-                ^^^^^^^^^^^^^^^^^^^^^^^^^^^^^^^ typeof-annotation '<<object>>.FILTER_ACCEPT'). See lib: <BUILTINS>/dom.js:3212
+          3221: typeof NodeFilter.FILTER_ACCEPT |
+                ^^^^^^^^^^^^^^^^^^^^^^^^^^^^^^^ typeof-annotation '<<object>>.FILTER_ACCEPT'). See lib: <BUILTINS>/dom.js:3221
           Error:
           195:     document.createTreeWalker(document_body, -1, { acceptNode: node => 'accept' }); // invalid
                                                                                       ^^^^^^^^ string. This type is incompatible with
-          3212: typeof NodeFilter.FILTER_ACCEPT |
-                ^^^^^^^^^^^^^^^^^^^^^^^^^^^^^^^ number literal `1`. See lib: <BUILTINS>/dom.js:3212
+          3221: typeof NodeFilter.FILTER_ACCEPT |
+                ^^^^^^^^^^^^^^^^^^^^^^^^^^^^^^^ number literal `1`. See lib: <BUILTINS>/dom.js:3221
           Member 2:
-          3213: typeof NodeFilter.FILTER_REJECT |
-                ^^^^^^^^^^^^^^^^^^^^^^^^^^^^^^^ typeof-annotation '<<object>>.FILTER_REJECT'). See lib: <BUILTINS>/dom.js:3213
+          3222: typeof NodeFilter.FILTER_REJECT |
+                ^^^^^^^^^^^^^^^^^^^^^^^^^^^^^^^ typeof-annotation '<<object>>.FILTER_REJECT'). See lib: <BUILTINS>/dom.js:3222
           Error:
           195:     document.createTreeWalker(document_body, -1, { acceptNode: node => 'accept' }); // invalid
                                                                                       ^^^^^^^^ string. This type is incompatible with
-          3213: typeof NodeFilter.FILTER_REJECT |
-                ^^^^^^^^^^^^^^^^^^^^^^^^^^^^^^^ number literal `2`. See lib: <BUILTINS>/dom.js:3213
+          3222: typeof NodeFilter.FILTER_REJECT |
+                ^^^^^^^^^^^^^^^^^^^^^^^^^^^^^^^ number literal `2`. See lib: <BUILTINS>/dom.js:3222
           Member 3:
-          3214: typeof NodeFilter.FILTER_SKIP;
-                ^^^^^^^^^^^^^^^^^^^^^^^^^^^^^ typeof-annotation '<<object>>.FILTER_SKIP'). See lib: <BUILTINS>/dom.js:3214
+          3223: typeof NodeFilter.FILTER_SKIP;
+                ^^^^^^^^^^^^^^^^^^^^^^^^^^^^^ typeof-annotation '<<object>>.FILTER_SKIP'). See lib: <BUILTINS>/dom.js:3223
           Error:
           195:     document.createTreeWalker(document_body, -1, { acceptNode: node => 'accept' }); // invalid
                                                                                       ^^^^^^^^ string. This type is incompatible with
-          3214: typeof NodeFilter.FILTER_SKIP;
-                ^^^^^^^^^^^^^^^^^^^^^^^^^^^^^ number literal `3`. See lib: <BUILTINS>/dom.js:3214
-=======
-        3202: typeof NodeFilter.FILTER_ACCEPT |
-        3203: typeof NodeFilter.FILTER_REJECT |
-        3204: typeof NodeFilter.FILTER_SKIP;
-              ----------------------------^ union: typeof-annotation '<<object>>.FILTER_ACCEPT') | typeof-annotation '<<object>>.FILTER_REJECT') | typeof-annotation '<<object>>.FILTER_SKIP'). See lib: <BUILTINS>/dom.js:3202
-          Member 1:
-          3202: typeof NodeFilter.FILTER_ACCEPT |
-                ^^^^^^^^^^^^^^^^^^^^^^^^^^^^^^^ typeof-annotation '<<object>>.FILTER_ACCEPT'). See lib: <BUILTINS>/dom.js:3202
-          Error:
-          195:     document.createTreeWalker(document_body, -1, { acceptNode: node => 'accept' }); // invalid
-                                                                                      ^^^^^^^^ string. This type is incompatible with
-          3202: typeof NodeFilter.FILTER_ACCEPT |
-                ^^^^^^^^^^^^^^^^^^^^^^^^^^^^^^^ number literal `1`. See lib: <BUILTINS>/dom.js:3202
-          Member 2:
-          3203: typeof NodeFilter.FILTER_REJECT |
-                ^^^^^^^^^^^^^^^^^^^^^^^^^^^^^^^ typeof-annotation '<<object>>.FILTER_REJECT'). See lib: <BUILTINS>/dom.js:3203
-          Error:
-          195:     document.createTreeWalker(document_body, -1, { acceptNode: node => 'accept' }); // invalid
-                                                                                      ^^^^^^^^ string. This type is incompatible with
-          3203: typeof NodeFilter.FILTER_REJECT |
-                ^^^^^^^^^^^^^^^^^^^^^^^^^^^^^^^ number literal `2`. See lib: <BUILTINS>/dom.js:3203
-          Member 3:
-          3204: typeof NodeFilter.FILTER_SKIP;
-                ^^^^^^^^^^^^^^^^^^^^^^^^^^^^^ typeof-annotation '<<object>>.FILTER_SKIP'). See lib: <BUILTINS>/dom.js:3204
-          Error:
-          195:     document.createTreeWalker(document_body, -1, { acceptNode: node => 'accept' }); // invalid
-                                                                                      ^^^^^^^^ string. This type is incompatible with
-          3204: typeof NodeFilter.FILTER_SKIP;
-                ^^^^^^^^^^^^^^^^^^^^^^^^^^^^^ number literal `3`. See lib: <BUILTINS>/dom.js:3204
->>>>>>> e60d7773
+          3223: typeof NodeFilter.FILTER_SKIP;
+                ^^^^^^^^^^^^^^^^^^^^^^^^^^^^^ number literal `3`. See lib: <BUILTINS>/dom.js:3223
 
 Error: traversal.js:196
 196:     document.createTreeWalker(document_body, -1, {}); // invalid
@@ -3092,799 +1612,401 @@
 196:     document.createTreeWalker(document_body, -1, {}); // invalid
          ^^^^^^^^^^^^^^^^^^^^^^^^^ intersection
   Member 1:
-<<<<<<< HEAD
-  838:   createTreeWalker<RootNodeT: Attr>(root: RootNodeT, whatToShow: 2, filter?: NodeFilterInterface, entityReferenceExpansion?: boolean): TreeWalker<RootNodeT, Attr>;
-         ^^^^^^^^^^^^^^^^^^^^^^^^^^^^^^^^^^^^^^^^^^^^^^^^^^^^^^^^^^^^^^^^^^^^^^^^^^^^^^^^^^^^^^^^^^^^^^^^^^^^^^^^^^^^^^^^^^^^^^^^^^^^^^^^^^^^^^^^^^^^^^^^^^^^^^^^^^^^^^^^ polymorphic type: function type. See lib: <BUILTINS>/dom.js:838
-  Error:
-  196:     document.createTreeWalker(document_body, -1, {}); // invalid
-                                     ^^^^^^^^^^^^^ HTMLElement. This type is incompatible with
-  838:   createTreeWalker<RootNodeT: Attr>(root: RootNodeT, whatToShow: 2, filter?: NodeFilterInterface, entityReferenceExpansion?: boolean): TreeWalker<RootNodeT, Attr>;
-                                     ^^^^ Attr. See lib: <BUILTINS>/dom.js:838
+  847:   createTreeWalker<RootNodeT: Attr>(root: RootNodeT, whatToShow: 2, filter?: NodeFilterInterface, entityReferenceExpansion?: boolean): TreeWalker<RootNodeT, Attr>;
+         ^^^^^^^^^^^^^^^^^^^^^^^^^^^^^^^^^^^^^^^^^^^^^^^^^^^^^^^^^^^^^^^^^^^^^^^^^^^^^^^^^^^^^^^^^^^^^^^^^^^^^^^^^^^^^^^^^^^^^^^^^^^^^^^^^^^^^^^^^^^^^^^^^^^^^^^^^^^^^^^^ polymorphic type: function type. See lib: <BUILTINS>/dom.js:847
+  Error:
+  196:     document.createTreeWalker(document_body, -1, {}); // invalid
+                                     ^^^^^^^^^^^^^ HTMLElement. This type is incompatible with
+  847:   createTreeWalker<RootNodeT: Attr>(root: RootNodeT, whatToShow: 2, filter?: NodeFilterInterface, entityReferenceExpansion?: boolean): TreeWalker<RootNodeT, Attr>;
+                                     ^^^^ Attr. See lib: <BUILTINS>/dom.js:847
   Member 2:
-  869:   createTreeWalker<RootNodeT: Document>(root: RootNodeT, whatToShow: 256, filter?: NodeFilterInterface, entityReferenceExpansion?: boolean): TreeWalker<RootNodeT, Document>;
-         ^^^^^^^^^^^^^^^^^^^^^^^^^^^^^^^^^^^^^^^^^^^^^^^^^^^^^^^^^^^^^^^^^^^^^^^^^^^^^^^^^^^^^^^^^^^^^^^^^^^^^^^^^^^^^^^^^^^^^^^^^^^^^^^^^^^^^^^^^^^^^^^^^^^^^^^^^^^^^^^^^^^^^^^^^^ polymorphic type: function type. See lib: <BUILTINS>/dom.js:869
-  Error:
-  196:     document.createTreeWalker(document_body, -1, {}); // invalid
-                                     ^^^^^^^^^^^^^ HTMLElement. This type is incompatible with
-  869:   createTreeWalker<RootNodeT: Document>(root: RootNodeT, whatToShow: 256, filter?: NodeFilterInterface, entityReferenceExpansion?: boolean): TreeWalker<RootNodeT, Document>;
-                                     ^^^^^^^^ Document. See lib: <BUILTINS>/dom.js:869
+  878:   createTreeWalker<RootNodeT: Document>(root: RootNodeT, whatToShow: 256, filter?: NodeFilterInterface, entityReferenceExpansion?: boolean): TreeWalker<RootNodeT, Document>;
+         ^^^^^^^^^^^^^^^^^^^^^^^^^^^^^^^^^^^^^^^^^^^^^^^^^^^^^^^^^^^^^^^^^^^^^^^^^^^^^^^^^^^^^^^^^^^^^^^^^^^^^^^^^^^^^^^^^^^^^^^^^^^^^^^^^^^^^^^^^^^^^^^^^^^^^^^^^^^^^^^^^^^^^^^^^^ polymorphic type: function type. See lib: <BUILTINS>/dom.js:878
+  Error:
+  196:     document.createTreeWalker(document_body, -1, {}); // invalid
+                                     ^^^^^^^^^^^^^ HTMLElement. This type is incompatible with
+  878:   createTreeWalker<RootNodeT: Document>(root: RootNodeT, whatToShow: 256, filter?: NodeFilterInterface, entityReferenceExpansion?: boolean): TreeWalker<RootNodeT, Document>;
+                                     ^^^^^^^^ Document. See lib: <BUILTINS>/dom.js:878
   Member 3:
-  870:   createTreeWalker<RootNodeT: Document>(root: RootNodeT, whatToShow: 257, filter?: NodeFilterInterface, entityReferenceExpansion?: boolean): TreeWalker<RootNodeT, Document|Element>;
-         ^^^^^^^^^^^^^^^^^^^^^^^^^^^^^^^^^^^^^^^^^^^^^^^^^^^^^^^^^^^^^^^^^^^^^^^^^^^^^^^^^^^^^^^^^^^^^^^^^^^^^^^^^^^^^^^^^^^^^^^^^^^^^^^^^^^^^^^^^^^^^^^^^^^^^^^^^^^^^^^^^^^^^^^^^^^^^^^^^^ polymorphic type: function type. See lib: <BUILTINS>/dom.js:870
-  Error:
-  196:     document.createTreeWalker(document_body, -1, {}); // invalid
-                                     ^^^^^^^^^^^^^ HTMLElement. This type is incompatible with
-  870:   createTreeWalker<RootNodeT: Document>(root: RootNodeT, whatToShow: 257, filter?: NodeFilterInterface, entityReferenceExpansion?: boolean): TreeWalker<RootNodeT, Document|Element>;
-                                     ^^^^^^^^ Document. See lib: <BUILTINS>/dom.js:870
+  879:   createTreeWalker<RootNodeT: Document>(root: RootNodeT, whatToShow: 257, filter?: NodeFilterInterface, entityReferenceExpansion?: boolean): TreeWalker<RootNodeT, Document|Element>;
+         ^^^^^^^^^^^^^^^^^^^^^^^^^^^^^^^^^^^^^^^^^^^^^^^^^^^^^^^^^^^^^^^^^^^^^^^^^^^^^^^^^^^^^^^^^^^^^^^^^^^^^^^^^^^^^^^^^^^^^^^^^^^^^^^^^^^^^^^^^^^^^^^^^^^^^^^^^^^^^^^^^^^^^^^^^^^^^^^^^^ polymorphic type: function type. See lib: <BUILTINS>/dom.js:879
+  Error:
+  196:     document.createTreeWalker(document_body, -1, {}); // invalid
+                                     ^^^^^^^^^^^^^ HTMLElement. This type is incompatible with
+  879:   createTreeWalker<RootNodeT: Document>(root: RootNodeT, whatToShow: 257, filter?: NodeFilterInterface, entityReferenceExpansion?: boolean): TreeWalker<RootNodeT, Document|Element>;
+                                     ^^^^^^^^ Document. See lib: <BUILTINS>/dom.js:879
   Member 4:
-  871:   createTreeWalker<RootNodeT: Document>(root: RootNodeT, whatToShow: 260, filter?: NodeFilterInterface, entityReferenceExpansion?: boolean): TreeWalker<RootNodeT, Document|Text>;
-         ^^^^^^^^^^^^^^^^^^^^^^^^^^^^^^^^^^^^^^^^^^^^^^^^^^^^^^^^^^^^^^^^^^^^^^^^^^^^^^^^^^^^^^^^^^^^^^^^^^^^^^^^^^^^^^^^^^^^^^^^^^^^^^^^^^^^^^^^^^^^^^^^^^^^^^^^^^^^^^^^^^^^^^^^^^^^^^^ polymorphic type: function type. See lib: <BUILTINS>/dom.js:871
-  Error:
-  196:     document.createTreeWalker(document_body, -1, {}); // invalid
-                                     ^^^^^^^^^^^^^ HTMLElement. This type is incompatible with
-  871:   createTreeWalker<RootNodeT: Document>(root: RootNodeT, whatToShow: 260, filter?: NodeFilterInterface, entityReferenceExpansion?: boolean): TreeWalker<RootNodeT, Document|Text>;
-                                     ^^^^^^^^ Document. See lib: <BUILTINS>/dom.js:871
+  880:   createTreeWalker<RootNodeT: Document>(root: RootNodeT, whatToShow: 260, filter?: NodeFilterInterface, entityReferenceExpansion?: boolean): TreeWalker<RootNodeT, Document|Text>;
+         ^^^^^^^^^^^^^^^^^^^^^^^^^^^^^^^^^^^^^^^^^^^^^^^^^^^^^^^^^^^^^^^^^^^^^^^^^^^^^^^^^^^^^^^^^^^^^^^^^^^^^^^^^^^^^^^^^^^^^^^^^^^^^^^^^^^^^^^^^^^^^^^^^^^^^^^^^^^^^^^^^^^^^^^^^^^^^^^ polymorphic type: function type. See lib: <BUILTINS>/dom.js:880
+  Error:
+  196:     document.createTreeWalker(document_body, -1, {}); // invalid
+                                     ^^^^^^^^^^^^^ HTMLElement. This type is incompatible with
+  880:   createTreeWalker<RootNodeT: Document>(root: RootNodeT, whatToShow: 260, filter?: NodeFilterInterface, entityReferenceExpansion?: boolean): TreeWalker<RootNodeT, Document|Text>;
+                                     ^^^^^^^^ Document. See lib: <BUILTINS>/dom.js:880
   Member 5:
-  872:   createTreeWalker<RootNodeT: Document>(root: RootNodeT, whatToShow: 261, filter?: NodeFilterInterface, entityReferenceExpansion?: boolean): TreeWalker<RootNodeT, Document|Element|Text>;
-         ^^^^^^^^^^^^^^^^^^^^^^^^^^^^^^^^^^^^^^^^^^^^^^^^^^^^^^^^^^^^^^^^^^^^^^^^^^^^^^^^^^^^^^^^^^^^^^^^^^^^^^^^^^^^^^^^^^^^^^^^^^^^^^^^^^^^^^^^^^^^^^^^^^^^^^^^^^^^^^^^^^^^^^^^^^^^^^^^^^^^^^^ polymorphic type: function type. See lib: <BUILTINS>/dom.js:872
-  Error:
-  196:     document.createTreeWalker(document_body, -1, {}); // invalid
-                                     ^^^^^^^^^^^^^ HTMLElement. This type is incompatible with
-  872:   createTreeWalker<RootNodeT: Document>(root: RootNodeT, whatToShow: 261, filter?: NodeFilterInterface, entityReferenceExpansion?: boolean): TreeWalker<RootNodeT, Document|Element|Text>;
-                                     ^^^^^^^^ Document. See lib: <BUILTINS>/dom.js:872
+  881:   createTreeWalker<RootNodeT: Document>(root: RootNodeT, whatToShow: 261, filter?: NodeFilterInterface, entityReferenceExpansion?: boolean): TreeWalker<RootNodeT, Document|Element|Text>;
+         ^^^^^^^^^^^^^^^^^^^^^^^^^^^^^^^^^^^^^^^^^^^^^^^^^^^^^^^^^^^^^^^^^^^^^^^^^^^^^^^^^^^^^^^^^^^^^^^^^^^^^^^^^^^^^^^^^^^^^^^^^^^^^^^^^^^^^^^^^^^^^^^^^^^^^^^^^^^^^^^^^^^^^^^^^^^^^^^^^^^^^^^ polymorphic type: function type. See lib: <BUILTINS>/dom.js:881
+  Error:
+  196:     document.createTreeWalker(document_body, -1, {}); // invalid
+                                     ^^^^^^^^^^^^^ HTMLElement. This type is incompatible with
+  881:   createTreeWalker<RootNodeT: Document>(root: RootNodeT, whatToShow: 261, filter?: NodeFilterInterface, entityReferenceExpansion?: boolean): TreeWalker<RootNodeT, Document|Element|Text>;
+                                     ^^^^^^^^ Document. See lib: <BUILTINS>/dom.js:881
   Member 6:
-  873:   createTreeWalker<RootNodeT: Document>(root: RootNodeT, whatToShow: 384, filter?: NodeFilterInterface, entityReferenceExpansion?: boolean): TreeWalker<RootNodeT, Document|Comment>;
-         ^^^^^^^^^^^^^^^^^^^^^^^^^^^^^^^^^^^^^^^^^^^^^^^^^^^^^^^^^^^^^^^^^^^^^^^^^^^^^^^^^^^^^^^^^^^^^^^^^^^^^^^^^^^^^^^^^^^^^^^^^^^^^^^^^^^^^^^^^^^^^^^^^^^^^^^^^^^^^^^^^^^^^^^^^^^^^^^^^^ polymorphic type: function type. See lib: <BUILTINS>/dom.js:873
-  Error:
-  196:     document.createTreeWalker(document_body, -1, {}); // invalid
-                                     ^^^^^^^^^^^^^ HTMLElement. This type is incompatible with
-  873:   createTreeWalker<RootNodeT: Document>(root: RootNodeT, whatToShow: 384, filter?: NodeFilterInterface, entityReferenceExpansion?: boolean): TreeWalker<RootNodeT, Document|Comment>;
-                                     ^^^^^^^^ Document. See lib: <BUILTINS>/dom.js:873
+  882:   createTreeWalker<RootNodeT: Document>(root: RootNodeT, whatToShow: 384, filter?: NodeFilterInterface, entityReferenceExpansion?: boolean): TreeWalker<RootNodeT, Document|Comment>;
+         ^^^^^^^^^^^^^^^^^^^^^^^^^^^^^^^^^^^^^^^^^^^^^^^^^^^^^^^^^^^^^^^^^^^^^^^^^^^^^^^^^^^^^^^^^^^^^^^^^^^^^^^^^^^^^^^^^^^^^^^^^^^^^^^^^^^^^^^^^^^^^^^^^^^^^^^^^^^^^^^^^^^^^^^^^^^^^^^^^^ polymorphic type: function type. See lib: <BUILTINS>/dom.js:882
+  Error:
+  196:     document.createTreeWalker(document_body, -1, {}); // invalid
+                                     ^^^^^^^^^^^^^ HTMLElement. This type is incompatible with
+  882:   createTreeWalker<RootNodeT: Document>(root: RootNodeT, whatToShow: 384, filter?: NodeFilterInterface, entityReferenceExpansion?: boolean): TreeWalker<RootNodeT, Document|Comment>;
+                                     ^^^^^^^^ Document. See lib: <BUILTINS>/dom.js:882
   Member 7:
-  874:   createTreeWalker<RootNodeT: Document>(root: RootNodeT, whatToShow: 385, filter?: NodeFilterInterface, entityReferenceExpansion?: boolean): TreeWalker<RootNodeT, Document|Element|Comment>;
-         ^^^^^^^^^^^^^^^^^^^^^^^^^^^^^^^^^^^^^^^^^^^^^^^^^^^^^^^^^^^^^^^^^^^^^^^^^^^^^^^^^^^^^^^^^^^^^^^^^^^^^^^^^^^^^^^^^^^^^^^^^^^^^^^^^^^^^^^^^^^^^^^^^^^^^^^^^^^^^^^^^^^^^^^^^^^^^^^^^^^^^^^^^^ polymorphic type: function type. See lib: <BUILTINS>/dom.js:874
-  Error:
-  196:     document.createTreeWalker(document_body, -1, {}); // invalid
-                                     ^^^^^^^^^^^^^ HTMLElement. This type is incompatible with
-  874:   createTreeWalker<RootNodeT: Document>(root: RootNodeT, whatToShow: 385, filter?: NodeFilterInterface, entityReferenceExpansion?: boolean): TreeWalker<RootNodeT, Document|Element|Comment>;
-                                     ^^^^^^^^ Document. See lib: <BUILTINS>/dom.js:874
+  883:   createTreeWalker<RootNodeT: Document>(root: RootNodeT, whatToShow: 385, filter?: NodeFilterInterface, entityReferenceExpansion?: boolean): TreeWalker<RootNodeT, Document|Element|Comment>;
+         ^^^^^^^^^^^^^^^^^^^^^^^^^^^^^^^^^^^^^^^^^^^^^^^^^^^^^^^^^^^^^^^^^^^^^^^^^^^^^^^^^^^^^^^^^^^^^^^^^^^^^^^^^^^^^^^^^^^^^^^^^^^^^^^^^^^^^^^^^^^^^^^^^^^^^^^^^^^^^^^^^^^^^^^^^^^^^^^^^^^^^^^^^^ polymorphic type: function type. See lib: <BUILTINS>/dom.js:883
+  Error:
+  196:     document.createTreeWalker(document_body, -1, {}); // invalid
+                                     ^^^^^^^^^^^^^ HTMLElement. This type is incompatible with
+  883:   createTreeWalker<RootNodeT: Document>(root: RootNodeT, whatToShow: 385, filter?: NodeFilterInterface, entityReferenceExpansion?: boolean): TreeWalker<RootNodeT, Document|Element|Comment>;
+                                     ^^^^^^^^ Document. See lib: <BUILTINS>/dom.js:883
   Member 8:
-  875:   createTreeWalker<RootNodeT: Document>(root: RootNodeT, whatToShow: 388, filter?: NodeFilterInterface, entityReferenceExpansion?: boolean): TreeWalker<RootNodeT, Document|Text|Comment>;
-         ^^^^^^^^^^^^^^^^^^^^^^^^^^^^^^^^^^^^^^^^^^^^^^^^^^^^^^^^^^^^^^^^^^^^^^^^^^^^^^^^^^^^^^^^^^^^^^^^^^^^^^^^^^^^^^^^^^^^^^^^^^^^^^^^^^^^^^^^^^^^^^^^^^^^^^^^^^^^^^^^^^^^^^^^^^^^^^^^^^^^^^^ polymorphic type: function type. See lib: <BUILTINS>/dom.js:875
-  Error:
-  196:     document.createTreeWalker(document_body, -1, {}); // invalid
-                                     ^^^^^^^^^^^^^ HTMLElement. This type is incompatible with
-  875:   createTreeWalker<RootNodeT: Document>(root: RootNodeT, whatToShow: 388, filter?: NodeFilterInterface, entityReferenceExpansion?: boolean): TreeWalker<RootNodeT, Document|Text|Comment>;
-                                     ^^^^^^^^ Document. See lib: <BUILTINS>/dom.js:875
+  884:   createTreeWalker<RootNodeT: Document>(root: RootNodeT, whatToShow: 388, filter?: NodeFilterInterface, entityReferenceExpansion?: boolean): TreeWalker<RootNodeT, Document|Text|Comment>;
+         ^^^^^^^^^^^^^^^^^^^^^^^^^^^^^^^^^^^^^^^^^^^^^^^^^^^^^^^^^^^^^^^^^^^^^^^^^^^^^^^^^^^^^^^^^^^^^^^^^^^^^^^^^^^^^^^^^^^^^^^^^^^^^^^^^^^^^^^^^^^^^^^^^^^^^^^^^^^^^^^^^^^^^^^^^^^^^^^^^^^^^^^ polymorphic type: function type. See lib: <BUILTINS>/dom.js:884
+  Error:
+  196:     document.createTreeWalker(document_body, -1, {}); // invalid
+                                     ^^^^^^^^^^^^^ HTMLElement. This type is incompatible with
+  884:   createTreeWalker<RootNodeT: Document>(root: RootNodeT, whatToShow: 388, filter?: NodeFilterInterface, entityReferenceExpansion?: boolean): TreeWalker<RootNodeT, Document|Text|Comment>;
+                                     ^^^^^^^^ Document. See lib: <BUILTINS>/dom.js:884
   Member 9:
-  876:   createTreeWalker<RootNodeT: Document>(root: RootNodeT, whatToShow: 389, filter?: NodeFilterInterface, entityReferenceExpansion?: boolean): TreeWalker<RootNodeT, Document|Element|Text|Comment>;
-         ^^^^^^^^^^^^^^^^^^^^^^^^^^^^^^^^^^^^^^^^^^^^^^^^^^^^^^^^^^^^^^^^^^^^^^^^^^^^^^^^^^^^^^^^^^^^^^^^^^^^^^^^^^^^^^^^^^^^^^^^^^^^^^^^^^^^^^^^^^^^^^^^^^^^^^^^^^^^^^^^^^^^^^^^^^^^^^^^^^^^^^^^^^^^^^^ polymorphic type: function type. See lib: <BUILTINS>/dom.js:876
-  Error:
-  196:     document.createTreeWalker(document_body, -1, {}); // invalid
-                                     ^^^^^^^^^^^^^ HTMLElement. This type is incompatible with
-  876:   createTreeWalker<RootNodeT: Document>(root: RootNodeT, whatToShow: 389, filter?: NodeFilterInterface, entityReferenceExpansion?: boolean): TreeWalker<RootNodeT, Document|Element|Text|Comment>;
-                                     ^^^^^^^^ Document. See lib: <BUILTINS>/dom.js:876
+  885:   createTreeWalker<RootNodeT: Document>(root: RootNodeT, whatToShow: 389, filter?: NodeFilterInterface, entityReferenceExpansion?: boolean): TreeWalker<RootNodeT, Document|Element|Text|Comment>;
+         ^^^^^^^^^^^^^^^^^^^^^^^^^^^^^^^^^^^^^^^^^^^^^^^^^^^^^^^^^^^^^^^^^^^^^^^^^^^^^^^^^^^^^^^^^^^^^^^^^^^^^^^^^^^^^^^^^^^^^^^^^^^^^^^^^^^^^^^^^^^^^^^^^^^^^^^^^^^^^^^^^^^^^^^^^^^^^^^^^^^^^^^^^^^^^^^ polymorphic type: function type. See lib: <BUILTINS>/dom.js:885
+  Error:
+  196:     document.createTreeWalker(document_body, -1, {}); // invalid
+                                     ^^^^^^^^^^^^^ HTMLElement. This type is incompatible with
+  885:   createTreeWalker<RootNodeT: Document>(root: RootNodeT, whatToShow: 389, filter?: NodeFilterInterface, entityReferenceExpansion?: boolean): TreeWalker<RootNodeT, Document|Element|Text|Comment>;
+                                     ^^^^^^^^ Document. See lib: <BUILTINS>/dom.js:885
   Member 10:
-  877:   createTreeWalker<RootNodeT: Document>(root: RootNodeT, whatToShow: 512, filter?: NodeFilterInterface, entityReferenceExpansion?: boolean): TreeWalker<RootNodeT, DocumentType>;
-         ^^^^^^^^^^^^^^^^^^^^^^^^^^^^^^^^^^^^^^^^^^^^^^^^^^^^^^^^^^^^^^^^^^^^^^^^^^^^^^^^^^^^^^^^^^^^^^^^^^^^^^^^^^^^^^^^^^^^^^^^^^^^^^^^^^^^^^^^^^^^^^^^^^^^^^^^^^^^^^^^^^^^^^^^^^^^^^ polymorphic type: function type. See lib: <BUILTINS>/dom.js:877
-  Error:
-  196:     document.createTreeWalker(document_body, -1, {}); // invalid
-                                     ^^^^^^^^^^^^^ HTMLElement. This type is incompatible with
-  877:   createTreeWalker<RootNodeT: Document>(root: RootNodeT, whatToShow: 512, filter?: NodeFilterInterface, entityReferenceExpansion?: boolean): TreeWalker<RootNodeT, DocumentType>;
-                                     ^^^^^^^^ Document. See lib: <BUILTINS>/dom.js:877
+  886:   createTreeWalker<RootNodeT: Document>(root: RootNodeT, whatToShow: 512, filter?: NodeFilterInterface, entityReferenceExpansion?: boolean): TreeWalker<RootNodeT, DocumentType>;
+         ^^^^^^^^^^^^^^^^^^^^^^^^^^^^^^^^^^^^^^^^^^^^^^^^^^^^^^^^^^^^^^^^^^^^^^^^^^^^^^^^^^^^^^^^^^^^^^^^^^^^^^^^^^^^^^^^^^^^^^^^^^^^^^^^^^^^^^^^^^^^^^^^^^^^^^^^^^^^^^^^^^^^^^^^^^^^^^ polymorphic type: function type. See lib: <BUILTINS>/dom.js:886
+  Error:
+  196:     document.createTreeWalker(document_body, -1, {}); // invalid
+                                     ^^^^^^^^^^^^^ HTMLElement. This type is incompatible with
+  886:   createTreeWalker<RootNodeT: Document>(root: RootNodeT, whatToShow: 512, filter?: NodeFilterInterface, entityReferenceExpansion?: boolean): TreeWalker<RootNodeT, DocumentType>;
+                                     ^^^^^^^^ Document. See lib: <BUILTINS>/dom.js:886
   Member 11:
-  878:   createTreeWalker<RootNodeT: Document>(root: RootNodeT, whatToShow: 513, filter?: NodeFilterInterface, entityReferenceExpansion?: boolean): TreeWalker<RootNodeT, DocumentType|Element>;
-         ^^^^^^^^^^^^^^^^^^^^^^^^^^^^^^^^^^^^^^^^^^^^^^^^^^^^^^^^^^^^^^^^^^^^^^^^^^^^^^^^^^^^^^^^^^^^^^^^^^^^^^^^^^^^^^^^^^^^^^^^^^^^^^^^^^^^^^^^^^^^^^^^^^^^^^^^^^^^^^^^^^^^^^^^^^^^^^^^^^^^^^ polymorphic type: function type. See lib: <BUILTINS>/dom.js:878
-  Error:
-  196:     document.createTreeWalker(document_body, -1, {}); // invalid
-                                     ^^^^^^^^^^^^^ HTMLElement. This type is incompatible with
-  878:   createTreeWalker<RootNodeT: Document>(root: RootNodeT, whatToShow: 513, filter?: NodeFilterInterface, entityReferenceExpansion?: boolean): TreeWalker<RootNodeT, DocumentType|Element>;
-                                     ^^^^^^^^ Document. See lib: <BUILTINS>/dom.js:878
+  887:   createTreeWalker<RootNodeT: Document>(root: RootNodeT, whatToShow: 513, filter?: NodeFilterInterface, entityReferenceExpansion?: boolean): TreeWalker<RootNodeT, DocumentType|Element>;
+         ^^^^^^^^^^^^^^^^^^^^^^^^^^^^^^^^^^^^^^^^^^^^^^^^^^^^^^^^^^^^^^^^^^^^^^^^^^^^^^^^^^^^^^^^^^^^^^^^^^^^^^^^^^^^^^^^^^^^^^^^^^^^^^^^^^^^^^^^^^^^^^^^^^^^^^^^^^^^^^^^^^^^^^^^^^^^^^^^^^^^^^ polymorphic type: function type. See lib: <BUILTINS>/dom.js:887
+  Error:
+  196:     document.createTreeWalker(document_body, -1, {}); // invalid
+                                     ^^^^^^^^^^^^^ HTMLElement. This type is incompatible with
+  887:   createTreeWalker<RootNodeT: Document>(root: RootNodeT, whatToShow: 513, filter?: NodeFilterInterface, entityReferenceExpansion?: boolean): TreeWalker<RootNodeT, DocumentType|Element>;
+                                     ^^^^^^^^ Document. See lib: <BUILTINS>/dom.js:887
   Member 12:
-  879:   createTreeWalker<RootNodeT: Document>(root: RootNodeT, whatToShow: 516, filter?: NodeFilterInterface, entityReferenceExpansion?: boolean): TreeWalker<RootNodeT, DocumentType|Text>;
-         ^^^^^^^^^^^^^^^^^^^^^^^^^^^^^^^^^^^^^^^^^^^^^^^^^^^^^^^^^^^^^^^^^^^^^^^^^^^^^^^^^^^^^^^^^^^^^^^^^^^^^^^^^^^^^^^^^^^^^^^^^^^^^^^^^^^^^^^^^^^^^^^^^^^^^^^^^^^^^^^^^^^^^^^^^^^^^^^^^^^ polymorphic type: function type. See lib: <BUILTINS>/dom.js:879
-  Error:
-  196:     document.createTreeWalker(document_body, -1, {}); // invalid
-                                     ^^^^^^^^^^^^^ HTMLElement. This type is incompatible with
-  879:   createTreeWalker<RootNodeT: Document>(root: RootNodeT, whatToShow: 516, filter?: NodeFilterInterface, entityReferenceExpansion?: boolean): TreeWalker<RootNodeT, DocumentType|Text>;
-                                     ^^^^^^^^ Document. See lib: <BUILTINS>/dom.js:879
+  888:   createTreeWalker<RootNodeT: Document>(root: RootNodeT, whatToShow: 516, filter?: NodeFilterInterface, entityReferenceExpansion?: boolean): TreeWalker<RootNodeT, DocumentType|Text>;
+         ^^^^^^^^^^^^^^^^^^^^^^^^^^^^^^^^^^^^^^^^^^^^^^^^^^^^^^^^^^^^^^^^^^^^^^^^^^^^^^^^^^^^^^^^^^^^^^^^^^^^^^^^^^^^^^^^^^^^^^^^^^^^^^^^^^^^^^^^^^^^^^^^^^^^^^^^^^^^^^^^^^^^^^^^^^^^^^^^^^^ polymorphic type: function type. See lib: <BUILTINS>/dom.js:888
+  Error:
+  196:     document.createTreeWalker(document_body, -1, {}); // invalid
+                                     ^^^^^^^^^^^^^ HTMLElement. This type is incompatible with
+  888:   createTreeWalker<RootNodeT: Document>(root: RootNodeT, whatToShow: 516, filter?: NodeFilterInterface, entityReferenceExpansion?: boolean): TreeWalker<RootNodeT, DocumentType|Text>;
+                                     ^^^^^^^^ Document. See lib: <BUILTINS>/dom.js:888
   Member 13:
-  880:   createTreeWalker<RootNodeT: Document>(root: RootNodeT, whatToShow: 517, filter?: NodeFilterInterface, entityReferenceExpansion?: boolean): TreeWalker<RootNodeT, DocumentType|Element|Text>;
-         ^^^^^^^^^^^^^^^^^^^^^^^^^^^^^^^^^^^^^^^^^^^^^^^^^^^^^^^^^^^^^^^^^^^^^^^^^^^^^^^^^^^^^^^^^^^^^^^^^^^^^^^^^^^^^^^^^^^^^^^^^^^^^^^^^^^^^^^^^^^^^^^^^^^^^^^^^^^^^^^^^^^^^^^^^^^^^^^^^^^^^^^^^^^ polymorphic type: function type. See lib: <BUILTINS>/dom.js:880
-  Error:
-  196:     document.createTreeWalker(document_body, -1, {}); // invalid
-                                     ^^^^^^^^^^^^^ HTMLElement. This type is incompatible with
-  880:   createTreeWalker<RootNodeT: Document>(root: RootNodeT, whatToShow: 517, filter?: NodeFilterInterface, entityReferenceExpansion?: boolean): TreeWalker<RootNodeT, DocumentType|Element|Text>;
-                                     ^^^^^^^^ Document. See lib: <BUILTINS>/dom.js:880
+  889:   createTreeWalker<RootNodeT: Document>(root: RootNodeT, whatToShow: 517, filter?: NodeFilterInterface, entityReferenceExpansion?: boolean): TreeWalker<RootNodeT, DocumentType|Element|Text>;
+         ^^^^^^^^^^^^^^^^^^^^^^^^^^^^^^^^^^^^^^^^^^^^^^^^^^^^^^^^^^^^^^^^^^^^^^^^^^^^^^^^^^^^^^^^^^^^^^^^^^^^^^^^^^^^^^^^^^^^^^^^^^^^^^^^^^^^^^^^^^^^^^^^^^^^^^^^^^^^^^^^^^^^^^^^^^^^^^^^^^^^^^^^^^^ polymorphic type: function type. See lib: <BUILTINS>/dom.js:889
+  Error:
+  196:     document.createTreeWalker(document_body, -1, {}); // invalid
+                                     ^^^^^^^^^^^^^ HTMLElement. This type is incompatible with
+  889:   createTreeWalker<RootNodeT: Document>(root: RootNodeT, whatToShow: 517, filter?: NodeFilterInterface, entityReferenceExpansion?: boolean): TreeWalker<RootNodeT, DocumentType|Element|Text>;
+                                     ^^^^^^^^ Document. See lib: <BUILTINS>/dom.js:889
   Member 14:
-  881:   createTreeWalker<RootNodeT: Document>(root: RootNodeT, whatToShow: 640, filter?: NodeFilterInterface, entityReferenceExpansion?: boolean): TreeWalker<RootNodeT, DocumentType|Comment>;
-         ^^^^^^^^^^^^^^^^^^^^^^^^^^^^^^^^^^^^^^^^^^^^^^^^^^^^^^^^^^^^^^^^^^^^^^^^^^^^^^^^^^^^^^^^^^^^^^^^^^^^^^^^^^^^^^^^^^^^^^^^^^^^^^^^^^^^^^^^^^^^^^^^^^^^^^^^^^^^^^^^^^^^^^^^^^^^^^^^^^^^^^ polymorphic type: function type. See lib: <BUILTINS>/dom.js:881
-  Error:
-  196:     document.createTreeWalker(document_body, -1, {}); // invalid
-                                     ^^^^^^^^^^^^^ HTMLElement. This type is incompatible with
-  881:   createTreeWalker<RootNodeT: Document>(root: RootNodeT, whatToShow: 640, filter?: NodeFilterInterface, entityReferenceExpansion?: boolean): TreeWalker<RootNodeT, DocumentType|Comment>;
-                                     ^^^^^^^^ Document. See lib: <BUILTINS>/dom.js:881
+  890:   createTreeWalker<RootNodeT: Document>(root: RootNodeT, whatToShow: 640, filter?: NodeFilterInterface, entityReferenceExpansion?: boolean): TreeWalker<RootNodeT, DocumentType|Comment>;
+         ^^^^^^^^^^^^^^^^^^^^^^^^^^^^^^^^^^^^^^^^^^^^^^^^^^^^^^^^^^^^^^^^^^^^^^^^^^^^^^^^^^^^^^^^^^^^^^^^^^^^^^^^^^^^^^^^^^^^^^^^^^^^^^^^^^^^^^^^^^^^^^^^^^^^^^^^^^^^^^^^^^^^^^^^^^^^^^^^^^^^^^ polymorphic type: function type. See lib: <BUILTINS>/dom.js:890
+  Error:
+  196:     document.createTreeWalker(document_body, -1, {}); // invalid
+                                     ^^^^^^^^^^^^^ HTMLElement. This type is incompatible with
+  890:   createTreeWalker<RootNodeT: Document>(root: RootNodeT, whatToShow: 640, filter?: NodeFilterInterface, entityReferenceExpansion?: boolean): TreeWalker<RootNodeT, DocumentType|Comment>;
+                                     ^^^^^^^^ Document. See lib: <BUILTINS>/dom.js:890
   Member 15:
-  882:   createTreeWalker<RootNodeT: Document>(root: RootNodeT, whatToShow: 641, filter?: NodeFilterInterface, entityReferenceExpansion?: boolean): TreeWalker<RootNodeT, DocumentType|Element|Comment>;
-         ^^^^^^^^^^^^^^^^^^^^^^^^^^^^^^^^^^^^^^^^^^^^^^^^^^^^^^^^^^^^^^^^^^^^^^^^^^^^^^^^^^^^^^^^^^^^^^^^^^^^^^^^^^^^^^^^^^^^^^^^^^^^^^^^^^^^^^^^^^^^^^^^^^^^^^^^^^^^^^^^^^^^^^^^^^^^^^^^^^^^^^^^^^^^^^ polymorphic type: function type. See lib: <BUILTINS>/dom.js:882
-  Error:
-  196:     document.createTreeWalker(document_body, -1, {}); // invalid
-                                     ^^^^^^^^^^^^^ HTMLElement. This type is incompatible with
-  882:   createTreeWalker<RootNodeT: Document>(root: RootNodeT, whatToShow: 641, filter?: NodeFilterInterface, entityReferenceExpansion?: boolean): TreeWalker<RootNodeT, DocumentType|Element|Comment>;
-                                     ^^^^^^^^ Document. See lib: <BUILTINS>/dom.js:882
+  891:   createTreeWalker<RootNodeT: Document>(root: RootNodeT, whatToShow: 641, filter?: NodeFilterInterface, entityReferenceExpansion?: boolean): TreeWalker<RootNodeT, DocumentType|Element|Comment>;
+         ^^^^^^^^^^^^^^^^^^^^^^^^^^^^^^^^^^^^^^^^^^^^^^^^^^^^^^^^^^^^^^^^^^^^^^^^^^^^^^^^^^^^^^^^^^^^^^^^^^^^^^^^^^^^^^^^^^^^^^^^^^^^^^^^^^^^^^^^^^^^^^^^^^^^^^^^^^^^^^^^^^^^^^^^^^^^^^^^^^^^^^^^^^^^^^ polymorphic type: function type. See lib: <BUILTINS>/dom.js:891
+  Error:
+  196:     document.createTreeWalker(document_body, -1, {}); // invalid
+                                     ^^^^^^^^^^^^^ HTMLElement. This type is incompatible with
+  891:   createTreeWalker<RootNodeT: Document>(root: RootNodeT, whatToShow: 641, filter?: NodeFilterInterface, entityReferenceExpansion?: boolean): TreeWalker<RootNodeT, DocumentType|Element|Comment>;
+                                     ^^^^^^^^ Document. See lib: <BUILTINS>/dom.js:891
   Member 16:
-  883:   createTreeWalker<RootNodeT: Document>(root: RootNodeT, whatToShow: 644, filter?: NodeFilterInterface, entityReferenceExpansion?: boolean): TreeWalker<RootNodeT, DocumentType|Text|Comment>;
-         ^^^^^^^^^^^^^^^^^^^^^^^^^^^^^^^^^^^^^^^^^^^^^^^^^^^^^^^^^^^^^^^^^^^^^^^^^^^^^^^^^^^^^^^^^^^^^^^^^^^^^^^^^^^^^^^^^^^^^^^^^^^^^^^^^^^^^^^^^^^^^^^^^^^^^^^^^^^^^^^^^^^^^^^^^^^^^^^^^^^^^^^^^^^ polymorphic type: function type. See lib: <BUILTINS>/dom.js:883
-  Error:
-  196:     document.createTreeWalker(document_body, -1, {}); // invalid
-                                     ^^^^^^^^^^^^^ HTMLElement. This type is incompatible with
-  883:   createTreeWalker<RootNodeT: Document>(root: RootNodeT, whatToShow: 644, filter?: NodeFilterInterface, entityReferenceExpansion?: boolean): TreeWalker<RootNodeT, DocumentType|Text|Comment>;
-                                     ^^^^^^^^ Document. See lib: <BUILTINS>/dom.js:883
+  892:   createTreeWalker<RootNodeT: Document>(root: RootNodeT, whatToShow: 644, filter?: NodeFilterInterface, entityReferenceExpansion?: boolean): TreeWalker<RootNodeT, DocumentType|Text|Comment>;
+         ^^^^^^^^^^^^^^^^^^^^^^^^^^^^^^^^^^^^^^^^^^^^^^^^^^^^^^^^^^^^^^^^^^^^^^^^^^^^^^^^^^^^^^^^^^^^^^^^^^^^^^^^^^^^^^^^^^^^^^^^^^^^^^^^^^^^^^^^^^^^^^^^^^^^^^^^^^^^^^^^^^^^^^^^^^^^^^^^^^^^^^^^^^^ polymorphic type: function type. See lib: <BUILTINS>/dom.js:892
+  Error:
+  196:     document.createTreeWalker(document_body, -1, {}); // invalid
+                                     ^^^^^^^^^^^^^ HTMLElement. This type is incompatible with
+  892:   createTreeWalker<RootNodeT: Document>(root: RootNodeT, whatToShow: 644, filter?: NodeFilterInterface, entityReferenceExpansion?: boolean): TreeWalker<RootNodeT, DocumentType|Text|Comment>;
+                                     ^^^^^^^^ Document. See lib: <BUILTINS>/dom.js:892
   Member 17:
-  884:   createTreeWalker<RootNodeT: Document>(root: RootNodeT, whatToShow: 645, filter?: NodeFilterInterface, entityReferenceExpansion?: boolean): TreeWalker<RootNodeT, DocumentType|Element|Text|Comment>;
-         ^^^^^^^^^^^^^^^^^^^^^^^^^^^^^^^^^^^^^^^^^^^^^^^^^^^^^^^^^^^^^^^^^^^^^^^^^^^^^^^^^^^^^^^^^^^^^^^^^^^^^^^^^^^^^^^^^^^^^^^^^^^^^^^^^^^^^^^^^^^^^^^^^^^^^^^^^^^^^^^^^^^^^^^^^^^^^^^^^^^^^^^^^^^^^^^^^^^ polymorphic type: function type. See lib: <BUILTINS>/dom.js:884
-  Error:
-  196:     document.createTreeWalker(document_body, -1, {}); // invalid
-                                     ^^^^^^^^^^^^^ HTMLElement. This type is incompatible with
-  884:   createTreeWalker<RootNodeT: Document>(root: RootNodeT, whatToShow: 645, filter?: NodeFilterInterface, entityReferenceExpansion?: boolean): TreeWalker<RootNodeT, DocumentType|Element|Text|Comment>;
-                                     ^^^^^^^^ Document. See lib: <BUILTINS>/dom.js:884
+  893:   createTreeWalker<RootNodeT: Document>(root: RootNodeT, whatToShow: 645, filter?: NodeFilterInterface, entityReferenceExpansion?: boolean): TreeWalker<RootNodeT, DocumentType|Element|Text|Comment>;
+         ^^^^^^^^^^^^^^^^^^^^^^^^^^^^^^^^^^^^^^^^^^^^^^^^^^^^^^^^^^^^^^^^^^^^^^^^^^^^^^^^^^^^^^^^^^^^^^^^^^^^^^^^^^^^^^^^^^^^^^^^^^^^^^^^^^^^^^^^^^^^^^^^^^^^^^^^^^^^^^^^^^^^^^^^^^^^^^^^^^^^^^^^^^^^^^^^^^^ polymorphic type: function type. See lib: <BUILTINS>/dom.js:893
+  Error:
+  196:     document.createTreeWalker(document_body, -1, {}); // invalid
+                                     ^^^^^^^^^^^^^ HTMLElement. This type is incompatible with
+  893:   createTreeWalker<RootNodeT: Document>(root: RootNodeT, whatToShow: 645, filter?: NodeFilterInterface, entityReferenceExpansion?: boolean): TreeWalker<RootNodeT, DocumentType|Element|Text|Comment>;
+                                     ^^^^^^^^ Document. See lib: <BUILTINS>/dom.js:893
   Member 18:
-  885:   createTreeWalker<RootNodeT: Document>(root: RootNodeT, whatToShow: 768, filter?: NodeFilterInterface, entityReferenceExpansion?: boolean): TreeWalker<RootNodeT, DocumentType|Document>;
-         ^^^^^^^^^^^^^^^^^^^^^^^^^^^^^^^^^^^^^^^^^^^^^^^^^^^^^^^^^^^^^^^^^^^^^^^^^^^^^^^^^^^^^^^^^^^^^^^^^^^^^^^^^^^^^^^^^^^^^^^^^^^^^^^^^^^^^^^^^^^^^^^^^^^^^^^^^^^^^^^^^^^^^^^^^^^^^^^^^^^^^^^ polymorphic type: function type. See lib: <BUILTINS>/dom.js:885
-  Error:
-  196:     document.createTreeWalker(document_body, -1, {}); // invalid
-                                     ^^^^^^^^^^^^^ HTMLElement. This type is incompatible with
-  885:   createTreeWalker<RootNodeT: Document>(root: RootNodeT, whatToShow: 768, filter?: NodeFilterInterface, entityReferenceExpansion?: boolean): TreeWalker<RootNodeT, DocumentType|Document>;
-                                     ^^^^^^^^ Document. See lib: <BUILTINS>/dom.js:885
+  894:   createTreeWalker<RootNodeT: Document>(root: RootNodeT, whatToShow: 768, filter?: NodeFilterInterface, entityReferenceExpansion?: boolean): TreeWalker<RootNodeT, DocumentType|Document>;
+         ^^^^^^^^^^^^^^^^^^^^^^^^^^^^^^^^^^^^^^^^^^^^^^^^^^^^^^^^^^^^^^^^^^^^^^^^^^^^^^^^^^^^^^^^^^^^^^^^^^^^^^^^^^^^^^^^^^^^^^^^^^^^^^^^^^^^^^^^^^^^^^^^^^^^^^^^^^^^^^^^^^^^^^^^^^^^^^^^^^^^^^^ polymorphic type: function type. See lib: <BUILTINS>/dom.js:894
+  Error:
+  196:     document.createTreeWalker(document_body, -1, {}); // invalid
+                                     ^^^^^^^^^^^^^ HTMLElement. This type is incompatible with
+  894:   createTreeWalker<RootNodeT: Document>(root: RootNodeT, whatToShow: 768, filter?: NodeFilterInterface, entityReferenceExpansion?: boolean): TreeWalker<RootNodeT, DocumentType|Document>;
+                                     ^^^^^^^^ Document. See lib: <BUILTINS>/dom.js:894
   Member 19:
-  886:   createTreeWalker<RootNodeT: Document>(root: RootNodeT, whatToShow: 769, filter?: NodeFilterInterface, entityReferenceExpansion?: boolean): TreeWalker<RootNodeT, DocumentType|Document|Element>;
-         ^^^^^^^^^^^^^^^^^^^^^^^^^^^^^^^^^^^^^^^^^^^^^^^^^^^^^^^^^^^^^^^^^^^^^^^^^^^^^^^^^^^^^^^^^^^^^^^^^^^^^^^^^^^^^^^^^^^^^^^^^^^^^^^^^^^^^^^^^^^^^^^^^^^^^^^^^^^^^^^^^^^^^^^^^^^^^^^^^^^^^^^^^^^^^^^ polymorphic type: function type. See lib: <BUILTINS>/dom.js:886
-  Error:
-  196:     document.createTreeWalker(document_body, -1, {}); // invalid
-                                     ^^^^^^^^^^^^^ HTMLElement. This type is incompatible with
-  886:   createTreeWalker<RootNodeT: Document>(root: RootNodeT, whatToShow: 769, filter?: NodeFilterInterface, entityReferenceExpansion?: boolean): TreeWalker<RootNodeT, DocumentType|Document|Element>;
-                                     ^^^^^^^^ Document. See lib: <BUILTINS>/dom.js:886
+  895:   createTreeWalker<RootNodeT: Document>(root: RootNodeT, whatToShow: 769, filter?: NodeFilterInterface, entityReferenceExpansion?: boolean): TreeWalker<RootNodeT, DocumentType|Document|Element>;
+         ^^^^^^^^^^^^^^^^^^^^^^^^^^^^^^^^^^^^^^^^^^^^^^^^^^^^^^^^^^^^^^^^^^^^^^^^^^^^^^^^^^^^^^^^^^^^^^^^^^^^^^^^^^^^^^^^^^^^^^^^^^^^^^^^^^^^^^^^^^^^^^^^^^^^^^^^^^^^^^^^^^^^^^^^^^^^^^^^^^^^^^^^^^^^^^^ polymorphic type: function type. See lib: <BUILTINS>/dom.js:895
+  Error:
+  196:     document.createTreeWalker(document_body, -1, {}); // invalid
+                                     ^^^^^^^^^^^^^ HTMLElement. This type is incompatible with
+  895:   createTreeWalker<RootNodeT: Document>(root: RootNodeT, whatToShow: 769, filter?: NodeFilterInterface, entityReferenceExpansion?: boolean): TreeWalker<RootNodeT, DocumentType|Document|Element>;
+                                     ^^^^^^^^ Document. See lib: <BUILTINS>/dom.js:895
   Member 20:
-  887:   createTreeWalker<RootNodeT: Document>(root: RootNodeT, whatToShow: 772, filter?: NodeFilterInterface, entityReferenceExpansion?: boolean): TreeWalker<RootNodeT, DocumentType|Document|Text>;
-         ^^^^^^^^^^^^^^^^^^^^^^^^^^^^^^^^^^^^^^^^^^^^^^^^^^^^^^^^^^^^^^^^^^^^^^^^^^^^^^^^^^^^^^^^^^^^^^^^^^^^^^^^^^^^^^^^^^^^^^^^^^^^^^^^^^^^^^^^^^^^^^^^^^^^^^^^^^^^^^^^^^^^^^^^^^^^^^^^^^^^^^^^^^^^ polymorphic type: function type. See lib: <BUILTINS>/dom.js:887
-  Error:
-  196:     document.createTreeWalker(document_body, -1, {}); // invalid
-                                     ^^^^^^^^^^^^^ HTMLElement. This type is incompatible with
-  887:   createTreeWalker<RootNodeT: Document>(root: RootNodeT, whatToShow: 772, filter?: NodeFilterInterface, entityReferenceExpansion?: boolean): TreeWalker<RootNodeT, DocumentType|Document|Text>;
-                                     ^^^^^^^^ Document. See lib: <BUILTINS>/dom.js:887
+  896:   createTreeWalker<RootNodeT: Document>(root: RootNodeT, whatToShow: 772, filter?: NodeFilterInterface, entityReferenceExpansion?: boolean): TreeWalker<RootNodeT, DocumentType|Document|Text>;
+         ^^^^^^^^^^^^^^^^^^^^^^^^^^^^^^^^^^^^^^^^^^^^^^^^^^^^^^^^^^^^^^^^^^^^^^^^^^^^^^^^^^^^^^^^^^^^^^^^^^^^^^^^^^^^^^^^^^^^^^^^^^^^^^^^^^^^^^^^^^^^^^^^^^^^^^^^^^^^^^^^^^^^^^^^^^^^^^^^^^^^^^^^^^^^ polymorphic type: function type. See lib: <BUILTINS>/dom.js:896
+  Error:
+  196:     document.createTreeWalker(document_body, -1, {}); // invalid
+                                     ^^^^^^^^^^^^^ HTMLElement. This type is incompatible with
+  896:   createTreeWalker<RootNodeT: Document>(root: RootNodeT, whatToShow: 772, filter?: NodeFilterInterface, entityReferenceExpansion?: boolean): TreeWalker<RootNodeT, DocumentType|Document|Text>;
+                                     ^^^^^^^^ Document. See lib: <BUILTINS>/dom.js:896
   Member 21:
-  888:   createTreeWalker<RootNodeT: Document>(root: RootNodeT, whatToShow: 773, filter?: NodeFilterInterface, entityReferenceExpansion?: boolean): TreeWalker<RootNodeT, DocumentType|Document|Element|Text>;
-         ^^^^^^^^^^^^^^^^^^^^^^^^^^^^^^^^^^^^^^^^^^^^^^^^^^^^^^^^^^^^^^^^^^^^^^^^^^^^^^^^^^^^^^^^^^^^^^^^^^^^^^^^^^^^^^^^^^^^^^^^^^^^^^^^^^^^^^^^^^^^^^^^^^^^^^^^^^^^^^^^^^^^^^^^^^^^^^^^^^^^^^^^^^^^^^^^^^^^ polymorphic type: function type. See lib: <BUILTINS>/dom.js:888
-  Error:
-  196:     document.createTreeWalker(document_body, -1, {}); // invalid
-                                     ^^^^^^^^^^^^^ HTMLElement. This type is incompatible with
-  888:   createTreeWalker<RootNodeT: Document>(root: RootNodeT, whatToShow: 773, filter?: NodeFilterInterface, entityReferenceExpansion?: boolean): TreeWalker<RootNodeT, DocumentType|Document|Element|Text>;
-                                     ^^^^^^^^ Document. See lib: <BUILTINS>/dom.js:888
+  897:   createTreeWalker<RootNodeT: Document>(root: RootNodeT, whatToShow: 773, filter?: NodeFilterInterface, entityReferenceExpansion?: boolean): TreeWalker<RootNodeT, DocumentType|Document|Element|Text>;
+         ^^^^^^^^^^^^^^^^^^^^^^^^^^^^^^^^^^^^^^^^^^^^^^^^^^^^^^^^^^^^^^^^^^^^^^^^^^^^^^^^^^^^^^^^^^^^^^^^^^^^^^^^^^^^^^^^^^^^^^^^^^^^^^^^^^^^^^^^^^^^^^^^^^^^^^^^^^^^^^^^^^^^^^^^^^^^^^^^^^^^^^^^^^^^^^^^^^^^ polymorphic type: function type. See lib: <BUILTINS>/dom.js:897
+  Error:
+  196:     document.createTreeWalker(document_body, -1, {}); // invalid
+                                     ^^^^^^^^^^^^^ HTMLElement. This type is incompatible with
+  897:   createTreeWalker<RootNodeT: Document>(root: RootNodeT, whatToShow: 773, filter?: NodeFilterInterface, entityReferenceExpansion?: boolean): TreeWalker<RootNodeT, DocumentType|Document|Element|Text>;
+                                     ^^^^^^^^ Document. See lib: <BUILTINS>/dom.js:897
   Member 22:
-  889:   createTreeWalker<RootNodeT: Document>(root: RootNodeT, whatToShow: 896, filter?: NodeFilterInterface, entityReferenceExpansion?: boolean): TreeWalker<RootNodeT, DocumentType|Document|Comment>;
-         ^^^^^^^^^^^^^^^^^^^^^^^^^^^^^^^^^^^^^^^^^^^^^^^^^^^^^^^^^^^^^^^^^^^^^^^^^^^^^^^^^^^^^^^^^^^^^^^^^^^^^^^^^^^^^^^^^^^^^^^^^^^^^^^^^^^^^^^^^^^^^^^^^^^^^^^^^^^^^^^^^^^^^^^^^^^^^^^^^^^^^^^^^^^^^^^ polymorphic type: function type. See lib: <BUILTINS>/dom.js:889
-  Error:
-  196:     document.createTreeWalker(document_body, -1, {}); // invalid
-                                     ^^^^^^^^^^^^^ HTMLElement. This type is incompatible with
-  889:   createTreeWalker<RootNodeT: Document>(root: RootNodeT, whatToShow: 896, filter?: NodeFilterInterface, entityReferenceExpansion?: boolean): TreeWalker<RootNodeT, DocumentType|Document|Comment>;
-                                     ^^^^^^^^ Document. See lib: <BUILTINS>/dom.js:889
+  898:   createTreeWalker<RootNodeT: Document>(root: RootNodeT, whatToShow: 896, filter?: NodeFilterInterface, entityReferenceExpansion?: boolean): TreeWalker<RootNodeT, DocumentType|Document|Comment>;
+         ^^^^^^^^^^^^^^^^^^^^^^^^^^^^^^^^^^^^^^^^^^^^^^^^^^^^^^^^^^^^^^^^^^^^^^^^^^^^^^^^^^^^^^^^^^^^^^^^^^^^^^^^^^^^^^^^^^^^^^^^^^^^^^^^^^^^^^^^^^^^^^^^^^^^^^^^^^^^^^^^^^^^^^^^^^^^^^^^^^^^^^^^^^^^^^^ polymorphic type: function type. See lib: <BUILTINS>/dom.js:898
+  Error:
+  196:     document.createTreeWalker(document_body, -1, {}); // invalid
+                                     ^^^^^^^^^^^^^ HTMLElement. This type is incompatible with
+  898:   createTreeWalker<RootNodeT: Document>(root: RootNodeT, whatToShow: 896, filter?: NodeFilterInterface, entityReferenceExpansion?: boolean): TreeWalker<RootNodeT, DocumentType|Document|Comment>;
+                                     ^^^^^^^^ Document. See lib: <BUILTINS>/dom.js:898
   Member 23:
-  890:   createTreeWalker<RootNodeT: Document>(root: RootNodeT, whatToShow: 897, filter?: NodeFilterInterface, entityReferenceExpansion?: boolean): TreeWalker<RootNodeT, DocumentType|Document|Element|Comment>;
-         ^^^^^^^^^^^^^^^^^^^^^^^^^^^^^^^^^^^^^^^^^^^^^^^^^^^^^^^^^^^^^^^^^^^^^^^^^^^^^^^^^^^^^^^^^^^^^^^^^^^^^^^^^^^^^^^^^^^^^^^^^^^^^^^^^^^^^^^^^^^^^^^^^^^^^^^^^^^^^^^^^^^^^^^^^^^^^^^^^^^^^^^^^^^^^^^^^^^^^^^ polymorphic type: function type. See lib: <BUILTINS>/dom.js:890
-  Error:
-  196:     document.createTreeWalker(document_body, -1, {}); // invalid
-                                     ^^^^^^^^^^^^^ HTMLElement. This type is incompatible with
-  890:   createTreeWalker<RootNodeT: Document>(root: RootNodeT, whatToShow: 897, filter?: NodeFilterInterface, entityReferenceExpansion?: boolean): TreeWalker<RootNodeT, DocumentType|Document|Element|Comment>;
-                                     ^^^^^^^^ Document. See lib: <BUILTINS>/dom.js:890
+  899:   createTreeWalker<RootNodeT: Document>(root: RootNodeT, whatToShow: 897, filter?: NodeFilterInterface, entityReferenceExpansion?: boolean): TreeWalker<RootNodeT, DocumentType|Document|Element|Comment>;
+         ^^^^^^^^^^^^^^^^^^^^^^^^^^^^^^^^^^^^^^^^^^^^^^^^^^^^^^^^^^^^^^^^^^^^^^^^^^^^^^^^^^^^^^^^^^^^^^^^^^^^^^^^^^^^^^^^^^^^^^^^^^^^^^^^^^^^^^^^^^^^^^^^^^^^^^^^^^^^^^^^^^^^^^^^^^^^^^^^^^^^^^^^^^^^^^^^^^^^^^^ polymorphic type: function type. See lib: <BUILTINS>/dom.js:899
+  Error:
+  196:     document.createTreeWalker(document_body, -1, {}); // invalid
+                                     ^^^^^^^^^^^^^ HTMLElement. This type is incompatible with
+  899:   createTreeWalker<RootNodeT: Document>(root: RootNodeT, whatToShow: 897, filter?: NodeFilterInterface, entityReferenceExpansion?: boolean): TreeWalker<RootNodeT, DocumentType|Document|Element|Comment>;
+                                     ^^^^^^^^ Document. See lib: <BUILTINS>/dom.js:899
   Member 24:
-  891:   createTreeWalker<RootNodeT: Document>(root: RootNodeT, whatToShow: 900, filter?: NodeFilterInterface, entityReferenceExpansion?: boolean): TreeWalker<RootNodeT, DocumentType|Document|Text|Comment>;
-         ^^^^^^^^^^^^^^^^^^^^^^^^^^^^^^^^^^^^^^^^^^^^^^^^^^^^^^^^^^^^^^^^^^^^^^^^^^^^^^^^^^^^^^^^^^^^^^^^^^^^^^^^^^^^^^^^^^^^^^^^^^^^^^^^^^^^^^^^^^^^^^^^^^^^^^^^^^^^^^^^^^^^^^^^^^^^^^^^^^^^^^^^^^^^^^^^^^^^ polymorphic type: function type. See lib: <BUILTINS>/dom.js:891
-  Error:
-  196:     document.createTreeWalker(document_body, -1, {}); // invalid
-                                     ^^^^^^^^^^^^^ HTMLElement. This type is incompatible with
-  891:   createTreeWalker<RootNodeT: Document>(root: RootNodeT, whatToShow: 900, filter?: NodeFilterInterface, entityReferenceExpansion?: boolean): TreeWalker<RootNodeT, DocumentType|Document|Text|Comment>;
-                                     ^^^^^^^^ Document. See lib: <BUILTINS>/dom.js:891
+  900:   createTreeWalker<RootNodeT: Document>(root: RootNodeT, whatToShow: 900, filter?: NodeFilterInterface, entityReferenceExpansion?: boolean): TreeWalker<RootNodeT, DocumentType|Document|Text|Comment>;
+         ^^^^^^^^^^^^^^^^^^^^^^^^^^^^^^^^^^^^^^^^^^^^^^^^^^^^^^^^^^^^^^^^^^^^^^^^^^^^^^^^^^^^^^^^^^^^^^^^^^^^^^^^^^^^^^^^^^^^^^^^^^^^^^^^^^^^^^^^^^^^^^^^^^^^^^^^^^^^^^^^^^^^^^^^^^^^^^^^^^^^^^^^^^^^^^^^^^^^ polymorphic type: function type. See lib: <BUILTINS>/dom.js:900
+  Error:
+  196:     document.createTreeWalker(document_body, -1, {}); // invalid
+                                     ^^^^^^^^^^^^^ HTMLElement. This type is incompatible with
+  900:   createTreeWalker<RootNodeT: Document>(root: RootNodeT, whatToShow: 900, filter?: NodeFilterInterface, entityReferenceExpansion?: boolean): TreeWalker<RootNodeT, DocumentType|Document|Text|Comment>;
+                                     ^^^^^^^^ Document. See lib: <BUILTINS>/dom.js:900
   Member 25:
-  892:   createTreeWalker<RootNodeT: Document>(root: RootNodeT, whatToShow: 901, filter?: NodeFilterInterface, entityReferenceExpansion?: boolean): TreeWalker<RootNodeT, DocumentType|Document|Element|Text|Comment>;
-         ^^^^^^^^^^^^^^^^^^^^^^^^^^^^^^^^^^^^^^^^^^^^^^^^^^^^^^^^^^^^^^^^^^^^^^^^^^^^^^^^^^^^^^^^^^^^^^^^^^^^^^^^^^^^^^^^^^^^^^^^^^^^^^^^^^^^^^^^^^^^^^^^^^^^^^^^^^^^^^^^^^^^^^^^^^^^^^^^^^^^^^^^^^^^^^^^^^^^^^^^^^^^ polymorphic type: function type. See lib: <BUILTINS>/dom.js:892
-  Error:
-  196:     document.createTreeWalker(document_body, -1, {}); // invalid
-                                     ^^^^^^^^^^^^^ HTMLElement. This type is incompatible with
-  892:   createTreeWalker<RootNodeT: Document>(root: RootNodeT, whatToShow: 901, filter?: NodeFilterInterface, entityReferenceExpansion?: boolean): TreeWalker<RootNodeT, DocumentType|Document|Element|Text|Comment>;
-                                     ^^^^^^^^ Document. See lib: <BUILTINS>/dom.js:892
+  901:   createTreeWalker<RootNodeT: Document>(root: RootNodeT, whatToShow: 901, filter?: NodeFilterInterface, entityReferenceExpansion?: boolean): TreeWalker<RootNodeT, DocumentType|Document|Element|Text|Comment>;
+         ^^^^^^^^^^^^^^^^^^^^^^^^^^^^^^^^^^^^^^^^^^^^^^^^^^^^^^^^^^^^^^^^^^^^^^^^^^^^^^^^^^^^^^^^^^^^^^^^^^^^^^^^^^^^^^^^^^^^^^^^^^^^^^^^^^^^^^^^^^^^^^^^^^^^^^^^^^^^^^^^^^^^^^^^^^^^^^^^^^^^^^^^^^^^^^^^^^^^^^^^^^^^ polymorphic type: function type. See lib: <BUILTINS>/dom.js:901
+  Error:
+  196:     document.createTreeWalker(document_body, -1, {}); // invalid
+                                     ^^^^^^^^^^^^^ HTMLElement. This type is incompatible with
+  901:   createTreeWalker<RootNodeT: Document>(root: RootNodeT, whatToShow: 901, filter?: NodeFilterInterface, entityReferenceExpansion?: boolean): TreeWalker<RootNodeT, DocumentType|Document|Element|Text|Comment>;
+                                     ^^^^^^^^ Document. See lib: <BUILTINS>/dom.js:901
   Member 26:
-  904:   createTreeWalker<RootNodeT: DocumentFragment>(root: RootNodeT, whatToShow: 1024, filter?: NodeFilterInterface, entityReferenceExpansion?: boolean): TreeWalker<RootNodeT, DocumentFragment>;
-         ^^^^^^^^^^^^^^^^^^^^^^^^^^^^^^^^^^^^^^^^^^^^^^^^^^^^^^^^^^^^^^^^^^^^^^^^^^^^^^^^^^^^^^^^^^^^^^^^^^^^^^^^^^^^^^^^^^^^^^^^^^^^^^^^^^^^^^^^^^^^^^^^^^^^^^^^^^^^^^^^^^^^^^^^^^^^^^^^^^^^^^^^^^^ polymorphic type: function type. See lib: <BUILTINS>/dom.js:904
-  Error:
-  196:     document.createTreeWalker(document_body, -1, {}); // invalid
-                                     ^^^^^^^^^^^^^ HTMLElement. This type is incompatible with
-  904:   createTreeWalker<RootNodeT: DocumentFragment>(root: RootNodeT, whatToShow: 1024, filter?: NodeFilterInterface, entityReferenceExpansion?: boolean): TreeWalker<RootNodeT, DocumentFragment>;
-                                     ^^^^^^^^^^^^^^^^ DocumentFragment. See lib: <BUILTINS>/dom.js:904
+  913:   createTreeWalker<RootNodeT: DocumentFragment>(root: RootNodeT, whatToShow: 1024, filter?: NodeFilterInterface, entityReferenceExpansion?: boolean): TreeWalker<RootNodeT, DocumentFragment>;
+         ^^^^^^^^^^^^^^^^^^^^^^^^^^^^^^^^^^^^^^^^^^^^^^^^^^^^^^^^^^^^^^^^^^^^^^^^^^^^^^^^^^^^^^^^^^^^^^^^^^^^^^^^^^^^^^^^^^^^^^^^^^^^^^^^^^^^^^^^^^^^^^^^^^^^^^^^^^^^^^^^^^^^^^^^^^^^^^^^^^^^^^^^^^^ polymorphic type: function type. See lib: <BUILTINS>/dom.js:913
+  Error:
+  196:     document.createTreeWalker(document_body, -1, {}); // invalid
+                                     ^^^^^^^^^^^^^ HTMLElement. This type is incompatible with
+  913:   createTreeWalker<RootNodeT: DocumentFragment>(root: RootNodeT, whatToShow: 1024, filter?: NodeFilterInterface, entityReferenceExpansion?: boolean): TreeWalker<RootNodeT, DocumentFragment>;
+                                     ^^^^^^^^^^^^^^^^ DocumentFragment. See lib: <BUILTINS>/dom.js:913
   Member 27:
-  905:   createTreeWalker<RootNodeT: DocumentFragment>(root: RootNodeT, whatToShow: 1025, filter?: NodeFilterInterface, entityReferenceExpansion?: boolean): TreeWalker<RootNodeT, DocumentFragment|Element>;
-         ^^^^^^^^^^^^^^^^^^^^^^^^^^^^^^^^^^^^^^^^^^^^^^^^^^^^^^^^^^^^^^^^^^^^^^^^^^^^^^^^^^^^^^^^^^^^^^^^^^^^^^^^^^^^^^^^^^^^^^^^^^^^^^^^^^^^^^^^^^^^^^^^^^^^^^^^^^^^^^^^^^^^^^^^^^^^^^^^^^^^^^^^^^^^^^^^^^^ polymorphic type: function type. See lib: <BUILTINS>/dom.js:905
-  Error:
-  196:     document.createTreeWalker(document_body, -1, {}); // invalid
-                                     ^^^^^^^^^^^^^ HTMLElement. This type is incompatible with
-  905:   createTreeWalker<RootNodeT: DocumentFragment>(root: RootNodeT, whatToShow: 1025, filter?: NodeFilterInterface, entityReferenceExpansion?: boolean): TreeWalker<RootNodeT, DocumentFragment|Element>;
-                                     ^^^^^^^^^^^^^^^^ DocumentFragment. See lib: <BUILTINS>/dom.js:905
+  914:   createTreeWalker<RootNodeT: DocumentFragment>(root: RootNodeT, whatToShow: 1025, filter?: NodeFilterInterface, entityReferenceExpansion?: boolean): TreeWalker<RootNodeT, DocumentFragment|Element>;
+         ^^^^^^^^^^^^^^^^^^^^^^^^^^^^^^^^^^^^^^^^^^^^^^^^^^^^^^^^^^^^^^^^^^^^^^^^^^^^^^^^^^^^^^^^^^^^^^^^^^^^^^^^^^^^^^^^^^^^^^^^^^^^^^^^^^^^^^^^^^^^^^^^^^^^^^^^^^^^^^^^^^^^^^^^^^^^^^^^^^^^^^^^^^^^^^^^^^^ polymorphic type: function type. See lib: <BUILTINS>/dom.js:914
+  Error:
+  196:     document.createTreeWalker(document_body, -1, {}); // invalid
+                                     ^^^^^^^^^^^^^ HTMLElement. This type is incompatible with
+  914:   createTreeWalker<RootNodeT: DocumentFragment>(root: RootNodeT, whatToShow: 1025, filter?: NodeFilterInterface, entityReferenceExpansion?: boolean): TreeWalker<RootNodeT, DocumentFragment|Element>;
+                                     ^^^^^^^^^^^^^^^^ DocumentFragment. See lib: <BUILTINS>/dom.js:914
   Member 28:
-  906:   createTreeWalker<RootNodeT: DocumentFragment>(root: RootNodeT, whatToShow: 1028, filter?: NodeFilterInterface, entityReferenceExpansion?: boolean): TreeWalker<RootNodeT, DocumentFragment|Text>;
-         ^^^^^^^^^^^^^^^^^^^^^^^^^^^^^^^^^^^^^^^^^^^^^^^^^^^^^^^^^^^^^^^^^^^^^^^^^^^^^^^^^^^^^^^^^^^^^^^^^^^^^^^^^^^^^^^^^^^^^^^^^^^^^^^^^^^^^^^^^^^^^^^^^^^^^^^^^^^^^^^^^^^^^^^^^^^^^^^^^^^^^^^^^^^^^^^^ polymorphic type: function type. See lib: <BUILTINS>/dom.js:906
-  Error:
-  196:     document.createTreeWalker(document_body, -1, {}); // invalid
-                                     ^^^^^^^^^^^^^ HTMLElement. This type is incompatible with
-  906:   createTreeWalker<RootNodeT: DocumentFragment>(root: RootNodeT, whatToShow: 1028, filter?: NodeFilterInterface, entityReferenceExpansion?: boolean): TreeWalker<RootNodeT, DocumentFragment|Text>;
-                                     ^^^^^^^^^^^^^^^^ DocumentFragment. See lib: <BUILTINS>/dom.js:906
+  915:   createTreeWalker<RootNodeT: DocumentFragment>(root: RootNodeT, whatToShow: 1028, filter?: NodeFilterInterface, entityReferenceExpansion?: boolean): TreeWalker<RootNodeT, DocumentFragment|Text>;
+         ^^^^^^^^^^^^^^^^^^^^^^^^^^^^^^^^^^^^^^^^^^^^^^^^^^^^^^^^^^^^^^^^^^^^^^^^^^^^^^^^^^^^^^^^^^^^^^^^^^^^^^^^^^^^^^^^^^^^^^^^^^^^^^^^^^^^^^^^^^^^^^^^^^^^^^^^^^^^^^^^^^^^^^^^^^^^^^^^^^^^^^^^^^^^^^^^ polymorphic type: function type. See lib: <BUILTINS>/dom.js:915
+  Error:
+  196:     document.createTreeWalker(document_body, -1, {}); // invalid
+                                     ^^^^^^^^^^^^^ HTMLElement. This type is incompatible with
+  915:   createTreeWalker<RootNodeT: DocumentFragment>(root: RootNodeT, whatToShow: 1028, filter?: NodeFilterInterface, entityReferenceExpansion?: boolean): TreeWalker<RootNodeT, DocumentFragment|Text>;
+                                     ^^^^^^^^^^^^^^^^ DocumentFragment. See lib: <BUILTINS>/dom.js:915
   Member 29:
-  907:   createTreeWalker<RootNodeT: DocumentFragment>(root: RootNodeT, whatToShow: 1029, filter?: NodeFilterInterface, entityReferenceExpansion?: boolean): TreeWalker<RootNodeT, DocumentFragment|Element|Text>;
-         ^^^^^^^^^^^^^^^^^^^^^^^^^^^^^^^^^^^^^^^^^^^^^^^^^^^^^^^^^^^^^^^^^^^^^^^^^^^^^^^^^^^^^^^^^^^^^^^^^^^^^^^^^^^^^^^^^^^^^^^^^^^^^^^^^^^^^^^^^^^^^^^^^^^^^^^^^^^^^^^^^^^^^^^^^^^^^^^^^^^^^^^^^^^^^^^^^^^^^^^^ polymorphic type: function type. See lib: <BUILTINS>/dom.js:907
-  Error:
-  196:     document.createTreeWalker(document_body, -1, {}); // invalid
-                                     ^^^^^^^^^^^^^ HTMLElement. This type is incompatible with
-  907:   createTreeWalker<RootNodeT: DocumentFragment>(root: RootNodeT, whatToShow: 1029, filter?: NodeFilterInterface, entityReferenceExpansion?: boolean): TreeWalker<RootNodeT, DocumentFragment|Element|Text>;
-                                     ^^^^^^^^^^^^^^^^ DocumentFragment. See lib: <BUILTINS>/dom.js:907
+  916:   createTreeWalker<RootNodeT: DocumentFragment>(root: RootNodeT, whatToShow: 1029, filter?: NodeFilterInterface, entityReferenceExpansion?: boolean): TreeWalker<RootNodeT, DocumentFragment|Element|Text>;
+         ^^^^^^^^^^^^^^^^^^^^^^^^^^^^^^^^^^^^^^^^^^^^^^^^^^^^^^^^^^^^^^^^^^^^^^^^^^^^^^^^^^^^^^^^^^^^^^^^^^^^^^^^^^^^^^^^^^^^^^^^^^^^^^^^^^^^^^^^^^^^^^^^^^^^^^^^^^^^^^^^^^^^^^^^^^^^^^^^^^^^^^^^^^^^^^^^^^^^^^^^ polymorphic type: function type. See lib: <BUILTINS>/dom.js:916
+  Error:
+  196:     document.createTreeWalker(document_body, -1, {}); // invalid
+                                     ^^^^^^^^^^^^^ HTMLElement. This type is incompatible with
+  916:   createTreeWalker<RootNodeT: DocumentFragment>(root: RootNodeT, whatToShow: 1029, filter?: NodeFilterInterface, entityReferenceExpansion?: boolean): TreeWalker<RootNodeT, DocumentFragment|Element|Text>;
+                                     ^^^^^^^^^^^^^^^^ DocumentFragment. See lib: <BUILTINS>/dom.js:916
   Member 30:
-  908:   createTreeWalker<RootNodeT: DocumentFragment>(root: RootNodeT, whatToShow: 1152, filter?: NodeFilterInterface, entityReferenceExpansion?: boolean): TreeWalker<RootNodeT, DocumentFragment|Comment>;
-         ^^^^^^^^^^^^^^^^^^^^^^^^^^^^^^^^^^^^^^^^^^^^^^^^^^^^^^^^^^^^^^^^^^^^^^^^^^^^^^^^^^^^^^^^^^^^^^^^^^^^^^^^^^^^^^^^^^^^^^^^^^^^^^^^^^^^^^^^^^^^^^^^^^^^^^^^^^^^^^^^^^^^^^^^^^^^^^^^^^^^^^^^^^^^^^^^^^^ polymorphic type: function type. See lib: <BUILTINS>/dom.js:908
-  Error:
-  196:     document.createTreeWalker(document_body, -1, {}); // invalid
-                                     ^^^^^^^^^^^^^ HTMLElement. This type is incompatible with
-  908:   createTreeWalker<RootNodeT: DocumentFragment>(root: RootNodeT, whatToShow: 1152, filter?: NodeFilterInterface, entityReferenceExpansion?: boolean): TreeWalker<RootNodeT, DocumentFragment|Comment>;
-                                     ^^^^^^^^^^^^^^^^ DocumentFragment. See lib: <BUILTINS>/dom.js:908
+  917:   createTreeWalker<RootNodeT: DocumentFragment>(root: RootNodeT, whatToShow: 1152, filter?: NodeFilterInterface, entityReferenceExpansion?: boolean): TreeWalker<RootNodeT, DocumentFragment|Comment>;
+         ^^^^^^^^^^^^^^^^^^^^^^^^^^^^^^^^^^^^^^^^^^^^^^^^^^^^^^^^^^^^^^^^^^^^^^^^^^^^^^^^^^^^^^^^^^^^^^^^^^^^^^^^^^^^^^^^^^^^^^^^^^^^^^^^^^^^^^^^^^^^^^^^^^^^^^^^^^^^^^^^^^^^^^^^^^^^^^^^^^^^^^^^^^^^^^^^^^^ polymorphic type: function type. See lib: <BUILTINS>/dom.js:917
+  Error:
+  196:     document.createTreeWalker(document_body, -1, {}); // invalid
+                                     ^^^^^^^^^^^^^ HTMLElement. This type is incompatible with
+  917:   createTreeWalker<RootNodeT: DocumentFragment>(root: RootNodeT, whatToShow: 1152, filter?: NodeFilterInterface, entityReferenceExpansion?: boolean): TreeWalker<RootNodeT, DocumentFragment|Comment>;
+                                     ^^^^^^^^^^^^^^^^ DocumentFragment. See lib: <BUILTINS>/dom.js:917
   Member 31:
-  909:   createTreeWalker<RootNodeT: DocumentFragment>(root: RootNodeT, whatToShow: 1153, filter?: NodeFilterInterface, entityReferenceExpansion?: boolean): TreeWalker<RootNodeT, DocumentFragment|Element|Comment>;
-         ^^^^^^^^^^^^^^^^^^^^^^^^^^^^^^^^^^^^^^^^^^^^^^^^^^^^^^^^^^^^^^^^^^^^^^^^^^^^^^^^^^^^^^^^^^^^^^^^^^^^^^^^^^^^^^^^^^^^^^^^^^^^^^^^^^^^^^^^^^^^^^^^^^^^^^^^^^^^^^^^^^^^^^^^^^^^^^^^^^^^^^^^^^^^^^^^^^^^^^^^^^^ polymorphic type: function type. See lib: <BUILTINS>/dom.js:909
-  Error:
-  196:     document.createTreeWalker(document_body, -1, {}); // invalid
-                                     ^^^^^^^^^^^^^ HTMLElement. This type is incompatible with
-  909:   createTreeWalker<RootNodeT: DocumentFragment>(root: RootNodeT, whatToShow: 1153, filter?: NodeFilterInterface, entityReferenceExpansion?: boolean): TreeWalker<RootNodeT, DocumentFragment|Element|Comment>;
-                                     ^^^^^^^^^^^^^^^^ DocumentFragment. See lib: <BUILTINS>/dom.js:909
+  918:   createTreeWalker<RootNodeT: DocumentFragment>(root: RootNodeT, whatToShow: 1153, filter?: NodeFilterInterface, entityReferenceExpansion?: boolean): TreeWalker<RootNodeT, DocumentFragment|Element|Comment>;
+         ^^^^^^^^^^^^^^^^^^^^^^^^^^^^^^^^^^^^^^^^^^^^^^^^^^^^^^^^^^^^^^^^^^^^^^^^^^^^^^^^^^^^^^^^^^^^^^^^^^^^^^^^^^^^^^^^^^^^^^^^^^^^^^^^^^^^^^^^^^^^^^^^^^^^^^^^^^^^^^^^^^^^^^^^^^^^^^^^^^^^^^^^^^^^^^^^^^^^^^^^^^^ polymorphic type: function type. See lib: <BUILTINS>/dom.js:918
+  Error:
+  196:     document.createTreeWalker(document_body, -1, {}); // invalid
+                                     ^^^^^^^^^^^^^ HTMLElement. This type is incompatible with
+  918:   createTreeWalker<RootNodeT: DocumentFragment>(root: RootNodeT, whatToShow: 1153, filter?: NodeFilterInterface, entityReferenceExpansion?: boolean): TreeWalker<RootNodeT, DocumentFragment|Element|Comment>;
+                                     ^^^^^^^^^^^^^^^^ DocumentFragment. See lib: <BUILTINS>/dom.js:918
   Member 32:
-  910:   createTreeWalker<RootNodeT: DocumentFragment>(root: RootNodeT, whatToShow: 1156, filter?: NodeFilterInterface, entityReferenceExpansion?: boolean): TreeWalker<RootNodeT, DocumentFragment|Text|Comment>;
-         ^^^^^^^^^^^^^^^^^^^^^^^^^^^^^^^^^^^^^^^^^^^^^^^^^^^^^^^^^^^^^^^^^^^^^^^^^^^^^^^^^^^^^^^^^^^^^^^^^^^^^^^^^^^^^^^^^^^^^^^^^^^^^^^^^^^^^^^^^^^^^^^^^^^^^^^^^^^^^^^^^^^^^^^^^^^^^^^^^^^^^^^^^^^^^^^^^^^^^^^^ polymorphic type: function type. See lib: <BUILTINS>/dom.js:910
-  Error:
-  196:     document.createTreeWalker(document_body, -1, {}); // invalid
-                                     ^^^^^^^^^^^^^ HTMLElement. This type is incompatible with
-  910:   createTreeWalker<RootNodeT: DocumentFragment>(root: RootNodeT, whatToShow: 1156, filter?: NodeFilterInterface, entityReferenceExpansion?: boolean): TreeWalker<RootNodeT, DocumentFragment|Text|Comment>;
-                                     ^^^^^^^^^^^^^^^^ DocumentFragment. See lib: <BUILTINS>/dom.js:910
+  919:   createTreeWalker<RootNodeT: DocumentFragment>(root: RootNodeT, whatToShow: 1156, filter?: NodeFilterInterface, entityReferenceExpansion?: boolean): TreeWalker<RootNodeT, DocumentFragment|Text|Comment>;
+         ^^^^^^^^^^^^^^^^^^^^^^^^^^^^^^^^^^^^^^^^^^^^^^^^^^^^^^^^^^^^^^^^^^^^^^^^^^^^^^^^^^^^^^^^^^^^^^^^^^^^^^^^^^^^^^^^^^^^^^^^^^^^^^^^^^^^^^^^^^^^^^^^^^^^^^^^^^^^^^^^^^^^^^^^^^^^^^^^^^^^^^^^^^^^^^^^^^^^^^^^ polymorphic type: function type. See lib: <BUILTINS>/dom.js:919
+  Error:
+  196:     document.createTreeWalker(document_body, -1, {}); // invalid
+                                     ^^^^^^^^^^^^^ HTMLElement. This type is incompatible with
+  919:   createTreeWalker<RootNodeT: DocumentFragment>(root: RootNodeT, whatToShow: 1156, filter?: NodeFilterInterface, entityReferenceExpansion?: boolean): TreeWalker<RootNodeT, DocumentFragment|Text|Comment>;
+                                     ^^^^^^^^^^^^^^^^ DocumentFragment. See lib: <BUILTINS>/dom.js:919
   Member 33:
-  911:   createTreeWalker<RootNodeT: DocumentFragment>(root: RootNodeT, whatToShow: 1157, filter?: NodeFilterInterface, entityReferenceExpansion?: boolean): TreeWalker<RootNodeT, DocumentFragment|Element|Text|Comment>;
-         ^^^^^^^^^^^^^^^^^^^^^^^^^^^^^^^^^^^^^^^^^^^^^^^^^^^^^^^^^^^^^^^^^^^^^^^^^^^^^^^^^^^^^^^^^^^^^^^^^^^^^^^^^^^^^^^^^^^^^^^^^^^^^^^^^^^^^^^^^^^^^^^^^^^^^^^^^^^^^^^^^^^^^^^^^^^^^^^^^^^^^^^^^^^^^^^^^^^^^^^^^^^^^^^^ polymorphic type: function type. See lib: <BUILTINS>/dom.js:911
-  Error:
-  196:     document.createTreeWalker(document_body, -1, {}); // invalid
-                                     ^^^^^^^^^^^^^ HTMLElement. This type is incompatible with
-  911:   createTreeWalker<RootNodeT: DocumentFragment>(root: RootNodeT, whatToShow: 1157, filter?: NodeFilterInterface, entityReferenceExpansion?: boolean): TreeWalker<RootNodeT, DocumentFragment|Element|Text|Comment>;
-                                     ^^^^^^^^^^^^^^^^ DocumentFragment. See lib: <BUILTINS>/dom.js:911
+  920:   createTreeWalker<RootNodeT: DocumentFragment>(root: RootNodeT, whatToShow: 1157, filter?: NodeFilterInterface, entityReferenceExpansion?: boolean): TreeWalker<RootNodeT, DocumentFragment|Element|Text|Comment>;
+         ^^^^^^^^^^^^^^^^^^^^^^^^^^^^^^^^^^^^^^^^^^^^^^^^^^^^^^^^^^^^^^^^^^^^^^^^^^^^^^^^^^^^^^^^^^^^^^^^^^^^^^^^^^^^^^^^^^^^^^^^^^^^^^^^^^^^^^^^^^^^^^^^^^^^^^^^^^^^^^^^^^^^^^^^^^^^^^^^^^^^^^^^^^^^^^^^^^^^^^^^^^^^^^^^ polymorphic type: function type. See lib: <BUILTINS>/dom.js:920
+  Error:
+  196:     document.createTreeWalker(document_body, -1, {}); // invalid
+                                     ^^^^^^^^^^^^^ HTMLElement. This type is incompatible with
+  920:   createTreeWalker<RootNodeT: DocumentFragment>(root: RootNodeT, whatToShow: 1157, filter?: NodeFilterInterface, entityReferenceExpansion?: boolean): TreeWalker<RootNodeT, DocumentFragment|Element|Text|Comment>;
+                                     ^^^^^^^^^^^^^^^^ DocumentFragment. See lib: <BUILTINS>/dom.js:920
   Member 34:
-  924:   createTreeWalker<RootNodeT: Node>(root: RootNodeT, whatToShow: 1, filter?: NodeFilterInterface, entityReferenceExpansion?: boolean): TreeWalker<RootNodeT, Element>;
-         ^^^^^^^^^^^^^^^^^^^^^^^^^^^^^^^^^^^^^^^^^^^^^^^^^^^^^^^^^^^^^^^^^^^^^^^^^^^^^^^^^^^^^^^^^^^^^^^^^^^^^^^^^^^^^^^^^^^^^^^^^^^^^^^^^^^^^^^^^^^^^^^^^^^^^^^^^^^^^^^^^^^ polymorphic type: function type. See lib: <BUILTINS>/dom.js:924
+  933:   createTreeWalker<RootNodeT: Node>(root: RootNodeT, whatToShow: 1, filter?: NodeFilterInterface, entityReferenceExpansion?: boolean): TreeWalker<RootNodeT, Element>;
+         ^^^^^^^^^^^^^^^^^^^^^^^^^^^^^^^^^^^^^^^^^^^^^^^^^^^^^^^^^^^^^^^^^^^^^^^^^^^^^^^^^^^^^^^^^^^^^^^^^^^^^^^^^^^^^^^^^^^^^^^^^^^^^^^^^^^^^^^^^^^^^^^^^^^^^^^^^^^^^^^^^^^ polymorphic type: function type. See lib: <BUILTINS>/dom.js:933
   Error:
   196:     document.createTreeWalker(document_body, -1, {}); // invalid
                                                     ^^ number. Expected number literal `1`, got `-1` instead
-  924:   createTreeWalker<RootNodeT: Node>(root: RootNodeT, whatToShow: 1, filter?: NodeFilterInterface, entityReferenceExpansion?: boolean): TreeWalker<RootNodeT, Element>;
-                                                                        ^ number literal `1`. See lib: <BUILTINS>/dom.js:924
+  933:   createTreeWalker<RootNodeT: Node>(root: RootNodeT, whatToShow: 1, filter?: NodeFilterInterface, entityReferenceExpansion?: boolean): TreeWalker<RootNodeT, Element>;
+                                                                        ^ number literal `1`. See lib: <BUILTINS>/dom.js:933
   Member 35:
-  925:   createTreeWalker<RootNodeT: Node>(root: RootNodeT, whatToShow: 4, filter?: NodeFilterInterface, entityReferenceExpansion?: boolean): TreeWalker<RootNodeT, Text>;
-         ^^^^^^^^^^^^^^^^^^^^^^^^^^^^^^^^^^^^^^^^^^^^^^^^^^^^^^^^^^^^^^^^^^^^^^^^^^^^^^^^^^^^^^^^^^^^^^^^^^^^^^^^^^^^^^^^^^^^^^^^^^^^^^^^^^^^^^^^^^^^^^^^^^^^^^^^^^^^^^^^ polymorphic type: function type. See lib: <BUILTINS>/dom.js:925
+  934:   createTreeWalker<RootNodeT: Node>(root: RootNodeT, whatToShow: 4, filter?: NodeFilterInterface, entityReferenceExpansion?: boolean): TreeWalker<RootNodeT, Text>;
+         ^^^^^^^^^^^^^^^^^^^^^^^^^^^^^^^^^^^^^^^^^^^^^^^^^^^^^^^^^^^^^^^^^^^^^^^^^^^^^^^^^^^^^^^^^^^^^^^^^^^^^^^^^^^^^^^^^^^^^^^^^^^^^^^^^^^^^^^^^^^^^^^^^^^^^^^^^^^^^^^^ polymorphic type: function type. See lib: <BUILTINS>/dom.js:934
   Error:
   196:     document.createTreeWalker(document_body, -1, {}); // invalid
                                                     ^^ number. Expected number literal `4`, got `-1` instead
-  925:   createTreeWalker<RootNodeT: Node>(root: RootNodeT, whatToShow: 4, filter?: NodeFilterInterface, entityReferenceExpansion?: boolean): TreeWalker<RootNodeT, Text>;
-                                                                        ^ number literal `4`. See lib: <BUILTINS>/dom.js:925
+  934:   createTreeWalker<RootNodeT: Node>(root: RootNodeT, whatToShow: 4, filter?: NodeFilterInterface, entityReferenceExpansion?: boolean): TreeWalker<RootNodeT, Text>;
+                                                                        ^ number literal `4`. See lib: <BUILTINS>/dom.js:934
   Member 36:
-  926:   createTreeWalker<RootNodeT: Node>(root: RootNodeT, whatToShow: 5, filter?: NodeFilterInterface, entityReferenceExpansion?: boolean): TreeWalker<RootNodeT, Element|Text>;
-         ^^^^^^^^^^^^^^^^^^^^^^^^^^^^^^^^^^^^^^^^^^^^^^^^^^^^^^^^^^^^^^^^^^^^^^^^^^^^^^^^^^^^^^^^^^^^^^^^^^^^^^^^^^^^^^^^^^^^^^^^^^^^^^^^^^^^^^^^^^^^^^^^^^^^^^^^^^^^^^^^^^^^^^^^ polymorphic type: function type. See lib: <BUILTINS>/dom.js:926
+  935:   createTreeWalker<RootNodeT: Node>(root: RootNodeT, whatToShow: 5, filter?: NodeFilterInterface, entityReferenceExpansion?: boolean): TreeWalker<RootNodeT, Element|Text>;
+         ^^^^^^^^^^^^^^^^^^^^^^^^^^^^^^^^^^^^^^^^^^^^^^^^^^^^^^^^^^^^^^^^^^^^^^^^^^^^^^^^^^^^^^^^^^^^^^^^^^^^^^^^^^^^^^^^^^^^^^^^^^^^^^^^^^^^^^^^^^^^^^^^^^^^^^^^^^^^^^^^^^^^^^^^ polymorphic type: function type. See lib: <BUILTINS>/dom.js:935
   Error:
   196:     document.createTreeWalker(document_body, -1, {}); // invalid
                                                     ^^ number. Expected number literal `5`, got `-1` instead
-  926:   createTreeWalker<RootNodeT: Node>(root: RootNodeT, whatToShow: 5, filter?: NodeFilterInterface, entityReferenceExpansion?: boolean): TreeWalker<RootNodeT, Element|Text>;
-                                                                        ^ number literal `5`. See lib: <BUILTINS>/dom.js:926
+  935:   createTreeWalker<RootNodeT: Node>(root: RootNodeT, whatToShow: 5, filter?: NodeFilterInterface, entityReferenceExpansion?: boolean): TreeWalker<RootNodeT, Element|Text>;
+                                                                        ^ number literal `5`. See lib: <BUILTINS>/dom.js:935
   Member 37:
-  927:   createTreeWalker<RootNodeT: Node>(root: RootNodeT, whatToShow: 128, filter?: NodeFilterInterface, entityReferenceExpansion?: boolean): TreeWalker<RootNodeT, Comment>;
-         ^^^^^^^^^^^^^^^^^^^^^^^^^^^^^^^^^^^^^^^^^^^^^^^^^^^^^^^^^^^^^^^^^^^^^^^^^^^^^^^^^^^^^^^^^^^^^^^^^^^^^^^^^^^^^^^^^^^^^^^^^^^^^^^^^^^^^^^^^^^^^^^^^^^^^^^^^^^^^^^^^^^^^ polymorphic type: function type. See lib: <BUILTINS>/dom.js:927
+  936:   createTreeWalker<RootNodeT: Node>(root: RootNodeT, whatToShow: 128, filter?: NodeFilterInterface, entityReferenceExpansion?: boolean): TreeWalker<RootNodeT, Comment>;
+         ^^^^^^^^^^^^^^^^^^^^^^^^^^^^^^^^^^^^^^^^^^^^^^^^^^^^^^^^^^^^^^^^^^^^^^^^^^^^^^^^^^^^^^^^^^^^^^^^^^^^^^^^^^^^^^^^^^^^^^^^^^^^^^^^^^^^^^^^^^^^^^^^^^^^^^^^^^^^^^^^^^^^^ polymorphic type: function type. See lib: <BUILTINS>/dom.js:936
   Error:
   196:     document.createTreeWalker(document_body, -1, {}); // invalid
                                                     ^^ number. Expected number literal `128`, got `-1` instead
-  927:   createTreeWalker<RootNodeT: Node>(root: RootNodeT, whatToShow: 128, filter?: NodeFilterInterface, entityReferenceExpansion?: boolean): TreeWalker<RootNodeT, Comment>;
-                                                                        ^^^ number literal `128`. See lib: <BUILTINS>/dom.js:927
+  936:   createTreeWalker<RootNodeT: Node>(root: RootNodeT, whatToShow: 128, filter?: NodeFilterInterface, entityReferenceExpansion?: boolean): TreeWalker<RootNodeT, Comment>;
+                                                                        ^^^ number literal `128`. See lib: <BUILTINS>/dom.js:936
   Member 38:
-  928:   createTreeWalker<RootNodeT: Node>(root: RootNodeT, whatToShow: 129, filter?: NodeFilterInterface, entityReferenceExpansion?: boolean): TreeWalker<RootNodeT, Element|Comment>;
-         ^^^^^^^^^^^^^^^^^^^^^^^^^^^^^^^^^^^^^^^^^^^^^^^^^^^^^^^^^^^^^^^^^^^^^^^^^^^^^^^^^^^^^^^^^^^^^^^^^^^^^^^^^^^^^^^^^^^^^^^^^^^^^^^^^^^^^^^^^^^^^^^^^^^^^^^^^^^^^^^^^^^^^^^^^^^^^ polymorphic type: function type. See lib: <BUILTINS>/dom.js:928
+  937:   createTreeWalker<RootNodeT: Node>(root: RootNodeT, whatToShow: 129, filter?: NodeFilterInterface, entityReferenceExpansion?: boolean): TreeWalker<RootNodeT, Element|Comment>;
+         ^^^^^^^^^^^^^^^^^^^^^^^^^^^^^^^^^^^^^^^^^^^^^^^^^^^^^^^^^^^^^^^^^^^^^^^^^^^^^^^^^^^^^^^^^^^^^^^^^^^^^^^^^^^^^^^^^^^^^^^^^^^^^^^^^^^^^^^^^^^^^^^^^^^^^^^^^^^^^^^^^^^^^^^^^^^^^ polymorphic type: function type. See lib: <BUILTINS>/dom.js:937
   Error:
   196:     document.createTreeWalker(document_body, -1, {}); // invalid
                                                     ^^ number. Expected number literal `129`, got `-1` instead
-  928:   createTreeWalker<RootNodeT: Node>(root: RootNodeT, whatToShow: 129, filter?: NodeFilterInterface, entityReferenceExpansion?: boolean): TreeWalker<RootNodeT, Element|Comment>;
-                                                                        ^^^ number literal `129`. See lib: <BUILTINS>/dom.js:928
+  937:   createTreeWalker<RootNodeT: Node>(root: RootNodeT, whatToShow: 129, filter?: NodeFilterInterface, entityReferenceExpansion?: boolean): TreeWalker<RootNodeT, Element|Comment>;
+                                                                        ^^^ number literal `129`. See lib: <BUILTINS>/dom.js:937
   Member 39:
-  929:   createTreeWalker<RootNodeT: Node>(root: RootNodeT, whatToShow: 132, filter?: NodeFilterInterface, entityReferenceExpansion?: boolean): TreeWalker<RootNodeT, Text|Comment>;
-         ^^^^^^^^^^^^^^^^^^^^^^^^^^^^^^^^^^^^^^^^^^^^^^^^^^^^^^^^^^^^^^^^^^^^^^^^^^^^^^^^^^^^^^^^^^^^^^^^^^^^^^^^^^^^^^^^^^^^^^^^^^^^^^^^^^^^^^^^^^^^^^^^^^^^^^^^^^^^^^^^^^^^^^^^^^ polymorphic type: function type. See lib: <BUILTINS>/dom.js:929
+  938:   createTreeWalker<RootNodeT: Node>(root: RootNodeT, whatToShow: 132, filter?: NodeFilterInterface, entityReferenceExpansion?: boolean): TreeWalker<RootNodeT, Text|Comment>;
+         ^^^^^^^^^^^^^^^^^^^^^^^^^^^^^^^^^^^^^^^^^^^^^^^^^^^^^^^^^^^^^^^^^^^^^^^^^^^^^^^^^^^^^^^^^^^^^^^^^^^^^^^^^^^^^^^^^^^^^^^^^^^^^^^^^^^^^^^^^^^^^^^^^^^^^^^^^^^^^^^^^^^^^^^^^^ polymorphic type: function type. See lib: <BUILTINS>/dom.js:938
   Error:
   196:     document.createTreeWalker(document_body, -1, {}); // invalid
                                                     ^^ number. Expected number literal `132`, got `-1` instead
-  929:   createTreeWalker<RootNodeT: Node>(root: RootNodeT, whatToShow: 132, filter?: NodeFilterInterface, entityReferenceExpansion?: boolean): TreeWalker<RootNodeT, Text|Comment>;
-                                                                        ^^^ number literal `132`. See lib: <BUILTINS>/dom.js:929
+  938:   createTreeWalker<RootNodeT: Node>(root: RootNodeT, whatToShow: 132, filter?: NodeFilterInterface, entityReferenceExpansion?: boolean): TreeWalker<RootNodeT, Text|Comment>;
+                                                                        ^^^ number literal `132`. See lib: <BUILTINS>/dom.js:938
   Member 40:
-  930:   createTreeWalker<RootNodeT: Node>(root: RootNodeT, whatToShow: 133, filter?: NodeFilterInterface, entityReferenceExpansion?: boolean): TreeWalker<RootNodeT, Text|Element|Comment>;
-         ^^^^^^^^^^^^^^^^^^^^^^^^^^^^^^^^^^^^^^^^^^^^^^^^^^^^^^^^^^^^^^^^^^^^^^^^^^^^^^^^^^^^^^^^^^^^^^^^^^^^^^^^^^^^^^^^^^^^^^^^^^^^^^^^^^^^^^^^^^^^^^^^^^^^^^^^^^^^^^^^^^^^^^^^^^^^^^^^^^ polymorphic type: function type. See lib: <BUILTINS>/dom.js:930
+  939:   createTreeWalker<RootNodeT: Node>(root: RootNodeT, whatToShow: 133, filter?: NodeFilterInterface, entityReferenceExpansion?: boolean): TreeWalker<RootNodeT, Text|Element|Comment>;
+         ^^^^^^^^^^^^^^^^^^^^^^^^^^^^^^^^^^^^^^^^^^^^^^^^^^^^^^^^^^^^^^^^^^^^^^^^^^^^^^^^^^^^^^^^^^^^^^^^^^^^^^^^^^^^^^^^^^^^^^^^^^^^^^^^^^^^^^^^^^^^^^^^^^^^^^^^^^^^^^^^^^^^^^^^^^^^^^^^^^ polymorphic type: function type. See lib: <BUILTINS>/dom.js:939
   Error:
   196:     document.createTreeWalker(document_body, -1, {}); // invalid
                                                     ^^ number. Expected number literal `133`, got `-1` instead
-  930:   createTreeWalker<RootNodeT: Node>(root: RootNodeT, whatToShow: 133, filter?: NodeFilterInterface, entityReferenceExpansion?: boolean): TreeWalker<RootNodeT, Text|Element|Comment>;
-                                                                        ^^^ number literal `133`. See lib: <BUILTINS>/dom.js:930
+  939:   createTreeWalker<RootNodeT: Node>(root: RootNodeT, whatToShow: 133, filter?: NodeFilterInterface, entityReferenceExpansion?: boolean): TreeWalker<RootNodeT, Text|Element|Comment>;
+                                                                        ^^^ number literal `133`. See lib: <BUILTINS>/dom.js:939
   Member 41:
-  931:   createTreeWalker<RootNodeT: Node>(root: RootNodeT, whatToShow: -1, filter?: NodeFilterInterface, entityReferenceExpansion?: boolean): TreeWalker<RootNodeT, Node>;
-         ^^^^^^^^^^^^^^^^^^^^^^^^^^^^^^^^^^^^^^^^^^^^^^^^^^^^^^^^^^^^^^^^^^^^^^^^^^^^^^^^^^^^^^^^^^^^^^^^^^^^^^^^^^^^^^^^^^^^^^^^^^^^^^^^^^^^^^^^^^^^^^^^^^^^^^^^^^^^^^^^^ polymorphic type: function type. See lib: <BUILTINS>/dom.js:931
+  940:   createTreeWalker<RootNodeT: Node>(root: RootNodeT, whatToShow: -1, filter?: NodeFilterInterface, entityReferenceExpansion?: boolean): TreeWalker<RootNodeT, Node>;
+         ^^^^^^^^^^^^^^^^^^^^^^^^^^^^^^^^^^^^^^^^^^^^^^^^^^^^^^^^^^^^^^^^^^^^^^^^^^^^^^^^^^^^^^^^^^^^^^^^^^^^^^^^^^^^^^^^^^^^^^^^^^^^^^^^^^^^^^^^^^^^^^^^^^^^^^^^^^^^^^^^^ polymorphic type: function type. See lib: <BUILTINS>/dom.js:940
   Error:
   196:     document.createTreeWalker(document_body, -1, {}); // invalid
                                                         ^^ object literal. This type is incompatible with the expected param type of
-  931:   createTreeWalker<RootNodeT: Node>(root: RootNodeT, whatToShow: -1, filter?: NodeFilterInterface, entityReferenceExpansion?: boolean): TreeWalker<RootNodeT, Node>;
-                                                                                     ^^^^^^^^^^^^^^^^^^^ union: NodeFilterCallback | object type. See lib: <BUILTINS>/dom.js:931
+  940:   createTreeWalker<RootNodeT: Node>(root: RootNodeT, whatToShow: -1, filter?: NodeFilterInterface, entityReferenceExpansion?: boolean): TreeWalker<RootNodeT, Node>;
+                                                                                     ^^^^^^^^^^^^^^^^^^^ union: NodeFilterCallback | object type. See lib: <BUILTINS>/dom.js:940
     Member 1:
-    3216: type NodeFilterInterface = NodeFilterCallback | { acceptNode: NodeFilterCallback }
-                                     ^^^^^^^^^^^^^^^^^^ NodeFilterCallback. See lib: <BUILTINS>/dom.js:3216
+    3225: type NodeFilterInterface = NodeFilterCallback | { acceptNode: NodeFilterCallback }
+                                     ^^^^^^^^^^^^^^^^^^ NodeFilterCallback. See lib: <BUILTINS>/dom.js:3225
     Error:
     196:     document.createTreeWalker(document_body, -1, {}); // invalid
                                                           ^^ object literal. This type is incompatible with
-    3216: type NodeFilterInterface = NodeFilterCallback | { acceptNode: NodeFilterCallback }
-                                     ^^^^^^^^^^^^^^^^^^ function type. See lib: <BUILTINS>/dom.js:3216
+    3225: type NodeFilterInterface = NodeFilterCallback | { acceptNode: NodeFilterCallback }
+                                     ^^^^^^^^^^^^^^^^^^ function type. See lib: <BUILTINS>/dom.js:3225
       Callable property is incompatible:
-        3216: type NodeFilterInterface = NodeFilterCallback | { acceptNode: NodeFilterCallback }
-                                         ^^^^^^^^^^^^^^^^^^ function type. Callable signature not found in. See lib: <BUILTINS>/dom.js:3216
+        3225: type NodeFilterInterface = NodeFilterCallback | { acceptNode: NodeFilterCallback }
+                                         ^^^^^^^^^^^^^^^^^^ function type. Callable signature not found in. See lib: <BUILTINS>/dom.js:3225
         196:     document.createTreeWalker(document_body, -1, {}); // invalid
                                                               ^^ object literal
     Member 2:
-    3216: type NodeFilterInterface = NodeFilterCallback | { acceptNode: NodeFilterCallback }
-                                                          ^^^^^^^^^^^^^^^^^^^^^^^^^^^^^^^^^^ object type. See lib: <BUILTINS>/dom.js:3216
+    3225: type NodeFilterInterface = NodeFilterCallback | { acceptNode: NodeFilterCallback }
+                                                          ^^^^^^^^^^^^^^^^^^^^^^^^^^^^^^^^^^ object type. See lib: <BUILTINS>/dom.js:3225
     Error:
     196:     document.createTreeWalker(document_body, -1, {}); // invalid
                                                           ^^ object literal. This type is incompatible with
-    3216: type NodeFilterInterface = NodeFilterCallback | { acceptNode: NodeFilterCallback }
-                                                          ^^^^^^^^^^^^^^^^^^^^^^^^^^^^^^^^^^ object type. See lib: <BUILTINS>/dom.js:3216
+    3225: type NodeFilterInterface = NodeFilterCallback | { acceptNode: NodeFilterCallback }
+                                                          ^^^^^^^^^^^^^^^^^^^^^^^^^^^^^^^^^^ object type. See lib: <BUILTINS>/dom.js:3225
       Property `acceptNode` is incompatible:
-        3216: type NodeFilterInterface = NodeFilterCallback | { acceptNode: NodeFilterCallback }
-                                                              ^^^^^^^^^^^^^^^^^^^^^^^^^^^^^^^^^^ property `acceptNode`. Property not found in. See lib: <BUILTINS>/dom.js:3216
+        3225: type NodeFilterInterface = NodeFilterCallback | { acceptNode: NodeFilterCallback }
+                                                              ^^^^^^^^^^^^^^^^^^^^^^^^^^^^^^^^^^ property `acceptNode`. Property not found in. See lib: <BUILTINS>/dom.js:3225
         196:     document.createTreeWalker(document_body, -1, {}); // invalid
                                                               ^^ object literal
   Member 42:
-  935:   createTreeWalker<RootNodeT: Node>(root: RootNodeT, whatToShow: number, filter?: NodeFilterInterface, entityReferenceExpansion?: boolean): TreeWalker<RootNodeT, Node>;
-         ^^^^^^^^^^^^^^^^^^^^^^^^^^^^^^^^^^^^^^^^^^^^^^^^^^^^^^^^^^^^^^^^^^^^^^^^^^^^^^^^^^^^^^^^^^^^^^^^^^^^^^^^^^^^^^^^^^^^^^^^^^^^^^^^^^^^^^^^^^^^^^^^^^^^^^^^^^^^^^^^^^^^^ polymorphic type: function type. See lib: <BUILTINS>/dom.js:935
+  944:   createTreeWalker<RootNodeT: Node>(root: RootNodeT, whatToShow: number, filter?: NodeFilterInterface, entityReferenceExpansion?: boolean): TreeWalker<RootNodeT, Node>;
+         ^^^^^^^^^^^^^^^^^^^^^^^^^^^^^^^^^^^^^^^^^^^^^^^^^^^^^^^^^^^^^^^^^^^^^^^^^^^^^^^^^^^^^^^^^^^^^^^^^^^^^^^^^^^^^^^^^^^^^^^^^^^^^^^^^^^^^^^^^^^^^^^^^^^^^^^^^^^^^^^^^^^^^ polymorphic type: function type. See lib: <BUILTINS>/dom.js:944
   Error:
   196:     document.createTreeWalker(document_body, -1, {}); // invalid
                                                         ^^ object literal. This type is incompatible with the expected param type of
-  935:   createTreeWalker<RootNodeT: Node>(root: RootNodeT, whatToShow: number, filter?: NodeFilterInterface, entityReferenceExpansion?: boolean): TreeWalker<RootNodeT, Node>;
-                                                                                         ^^^^^^^^^^^^^^^^^^^ union: NodeFilterCallback | object type. See lib: <BUILTINS>/dom.js:935
+  944:   createTreeWalker<RootNodeT: Node>(root: RootNodeT, whatToShow: number, filter?: NodeFilterInterface, entityReferenceExpansion?: boolean): TreeWalker<RootNodeT, Node>;
+                                                                                         ^^^^^^^^^^^^^^^^^^^ union: NodeFilterCallback | object type. See lib: <BUILTINS>/dom.js:944
     Member 1:
-    3216: type NodeFilterInterface = NodeFilterCallback | { acceptNode: NodeFilterCallback }
-                                     ^^^^^^^^^^^^^^^^^^ NodeFilterCallback. See lib: <BUILTINS>/dom.js:3216
+    3225: type NodeFilterInterface = NodeFilterCallback | { acceptNode: NodeFilterCallback }
+                                     ^^^^^^^^^^^^^^^^^^ NodeFilterCallback. See lib: <BUILTINS>/dom.js:3225
     Error:
     196:     document.createTreeWalker(document_body, -1, {}); // invalid
                                                           ^^ object literal. This type is incompatible with
-    3216: type NodeFilterInterface = NodeFilterCallback | { acceptNode: NodeFilterCallback }
-                                     ^^^^^^^^^^^^^^^^^^ function type. See lib: <BUILTINS>/dom.js:3216
+    3225: type NodeFilterInterface = NodeFilterCallback | { acceptNode: NodeFilterCallback }
+                                     ^^^^^^^^^^^^^^^^^^ function type. See lib: <BUILTINS>/dom.js:3225
       Callable property is incompatible:
-        3216: type NodeFilterInterface = NodeFilterCallback | { acceptNode: NodeFilterCallback }
-                                         ^^^^^^^^^^^^^^^^^^ function type. Callable signature not found in. See lib: <BUILTINS>/dom.js:3216
+        3225: type NodeFilterInterface = NodeFilterCallback | { acceptNode: NodeFilterCallback }
+                                         ^^^^^^^^^^^^^^^^^^ function type. Callable signature not found in. See lib: <BUILTINS>/dom.js:3225
         196:     document.createTreeWalker(document_body, -1, {}); // invalid
                                                               ^^ object literal
     Member 2:
-    3216: type NodeFilterInterface = NodeFilterCallback | { acceptNode: NodeFilterCallback }
-                                                          ^^^^^^^^^^^^^^^^^^^^^^^^^^^^^^^^^^ object type. See lib: <BUILTINS>/dom.js:3216
+    3225: type NodeFilterInterface = NodeFilterCallback | { acceptNode: NodeFilterCallback }
+                                                          ^^^^^^^^^^^^^^^^^^^^^^^^^^^^^^^^^^ object type. See lib: <BUILTINS>/dom.js:3225
     Error:
     196:     document.createTreeWalker(document_body, -1, {}); // invalid
                                                           ^^ object literal. This type is incompatible with
-    3216: type NodeFilterInterface = NodeFilterCallback | { acceptNode: NodeFilterCallback }
-                                                          ^^^^^^^^^^^^^^^^^^^^^^^^^^^^^^^^^^ object type. See lib: <BUILTINS>/dom.js:3216
+    3225: type NodeFilterInterface = NodeFilterCallback | { acceptNode: NodeFilterCallback }
+                                                          ^^^^^^^^^^^^^^^^^^^^^^^^^^^^^^^^^^ object type. See lib: <BUILTINS>/dom.js:3225
       Property `acceptNode` is incompatible:
-        3216: type NodeFilterInterface = NodeFilterCallback | { acceptNode: NodeFilterCallback }
-                                                              ^^^^^^^^^^^^^^^^^^^^^^^^^^^^^^^^^^ property `acceptNode`. Property not found in. See lib: <BUILTINS>/dom.js:3216
+        3225: type NodeFilterInterface = NodeFilterCallback | { acceptNode: NodeFilterCallback }
+                                                              ^^^^^^^^^^^^^^^^^^^^^^^^^^^^^^^^^^ property `acceptNode`. Property not found in. See lib: <BUILTINS>/dom.js:3225
         196:     document.createTreeWalker(document_body, -1, {}); // invalid
                                                               ^^ object literal
   Member 43:
-  939:   createTreeWalker<RootNodeT: Node>(root: RootNodeT, whatToShow: void): TreeWalker<RootNodeT, Node>;
-         ^^^^^^^^^^^^^^^^^^^^^^^^^^^^^^^^^^^^^^^^^^^^^^^^^^^^^^^^^^^^^^^^^^^^^^^^^^^^^^^^^^^^^^^^^^^^^^^^^ polymorphic type: function type. See lib: <BUILTINS>/dom.js:939
+  948:   createTreeWalker<RootNodeT: Node>(root: RootNodeT, whatToShow: void): TreeWalker<RootNodeT, Node>;
+         ^^^^^^^^^^^^^^^^^^^^^^^^^^^^^^^^^^^^^^^^^^^^^^^^^^^^^^^^^^^^^^^^^^^^^^^^^^^^^^^^^^^^^^^^^^^^^^^^^ polymorphic type: function type. See lib: <BUILTINS>/dom.js:948
   Error:
   196:     document.createTreeWalker(document_body, -1, {}); // invalid
                                                     ^^ number. This type is incompatible with the expected param type of
-  939:   createTreeWalker<RootNodeT: Node>(root: RootNodeT, whatToShow: void): TreeWalker<RootNodeT, Node>;
-                                                                        ^^^^ undefined. See lib: <BUILTINS>/dom.js:939
-=======
-  846:   createTreeWalker<RootNodeT: Attr>(root: RootNodeT, whatToShow: 2, filter?: NodeFilterInterface, entityReferenceExpansion?: boolean): TreeWalker<RootNodeT, Attr>;
-         ^^^^^^^^^^^^^^^^^^^^^^^^^^^^^^^^^^^^^^^^^^^^^^^^^^^^^^^^^^^^^^^^^^^^^^^^^^^^^^^^^^^^^^^^^^^^^^^^^^^^^^^^^^^^^^^^^^^^^^^^^^^^^^^^^^^^^^^^^^^^^^^^^^^^^^^^^^^^^^^^ polymorphic type: function type. See lib: <BUILTINS>/dom.js:846
-  Error:
-  196:     document.createTreeWalker(document_body, -1, {}); // invalid
-                                     ^^^^^^^^^^^^^ HTMLElement. This type is incompatible with
-  846:   createTreeWalker<RootNodeT: Attr>(root: RootNodeT, whatToShow: 2, filter?: NodeFilterInterface, entityReferenceExpansion?: boolean): TreeWalker<RootNodeT, Attr>;
-                                     ^^^^ Attr. See lib: <BUILTINS>/dom.js:846
-  Member 2:
-  877:   createTreeWalker<RootNodeT: Document>(root: RootNodeT, whatToShow: 256, filter?: NodeFilterInterface, entityReferenceExpansion?: boolean): TreeWalker<RootNodeT, Document>;
-         ^^^^^^^^^^^^^^^^^^^^^^^^^^^^^^^^^^^^^^^^^^^^^^^^^^^^^^^^^^^^^^^^^^^^^^^^^^^^^^^^^^^^^^^^^^^^^^^^^^^^^^^^^^^^^^^^^^^^^^^^^^^^^^^^^^^^^^^^^^^^^^^^^^^^^^^^^^^^^^^^^^^^^^^^^^ polymorphic type: function type. See lib: <BUILTINS>/dom.js:877
-  Error:
-  196:     document.createTreeWalker(document_body, -1, {}); // invalid
-                                     ^^^^^^^^^^^^^ HTMLElement. This type is incompatible with
-  877:   createTreeWalker<RootNodeT: Document>(root: RootNodeT, whatToShow: 256, filter?: NodeFilterInterface, entityReferenceExpansion?: boolean): TreeWalker<RootNodeT, Document>;
-                                     ^^^^^^^^ Document. See lib: <BUILTINS>/dom.js:877
-  Member 3:
-  878:   createTreeWalker<RootNodeT: Document>(root: RootNodeT, whatToShow: 257, filter?: NodeFilterInterface, entityReferenceExpansion?: boolean): TreeWalker<RootNodeT, Document|Element>;
-         ^^^^^^^^^^^^^^^^^^^^^^^^^^^^^^^^^^^^^^^^^^^^^^^^^^^^^^^^^^^^^^^^^^^^^^^^^^^^^^^^^^^^^^^^^^^^^^^^^^^^^^^^^^^^^^^^^^^^^^^^^^^^^^^^^^^^^^^^^^^^^^^^^^^^^^^^^^^^^^^^^^^^^^^^^^^^^^^^^^ polymorphic type: function type. See lib: <BUILTINS>/dom.js:878
-  Error:
-  196:     document.createTreeWalker(document_body, -1, {}); // invalid
-                                     ^^^^^^^^^^^^^ HTMLElement. This type is incompatible with
-  878:   createTreeWalker<RootNodeT: Document>(root: RootNodeT, whatToShow: 257, filter?: NodeFilterInterface, entityReferenceExpansion?: boolean): TreeWalker<RootNodeT, Document|Element>;
-                                     ^^^^^^^^ Document. See lib: <BUILTINS>/dom.js:878
-  Member 4:
-  879:   createTreeWalker<RootNodeT: Document>(root: RootNodeT, whatToShow: 260, filter?: NodeFilterInterface, entityReferenceExpansion?: boolean): TreeWalker<RootNodeT, Document|Text>;
-         ^^^^^^^^^^^^^^^^^^^^^^^^^^^^^^^^^^^^^^^^^^^^^^^^^^^^^^^^^^^^^^^^^^^^^^^^^^^^^^^^^^^^^^^^^^^^^^^^^^^^^^^^^^^^^^^^^^^^^^^^^^^^^^^^^^^^^^^^^^^^^^^^^^^^^^^^^^^^^^^^^^^^^^^^^^^^^^^ polymorphic type: function type. See lib: <BUILTINS>/dom.js:879
-  Error:
-  196:     document.createTreeWalker(document_body, -1, {}); // invalid
-                                     ^^^^^^^^^^^^^ HTMLElement. This type is incompatible with
-  879:   createTreeWalker<RootNodeT: Document>(root: RootNodeT, whatToShow: 260, filter?: NodeFilterInterface, entityReferenceExpansion?: boolean): TreeWalker<RootNodeT, Document|Text>;
-                                     ^^^^^^^^ Document. See lib: <BUILTINS>/dom.js:879
-  Member 5:
-  880:   createTreeWalker<RootNodeT: Document>(root: RootNodeT, whatToShow: 261, filter?: NodeFilterInterface, entityReferenceExpansion?: boolean): TreeWalker<RootNodeT, Document|Element|Text>;
-         ^^^^^^^^^^^^^^^^^^^^^^^^^^^^^^^^^^^^^^^^^^^^^^^^^^^^^^^^^^^^^^^^^^^^^^^^^^^^^^^^^^^^^^^^^^^^^^^^^^^^^^^^^^^^^^^^^^^^^^^^^^^^^^^^^^^^^^^^^^^^^^^^^^^^^^^^^^^^^^^^^^^^^^^^^^^^^^^^^^^^^^^ polymorphic type: function type. See lib: <BUILTINS>/dom.js:880
-  Error:
-  196:     document.createTreeWalker(document_body, -1, {}); // invalid
-                                     ^^^^^^^^^^^^^ HTMLElement. This type is incompatible with
-  880:   createTreeWalker<RootNodeT: Document>(root: RootNodeT, whatToShow: 261, filter?: NodeFilterInterface, entityReferenceExpansion?: boolean): TreeWalker<RootNodeT, Document|Element|Text>;
-                                     ^^^^^^^^ Document. See lib: <BUILTINS>/dom.js:880
-  Member 6:
-  881:   createTreeWalker<RootNodeT: Document>(root: RootNodeT, whatToShow: 384, filter?: NodeFilterInterface, entityReferenceExpansion?: boolean): TreeWalker<RootNodeT, Document|Comment>;
-         ^^^^^^^^^^^^^^^^^^^^^^^^^^^^^^^^^^^^^^^^^^^^^^^^^^^^^^^^^^^^^^^^^^^^^^^^^^^^^^^^^^^^^^^^^^^^^^^^^^^^^^^^^^^^^^^^^^^^^^^^^^^^^^^^^^^^^^^^^^^^^^^^^^^^^^^^^^^^^^^^^^^^^^^^^^^^^^^^^^ polymorphic type: function type. See lib: <BUILTINS>/dom.js:881
-  Error:
-  196:     document.createTreeWalker(document_body, -1, {}); // invalid
-                                     ^^^^^^^^^^^^^ HTMLElement. This type is incompatible with
-  881:   createTreeWalker<RootNodeT: Document>(root: RootNodeT, whatToShow: 384, filter?: NodeFilterInterface, entityReferenceExpansion?: boolean): TreeWalker<RootNodeT, Document|Comment>;
-                                     ^^^^^^^^ Document. See lib: <BUILTINS>/dom.js:881
-  Member 7:
-  882:   createTreeWalker<RootNodeT: Document>(root: RootNodeT, whatToShow: 385, filter?: NodeFilterInterface, entityReferenceExpansion?: boolean): TreeWalker<RootNodeT, Document|Element|Comment>;
-         ^^^^^^^^^^^^^^^^^^^^^^^^^^^^^^^^^^^^^^^^^^^^^^^^^^^^^^^^^^^^^^^^^^^^^^^^^^^^^^^^^^^^^^^^^^^^^^^^^^^^^^^^^^^^^^^^^^^^^^^^^^^^^^^^^^^^^^^^^^^^^^^^^^^^^^^^^^^^^^^^^^^^^^^^^^^^^^^^^^^^^^^^^^ polymorphic type: function type. See lib: <BUILTINS>/dom.js:882
-  Error:
-  196:     document.createTreeWalker(document_body, -1, {}); // invalid
-                                     ^^^^^^^^^^^^^ HTMLElement. This type is incompatible with
-  882:   createTreeWalker<RootNodeT: Document>(root: RootNodeT, whatToShow: 385, filter?: NodeFilterInterface, entityReferenceExpansion?: boolean): TreeWalker<RootNodeT, Document|Element|Comment>;
-                                     ^^^^^^^^ Document. See lib: <BUILTINS>/dom.js:882
-  Member 8:
-  883:   createTreeWalker<RootNodeT: Document>(root: RootNodeT, whatToShow: 388, filter?: NodeFilterInterface, entityReferenceExpansion?: boolean): TreeWalker<RootNodeT, Document|Text|Comment>;
-         ^^^^^^^^^^^^^^^^^^^^^^^^^^^^^^^^^^^^^^^^^^^^^^^^^^^^^^^^^^^^^^^^^^^^^^^^^^^^^^^^^^^^^^^^^^^^^^^^^^^^^^^^^^^^^^^^^^^^^^^^^^^^^^^^^^^^^^^^^^^^^^^^^^^^^^^^^^^^^^^^^^^^^^^^^^^^^^^^^^^^^^^ polymorphic type: function type. See lib: <BUILTINS>/dom.js:883
-  Error:
-  196:     document.createTreeWalker(document_body, -1, {}); // invalid
-                                     ^^^^^^^^^^^^^ HTMLElement. This type is incompatible with
-  883:   createTreeWalker<RootNodeT: Document>(root: RootNodeT, whatToShow: 388, filter?: NodeFilterInterface, entityReferenceExpansion?: boolean): TreeWalker<RootNodeT, Document|Text|Comment>;
-                                     ^^^^^^^^ Document. See lib: <BUILTINS>/dom.js:883
-  Member 9:
-  884:   createTreeWalker<RootNodeT: Document>(root: RootNodeT, whatToShow: 389, filter?: NodeFilterInterface, entityReferenceExpansion?: boolean): TreeWalker<RootNodeT, Document|Element|Text|Comment>;
-         ^^^^^^^^^^^^^^^^^^^^^^^^^^^^^^^^^^^^^^^^^^^^^^^^^^^^^^^^^^^^^^^^^^^^^^^^^^^^^^^^^^^^^^^^^^^^^^^^^^^^^^^^^^^^^^^^^^^^^^^^^^^^^^^^^^^^^^^^^^^^^^^^^^^^^^^^^^^^^^^^^^^^^^^^^^^^^^^^^^^^^^^^^^^^^^^ polymorphic type: function type. See lib: <BUILTINS>/dom.js:884
-  Error:
-  196:     document.createTreeWalker(document_body, -1, {}); // invalid
-                                     ^^^^^^^^^^^^^ HTMLElement. This type is incompatible with
-  884:   createTreeWalker<RootNodeT: Document>(root: RootNodeT, whatToShow: 389, filter?: NodeFilterInterface, entityReferenceExpansion?: boolean): TreeWalker<RootNodeT, Document|Element|Text|Comment>;
-                                     ^^^^^^^^ Document. See lib: <BUILTINS>/dom.js:884
-  Member 10:
-  885:   createTreeWalker<RootNodeT: Document>(root: RootNodeT, whatToShow: 512, filter?: NodeFilterInterface, entityReferenceExpansion?: boolean): TreeWalker<RootNodeT, DocumentType>;
-         ^^^^^^^^^^^^^^^^^^^^^^^^^^^^^^^^^^^^^^^^^^^^^^^^^^^^^^^^^^^^^^^^^^^^^^^^^^^^^^^^^^^^^^^^^^^^^^^^^^^^^^^^^^^^^^^^^^^^^^^^^^^^^^^^^^^^^^^^^^^^^^^^^^^^^^^^^^^^^^^^^^^^^^^^^^^^^^ polymorphic type: function type. See lib: <BUILTINS>/dom.js:885
-  Error:
-  196:     document.createTreeWalker(document_body, -1, {}); // invalid
-                                     ^^^^^^^^^^^^^ HTMLElement. This type is incompatible with
-  885:   createTreeWalker<RootNodeT: Document>(root: RootNodeT, whatToShow: 512, filter?: NodeFilterInterface, entityReferenceExpansion?: boolean): TreeWalker<RootNodeT, DocumentType>;
-                                     ^^^^^^^^ Document. See lib: <BUILTINS>/dom.js:885
-  Member 11:
-  886:   createTreeWalker<RootNodeT: Document>(root: RootNodeT, whatToShow: 513, filter?: NodeFilterInterface, entityReferenceExpansion?: boolean): TreeWalker<RootNodeT, DocumentType|Element>;
-         ^^^^^^^^^^^^^^^^^^^^^^^^^^^^^^^^^^^^^^^^^^^^^^^^^^^^^^^^^^^^^^^^^^^^^^^^^^^^^^^^^^^^^^^^^^^^^^^^^^^^^^^^^^^^^^^^^^^^^^^^^^^^^^^^^^^^^^^^^^^^^^^^^^^^^^^^^^^^^^^^^^^^^^^^^^^^^^^^^^^^^^ polymorphic type: function type. See lib: <BUILTINS>/dom.js:886
-  Error:
-  196:     document.createTreeWalker(document_body, -1, {}); // invalid
-                                     ^^^^^^^^^^^^^ HTMLElement. This type is incompatible with
-  886:   createTreeWalker<RootNodeT: Document>(root: RootNodeT, whatToShow: 513, filter?: NodeFilterInterface, entityReferenceExpansion?: boolean): TreeWalker<RootNodeT, DocumentType|Element>;
-                                     ^^^^^^^^ Document. See lib: <BUILTINS>/dom.js:886
-  Member 12:
-  887:   createTreeWalker<RootNodeT: Document>(root: RootNodeT, whatToShow: 516, filter?: NodeFilterInterface, entityReferenceExpansion?: boolean): TreeWalker<RootNodeT, DocumentType|Text>;
-         ^^^^^^^^^^^^^^^^^^^^^^^^^^^^^^^^^^^^^^^^^^^^^^^^^^^^^^^^^^^^^^^^^^^^^^^^^^^^^^^^^^^^^^^^^^^^^^^^^^^^^^^^^^^^^^^^^^^^^^^^^^^^^^^^^^^^^^^^^^^^^^^^^^^^^^^^^^^^^^^^^^^^^^^^^^^^^^^^^^^ polymorphic type: function type. See lib: <BUILTINS>/dom.js:887
-  Error:
-  196:     document.createTreeWalker(document_body, -1, {}); // invalid
-                                     ^^^^^^^^^^^^^ HTMLElement. This type is incompatible with
-  887:   createTreeWalker<RootNodeT: Document>(root: RootNodeT, whatToShow: 516, filter?: NodeFilterInterface, entityReferenceExpansion?: boolean): TreeWalker<RootNodeT, DocumentType|Text>;
-                                     ^^^^^^^^ Document. See lib: <BUILTINS>/dom.js:887
-  Member 13:
-  888:   createTreeWalker<RootNodeT: Document>(root: RootNodeT, whatToShow: 517, filter?: NodeFilterInterface, entityReferenceExpansion?: boolean): TreeWalker<RootNodeT, DocumentType|Element|Text>;
-         ^^^^^^^^^^^^^^^^^^^^^^^^^^^^^^^^^^^^^^^^^^^^^^^^^^^^^^^^^^^^^^^^^^^^^^^^^^^^^^^^^^^^^^^^^^^^^^^^^^^^^^^^^^^^^^^^^^^^^^^^^^^^^^^^^^^^^^^^^^^^^^^^^^^^^^^^^^^^^^^^^^^^^^^^^^^^^^^^^^^^^^^^^^^ polymorphic type: function type. See lib: <BUILTINS>/dom.js:888
-  Error:
-  196:     document.createTreeWalker(document_body, -1, {}); // invalid
-                                     ^^^^^^^^^^^^^ HTMLElement. This type is incompatible with
-  888:   createTreeWalker<RootNodeT: Document>(root: RootNodeT, whatToShow: 517, filter?: NodeFilterInterface, entityReferenceExpansion?: boolean): TreeWalker<RootNodeT, DocumentType|Element|Text>;
-                                     ^^^^^^^^ Document. See lib: <BUILTINS>/dom.js:888
-  Member 14:
-  889:   createTreeWalker<RootNodeT: Document>(root: RootNodeT, whatToShow: 640, filter?: NodeFilterInterface, entityReferenceExpansion?: boolean): TreeWalker<RootNodeT, DocumentType|Comment>;
-         ^^^^^^^^^^^^^^^^^^^^^^^^^^^^^^^^^^^^^^^^^^^^^^^^^^^^^^^^^^^^^^^^^^^^^^^^^^^^^^^^^^^^^^^^^^^^^^^^^^^^^^^^^^^^^^^^^^^^^^^^^^^^^^^^^^^^^^^^^^^^^^^^^^^^^^^^^^^^^^^^^^^^^^^^^^^^^^^^^^^^^^ polymorphic type: function type. See lib: <BUILTINS>/dom.js:889
-  Error:
-  196:     document.createTreeWalker(document_body, -1, {}); // invalid
-                                     ^^^^^^^^^^^^^ HTMLElement. This type is incompatible with
-  889:   createTreeWalker<RootNodeT: Document>(root: RootNodeT, whatToShow: 640, filter?: NodeFilterInterface, entityReferenceExpansion?: boolean): TreeWalker<RootNodeT, DocumentType|Comment>;
-                                     ^^^^^^^^ Document. See lib: <BUILTINS>/dom.js:889
-  Member 15:
-  890:   createTreeWalker<RootNodeT: Document>(root: RootNodeT, whatToShow: 641, filter?: NodeFilterInterface, entityReferenceExpansion?: boolean): TreeWalker<RootNodeT, DocumentType|Element|Comment>;
-         ^^^^^^^^^^^^^^^^^^^^^^^^^^^^^^^^^^^^^^^^^^^^^^^^^^^^^^^^^^^^^^^^^^^^^^^^^^^^^^^^^^^^^^^^^^^^^^^^^^^^^^^^^^^^^^^^^^^^^^^^^^^^^^^^^^^^^^^^^^^^^^^^^^^^^^^^^^^^^^^^^^^^^^^^^^^^^^^^^^^^^^^^^^^^^^ polymorphic type: function type. See lib: <BUILTINS>/dom.js:890
-  Error:
-  196:     document.createTreeWalker(document_body, -1, {}); // invalid
-                                     ^^^^^^^^^^^^^ HTMLElement. This type is incompatible with
-  890:   createTreeWalker<RootNodeT: Document>(root: RootNodeT, whatToShow: 641, filter?: NodeFilterInterface, entityReferenceExpansion?: boolean): TreeWalker<RootNodeT, DocumentType|Element|Comment>;
-                                     ^^^^^^^^ Document. See lib: <BUILTINS>/dom.js:890
-  Member 16:
-  891:   createTreeWalker<RootNodeT: Document>(root: RootNodeT, whatToShow: 644, filter?: NodeFilterInterface, entityReferenceExpansion?: boolean): TreeWalker<RootNodeT, DocumentType|Text|Comment>;
-         ^^^^^^^^^^^^^^^^^^^^^^^^^^^^^^^^^^^^^^^^^^^^^^^^^^^^^^^^^^^^^^^^^^^^^^^^^^^^^^^^^^^^^^^^^^^^^^^^^^^^^^^^^^^^^^^^^^^^^^^^^^^^^^^^^^^^^^^^^^^^^^^^^^^^^^^^^^^^^^^^^^^^^^^^^^^^^^^^^^^^^^^^^^^ polymorphic type: function type. See lib: <BUILTINS>/dom.js:891
-  Error:
-  196:     document.createTreeWalker(document_body, -1, {}); // invalid
-                                     ^^^^^^^^^^^^^ HTMLElement. This type is incompatible with
-  891:   createTreeWalker<RootNodeT: Document>(root: RootNodeT, whatToShow: 644, filter?: NodeFilterInterface, entityReferenceExpansion?: boolean): TreeWalker<RootNodeT, DocumentType|Text|Comment>;
-                                     ^^^^^^^^ Document. See lib: <BUILTINS>/dom.js:891
-  Member 17:
-  892:   createTreeWalker<RootNodeT: Document>(root: RootNodeT, whatToShow: 645, filter?: NodeFilterInterface, entityReferenceExpansion?: boolean): TreeWalker<RootNodeT, DocumentType|Element|Text|Comment>;
-         ^^^^^^^^^^^^^^^^^^^^^^^^^^^^^^^^^^^^^^^^^^^^^^^^^^^^^^^^^^^^^^^^^^^^^^^^^^^^^^^^^^^^^^^^^^^^^^^^^^^^^^^^^^^^^^^^^^^^^^^^^^^^^^^^^^^^^^^^^^^^^^^^^^^^^^^^^^^^^^^^^^^^^^^^^^^^^^^^^^^^^^^^^^^^^^^^^^^ polymorphic type: function type. See lib: <BUILTINS>/dom.js:892
-  Error:
-  196:     document.createTreeWalker(document_body, -1, {}); // invalid
-                                     ^^^^^^^^^^^^^ HTMLElement. This type is incompatible with
-  892:   createTreeWalker<RootNodeT: Document>(root: RootNodeT, whatToShow: 645, filter?: NodeFilterInterface, entityReferenceExpansion?: boolean): TreeWalker<RootNodeT, DocumentType|Element|Text|Comment>;
-                                     ^^^^^^^^ Document. See lib: <BUILTINS>/dom.js:892
-  Member 18:
-  893:   createTreeWalker<RootNodeT: Document>(root: RootNodeT, whatToShow: 768, filter?: NodeFilterInterface, entityReferenceExpansion?: boolean): TreeWalker<RootNodeT, DocumentType|Document>;
-         ^^^^^^^^^^^^^^^^^^^^^^^^^^^^^^^^^^^^^^^^^^^^^^^^^^^^^^^^^^^^^^^^^^^^^^^^^^^^^^^^^^^^^^^^^^^^^^^^^^^^^^^^^^^^^^^^^^^^^^^^^^^^^^^^^^^^^^^^^^^^^^^^^^^^^^^^^^^^^^^^^^^^^^^^^^^^^^^^^^^^^^^ polymorphic type: function type. See lib: <BUILTINS>/dom.js:893
-  Error:
-  196:     document.createTreeWalker(document_body, -1, {}); // invalid
-                                     ^^^^^^^^^^^^^ HTMLElement. This type is incompatible with
-  893:   createTreeWalker<RootNodeT: Document>(root: RootNodeT, whatToShow: 768, filter?: NodeFilterInterface, entityReferenceExpansion?: boolean): TreeWalker<RootNodeT, DocumentType|Document>;
-                                     ^^^^^^^^ Document. See lib: <BUILTINS>/dom.js:893
-  Member 19:
-  894:   createTreeWalker<RootNodeT: Document>(root: RootNodeT, whatToShow: 769, filter?: NodeFilterInterface, entityReferenceExpansion?: boolean): TreeWalker<RootNodeT, DocumentType|Document|Element>;
-         ^^^^^^^^^^^^^^^^^^^^^^^^^^^^^^^^^^^^^^^^^^^^^^^^^^^^^^^^^^^^^^^^^^^^^^^^^^^^^^^^^^^^^^^^^^^^^^^^^^^^^^^^^^^^^^^^^^^^^^^^^^^^^^^^^^^^^^^^^^^^^^^^^^^^^^^^^^^^^^^^^^^^^^^^^^^^^^^^^^^^^^^^^^^^^^^ polymorphic type: function type. See lib: <BUILTINS>/dom.js:894
-  Error:
-  196:     document.createTreeWalker(document_body, -1, {}); // invalid
-                                     ^^^^^^^^^^^^^ HTMLElement. This type is incompatible with
-  894:   createTreeWalker<RootNodeT: Document>(root: RootNodeT, whatToShow: 769, filter?: NodeFilterInterface, entityReferenceExpansion?: boolean): TreeWalker<RootNodeT, DocumentType|Document|Element>;
-                                     ^^^^^^^^ Document. See lib: <BUILTINS>/dom.js:894
-  Member 20:
-  895:   createTreeWalker<RootNodeT: Document>(root: RootNodeT, whatToShow: 772, filter?: NodeFilterInterface, entityReferenceExpansion?: boolean): TreeWalker<RootNodeT, DocumentType|Document|Text>;
-         ^^^^^^^^^^^^^^^^^^^^^^^^^^^^^^^^^^^^^^^^^^^^^^^^^^^^^^^^^^^^^^^^^^^^^^^^^^^^^^^^^^^^^^^^^^^^^^^^^^^^^^^^^^^^^^^^^^^^^^^^^^^^^^^^^^^^^^^^^^^^^^^^^^^^^^^^^^^^^^^^^^^^^^^^^^^^^^^^^^^^^^^^^^^^ polymorphic type: function type. See lib: <BUILTINS>/dom.js:895
-  Error:
-  196:     document.createTreeWalker(document_body, -1, {}); // invalid
-                                     ^^^^^^^^^^^^^ HTMLElement. This type is incompatible with
-  895:   createTreeWalker<RootNodeT: Document>(root: RootNodeT, whatToShow: 772, filter?: NodeFilterInterface, entityReferenceExpansion?: boolean): TreeWalker<RootNodeT, DocumentType|Document|Text>;
-                                     ^^^^^^^^ Document. See lib: <BUILTINS>/dom.js:895
-  Member 21:
-  896:   createTreeWalker<RootNodeT: Document>(root: RootNodeT, whatToShow: 773, filter?: NodeFilterInterface, entityReferenceExpansion?: boolean): TreeWalker<RootNodeT, DocumentType|Document|Element|Text>;
-         ^^^^^^^^^^^^^^^^^^^^^^^^^^^^^^^^^^^^^^^^^^^^^^^^^^^^^^^^^^^^^^^^^^^^^^^^^^^^^^^^^^^^^^^^^^^^^^^^^^^^^^^^^^^^^^^^^^^^^^^^^^^^^^^^^^^^^^^^^^^^^^^^^^^^^^^^^^^^^^^^^^^^^^^^^^^^^^^^^^^^^^^^^^^^^^^^^^^^ polymorphic type: function type. See lib: <BUILTINS>/dom.js:896
-  Error:
-  196:     document.createTreeWalker(document_body, -1, {}); // invalid
-                                     ^^^^^^^^^^^^^ HTMLElement. This type is incompatible with
-  896:   createTreeWalker<RootNodeT: Document>(root: RootNodeT, whatToShow: 773, filter?: NodeFilterInterface, entityReferenceExpansion?: boolean): TreeWalker<RootNodeT, DocumentType|Document|Element|Text>;
-                                     ^^^^^^^^ Document. See lib: <BUILTINS>/dom.js:896
-  Member 22:
-  897:   createTreeWalker<RootNodeT: Document>(root: RootNodeT, whatToShow: 896, filter?: NodeFilterInterface, entityReferenceExpansion?: boolean): TreeWalker<RootNodeT, DocumentType|Document|Comment>;
-         ^^^^^^^^^^^^^^^^^^^^^^^^^^^^^^^^^^^^^^^^^^^^^^^^^^^^^^^^^^^^^^^^^^^^^^^^^^^^^^^^^^^^^^^^^^^^^^^^^^^^^^^^^^^^^^^^^^^^^^^^^^^^^^^^^^^^^^^^^^^^^^^^^^^^^^^^^^^^^^^^^^^^^^^^^^^^^^^^^^^^^^^^^^^^^^^ polymorphic type: function type. See lib: <BUILTINS>/dom.js:897
-  Error:
-  196:     document.createTreeWalker(document_body, -1, {}); // invalid
-                                     ^^^^^^^^^^^^^ HTMLElement. This type is incompatible with
-  897:   createTreeWalker<RootNodeT: Document>(root: RootNodeT, whatToShow: 896, filter?: NodeFilterInterface, entityReferenceExpansion?: boolean): TreeWalker<RootNodeT, DocumentType|Document|Comment>;
-                                     ^^^^^^^^ Document. See lib: <BUILTINS>/dom.js:897
-  Member 23:
-  898:   createTreeWalker<RootNodeT: Document>(root: RootNodeT, whatToShow: 897, filter?: NodeFilterInterface, entityReferenceExpansion?: boolean): TreeWalker<RootNodeT, DocumentType|Document|Element|Comment>;
-         ^^^^^^^^^^^^^^^^^^^^^^^^^^^^^^^^^^^^^^^^^^^^^^^^^^^^^^^^^^^^^^^^^^^^^^^^^^^^^^^^^^^^^^^^^^^^^^^^^^^^^^^^^^^^^^^^^^^^^^^^^^^^^^^^^^^^^^^^^^^^^^^^^^^^^^^^^^^^^^^^^^^^^^^^^^^^^^^^^^^^^^^^^^^^^^^^^^^^^^^ polymorphic type: function type. See lib: <BUILTINS>/dom.js:898
-  Error:
-  196:     document.createTreeWalker(document_body, -1, {}); // invalid
-                                     ^^^^^^^^^^^^^ HTMLElement. This type is incompatible with
-  898:   createTreeWalker<RootNodeT: Document>(root: RootNodeT, whatToShow: 897, filter?: NodeFilterInterface, entityReferenceExpansion?: boolean): TreeWalker<RootNodeT, DocumentType|Document|Element|Comment>;
-                                     ^^^^^^^^ Document. See lib: <BUILTINS>/dom.js:898
-  Member 24:
-  899:   createTreeWalker<RootNodeT: Document>(root: RootNodeT, whatToShow: 900, filter?: NodeFilterInterface, entityReferenceExpansion?: boolean): TreeWalker<RootNodeT, DocumentType|Document|Text|Comment>;
-         ^^^^^^^^^^^^^^^^^^^^^^^^^^^^^^^^^^^^^^^^^^^^^^^^^^^^^^^^^^^^^^^^^^^^^^^^^^^^^^^^^^^^^^^^^^^^^^^^^^^^^^^^^^^^^^^^^^^^^^^^^^^^^^^^^^^^^^^^^^^^^^^^^^^^^^^^^^^^^^^^^^^^^^^^^^^^^^^^^^^^^^^^^^^^^^^^^^^^ polymorphic type: function type. See lib: <BUILTINS>/dom.js:899
-  Error:
-  196:     document.createTreeWalker(document_body, -1, {}); // invalid
-                                     ^^^^^^^^^^^^^ HTMLElement. This type is incompatible with
-  899:   createTreeWalker<RootNodeT: Document>(root: RootNodeT, whatToShow: 900, filter?: NodeFilterInterface, entityReferenceExpansion?: boolean): TreeWalker<RootNodeT, DocumentType|Document|Text|Comment>;
-                                     ^^^^^^^^ Document. See lib: <BUILTINS>/dom.js:899
-  Member 25:
-  900:   createTreeWalker<RootNodeT: Document>(root: RootNodeT, whatToShow: 901, filter?: NodeFilterInterface, entityReferenceExpansion?: boolean): TreeWalker<RootNodeT, DocumentType|Document|Element|Text|Comment>;
-         ^^^^^^^^^^^^^^^^^^^^^^^^^^^^^^^^^^^^^^^^^^^^^^^^^^^^^^^^^^^^^^^^^^^^^^^^^^^^^^^^^^^^^^^^^^^^^^^^^^^^^^^^^^^^^^^^^^^^^^^^^^^^^^^^^^^^^^^^^^^^^^^^^^^^^^^^^^^^^^^^^^^^^^^^^^^^^^^^^^^^^^^^^^^^^^^^^^^^^^^^^^^^ polymorphic type: function type. See lib: <BUILTINS>/dom.js:900
-  Error:
-  196:     document.createTreeWalker(document_body, -1, {}); // invalid
-                                     ^^^^^^^^^^^^^ HTMLElement. This type is incompatible with
-  900:   createTreeWalker<RootNodeT: Document>(root: RootNodeT, whatToShow: 901, filter?: NodeFilterInterface, entityReferenceExpansion?: boolean): TreeWalker<RootNodeT, DocumentType|Document|Element|Text|Comment>;
-                                     ^^^^^^^^ Document. See lib: <BUILTINS>/dom.js:900
-  Member 26:
-  912:   createTreeWalker<RootNodeT: DocumentFragment>(root: RootNodeT, whatToShow: 1024, filter?: NodeFilterInterface, entityReferenceExpansion?: boolean): TreeWalker<RootNodeT, DocumentFragment>;
-         ^^^^^^^^^^^^^^^^^^^^^^^^^^^^^^^^^^^^^^^^^^^^^^^^^^^^^^^^^^^^^^^^^^^^^^^^^^^^^^^^^^^^^^^^^^^^^^^^^^^^^^^^^^^^^^^^^^^^^^^^^^^^^^^^^^^^^^^^^^^^^^^^^^^^^^^^^^^^^^^^^^^^^^^^^^^^^^^^^^^^^^^^^^^ polymorphic type: function type. See lib: <BUILTINS>/dom.js:912
-  Error:
-  196:     document.createTreeWalker(document_body, -1, {}); // invalid
-                                     ^^^^^^^^^^^^^ HTMLElement. This type is incompatible with
-  912:   createTreeWalker<RootNodeT: DocumentFragment>(root: RootNodeT, whatToShow: 1024, filter?: NodeFilterInterface, entityReferenceExpansion?: boolean): TreeWalker<RootNodeT, DocumentFragment>;
-                                     ^^^^^^^^^^^^^^^^ DocumentFragment. See lib: <BUILTINS>/dom.js:912
-  Member 27:
-  913:   createTreeWalker<RootNodeT: DocumentFragment>(root: RootNodeT, whatToShow: 1025, filter?: NodeFilterInterface, entityReferenceExpansion?: boolean): TreeWalker<RootNodeT, DocumentFragment|Element>;
-         ^^^^^^^^^^^^^^^^^^^^^^^^^^^^^^^^^^^^^^^^^^^^^^^^^^^^^^^^^^^^^^^^^^^^^^^^^^^^^^^^^^^^^^^^^^^^^^^^^^^^^^^^^^^^^^^^^^^^^^^^^^^^^^^^^^^^^^^^^^^^^^^^^^^^^^^^^^^^^^^^^^^^^^^^^^^^^^^^^^^^^^^^^^^^^^^^^^^ polymorphic type: function type. See lib: <BUILTINS>/dom.js:913
-  Error:
-  196:     document.createTreeWalker(document_body, -1, {}); // invalid
-                                     ^^^^^^^^^^^^^ HTMLElement. This type is incompatible with
-  913:   createTreeWalker<RootNodeT: DocumentFragment>(root: RootNodeT, whatToShow: 1025, filter?: NodeFilterInterface, entityReferenceExpansion?: boolean): TreeWalker<RootNodeT, DocumentFragment|Element>;
-                                     ^^^^^^^^^^^^^^^^ DocumentFragment. See lib: <BUILTINS>/dom.js:913
-  Member 28:
-  914:   createTreeWalker<RootNodeT: DocumentFragment>(root: RootNodeT, whatToShow: 1028, filter?: NodeFilterInterface, entityReferenceExpansion?: boolean): TreeWalker<RootNodeT, DocumentFragment|Text>;
-         ^^^^^^^^^^^^^^^^^^^^^^^^^^^^^^^^^^^^^^^^^^^^^^^^^^^^^^^^^^^^^^^^^^^^^^^^^^^^^^^^^^^^^^^^^^^^^^^^^^^^^^^^^^^^^^^^^^^^^^^^^^^^^^^^^^^^^^^^^^^^^^^^^^^^^^^^^^^^^^^^^^^^^^^^^^^^^^^^^^^^^^^^^^^^^^^^ polymorphic type: function type. See lib: <BUILTINS>/dom.js:914
-  Error:
-  196:     document.createTreeWalker(document_body, -1, {}); // invalid
-                                     ^^^^^^^^^^^^^ HTMLElement. This type is incompatible with
-  914:   createTreeWalker<RootNodeT: DocumentFragment>(root: RootNodeT, whatToShow: 1028, filter?: NodeFilterInterface, entityReferenceExpansion?: boolean): TreeWalker<RootNodeT, DocumentFragment|Text>;
-                                     ^^^^^^^^^^^^^^^^ DocumentFragment. See lib: <BUILTINS>/dom.js:914
-  Member 29:
-  915:   createTreeWalker<RootNodeT: DocumentFragment>(root: RootNodeT, whatToShow: 1029, filter?: NodeFilterInterface, entityReferenceExpansion?: boolean): TreeWalker<RootNodeT, DocumentFragment|Element|Text>;
-         ^^^^^^^^^^^^^^^^^^^^^^^^^^^^^^^^^^^^^^^^^^^^^^^^^^^^^^^^^^^^^^^^^^^^^^^^^^^^^^^^^^^^^^^^^^^^^^^^^^^^^^^^^^^^^^^^^^^^^^^^^^^^^^^^^^^^^^^^^^^^^^^^^^^^^^^^^^^^^^^^^^^^^^^^^^^^^^^^^^^^^^^^^^^^^^^^^^^^^^^^ polymorphic type: function type. See lib: <BUILTINS>/dom.js:915
-  Error:
-  196:     document.createTreeWalker(document_body, -1, {}); // invalid
-                                     ^^^^^^^^^^^^^ HTMLElement. This type is incompatible with
-  915:   createTreeWalker<RootNodeT: DocumentFragment>(root: RootNodeT, whatToShow: 1029, filter?: NodeFilterInterface, entityReferenceExpansion?: boolean): TreeWalker<RootNodeT, DocumentFragment|Element|Text>;
-                                     ^^^^^^^^^^^^^^^^ DocumentFragment. See lib: <BUILTINS>/dom.js:915
-  Member 30:
-  916:   createTreeWalker<RootNodeT: DocumentFragment>(root: RootNodeT, whatToShow: 1152, filter?: NodeFilterInterface, entityReferenceExpansion?: boolean): TreeWalker<RootNodeT, DocumentFragment|Comment>;
-         ^^^^^^^^^^^^^^^^^^^^^^^^^^^^^^^^^^^^^^^^^^^^^^^^^^^^^^^^^^^^^^^^^^^^^^^^^^^^^^^^^^^^^^^^^^^^^^^^^^^^^^^^^^^^^^^^^^^^^^^^^^^^^^^^^^^^^^^^^^^^^^^^^^^^^^^^^^^^^^^^^^^^^^^^^^^^^^^^^^^^^^^^^^^^^^^^^^^ polymorphic type: function type. See lib: <BUILTINS>/dom.js:916
-  Error:
-  196:     document.createTreeWalker(document_body, -1, {}); // invalid
-                                     ^^^^^^^^^^^^^ HTMLElement. This type is incompatible with
-  916:   createTreeWalker<RootNodeT: DocumentFragment>(root: RootNodeT, whatToShow: 1152, filter?: NodeFilterInterface, entityReferenceExpansion?: boolean): TreeWalker<RootNodeT, DocumentFragment|Comment>;
-                                     ^^^^^^^^^^^^^^^^ DocumentFragment. See lib: <BUILTINS>/dom.js:916
-  Member 31:
-  917:   createTreeWalker<RootNodeT: DocumentFragment>(root: RootNodeT, whatToShow: 1153, filter?: NodeFilterInterface, entityReferenceExpansion?: boolean): TreeWalker<RootNodeT, DocumentFragment|Element|Comment>;
-         ^^^^^^^^^^^^^^^^^^^^^^^^^^^^^^^^^^^^^^^^^^^^^^^^^^^^^^^^^^^^^^^^^^^^^^^^^^^^^^^^^^^^^^^^^^^^^^^^^^^^^^^^^^^^^^^^^^^^^^^^^^^^^^^^^^^^^^^^^^^^^^^^^^^^^^^^^^^^^^^^^^^^^^^^^^^^^^^^^^^^^^^^^^^^^^^^^^^^^^^^^^^ polymorphic type: function type. See lib: <BUILTINS>/dom.js:917
-  Error:
-  196:     document.createTreeWalker(document_body, -1, {}); // invalid
-                                     ^^^^^^^^^^^^^ HTMLElement. This type is incompatible with
-  917:   createTreeWalker<RootNodeT: DocumentFragment>(root: RootNodeT, whatToShow: 1153, filter?: NodeFilterInterface, entityReferenceExpansion?: boolean): TreeWalker<RootNodeT, DocumentFragment|Element|Comment>;
-                                     ^^^^^^^^^^^^^^^^ DocumentFragment. See lib: <BUILTINS>/dom.js:917
-  Member 32:
-  918:   createTreeWalker<RootNodeT: DocumentFragment>(root: RootNodeT, whatToShow: 1156, filter?: NodeFilterInterface, entityReferenceExpansion?: boolean): TreeWalker<RootNodeT, DocumentFragment|Text|Comment>;
-         ^^^^^^^^^^^^^^^^^^^^^^^^^^^^^^^^^^^^^^^^^^^^^^^^^^^^^^^^^^^^^^^^^^^^^^^^^^^^^^^^^^^^^^^^^^^^^^^^^^^^^^^^^^^^^^^^^^^^^^^^^^^^^^^^^^^^^^^^^^^^^^^^^^^^^^^^^^^^^^^^^^^^^^^^^^^^^^^^^^^^^^^^^^^^^^^^^^^^^^^^ polymorphic type: function type. See lib: <BUILTINS>/dom.js:918
-  Error:
-  196:     document.createTreeWalker(document_body, -1, {}); // invalid
-                                     ^^^^^^^^^^^^^ HTMLElement. This type is incompatible with
-  918:   createTreeWalker<RootNodeT: DocumentFragment>(root: RootNodeT, whatToShow: 1156, filter?: NodeFilterInterface, entityReferenceExpansion?: boolean): TreeWalker<RootNodeT, DocumentFragment|Text|Comment>;
-                                     ^^^^^^^^^^^^^^^^ DocumentFragment. See lib: <BUILTINS>/dom.js:918
-  Member 33:
-  919:   createTreeWalker<RootNodeT: DocumentFragment>(root: RootNodeT, whatToShow: 1157, filter?: NodeFilterInterface, entityReferenceExpansion?: boolean): TreeWalker<RootNodeT, DocumentFragment|Element|Text|Comment>;
-         ^^^^^^^^^^^^^^^^^^^^^^^^^^^^^^^^^^^^^^^^^^^^^^^^^^^^^^^^^^^^^^^^^^^^^^^^^^^^^^^^^^^^^^^^^^^^^^^^^^^^^^^^^^^^^^^^^^^^^^^^^^^^^^^^^^^^^^^^^^^^^^^^^^^^^^^^^^^^^^^^^^^^^^^^^^^^^^^^^^^^^^^^^^^^^^^^^^^^^^^^^^^^^^^^ polymorphic type: function type. See lib: <BUILTINS>/dom.js:919
-  Error:
-  196:     document.createTreeWalker(document_body, -1, {}); // invalid
-                                     ^^^^^^^^^^^^^ HTMLElement. This type is incompatible with
-  919:   createTreeWalker<RootNodeT: DocumentFragment>(root: RootNodeT, whatToShow: 1157, filter?: NodeFilterInterface, entityReferenceExpansion?: boolean): TreeWalker<RootNodeT, DocumentFragment|Element|Text|Comment>;
-                                     ^^^^^^^^^^^^^^^^ DocumentFragment. See lib: <BUILTINS>/dom.js:919
-  Member 34:
-  932:   createTreeWalker<RootNodeT: Node>(root: RootNodeT, whatToShow: 1, filter?: NodeFilterInterface, entityReferenceExpansion?: boolean): TreeWalker<RootNodeT, Element>;
-         ^^^^^^^^^^^^^^^^^^^^^^^^^^^^^^^^^^^^^^^^^^^^^^^^^^^^^^^^^^^^^^^^^^^^^^^^^^^^^^^^^^^^^^^^^^^^^^^^^^^^^^^^^^^^^^^^^^^^^^^^^^^^^^^^^^^^^^^^^^^^^^^^^^^^^^^^^^^^^^^^^^^ polymorphic type: function type. See lib: <BUILTINS>/dom.js:932
-  Error:
-  196:     document.createTreeWalker(document_body, -1, {}); // invalid
-                                                    ^^ number. Expected number literal `1`, got `-1` instead
-  932:   createTreeWalker<RootNodeT: Node>(root: RootNodeT, whatToShow: 1, filter?: NodeFilterInterface, entityReferenceExpansion?: boolean): TreeWalker<RootNodeT, Element>;
-                                                                        ^ number literal `1`. See lib: <BUILTINS>/dom.js:932
-  Member 35:
-  933:   createTreeWalker<RootNodeT: Node>(root: RootNodeT, whatToShow: 4, filter?: NodeFilterInterface, entityReferenceExpansion?: boolean): TreeWalker<RootNodeT, Text>;
-         ^^^^^^^^^^^^^^^^^^^^^^^^^^^^^^^^^^^^^^^^^^^^^^^^^^^^^^^^^^^^^^^^^^^^^^^^^^^^^^^^^^^^^^^^^^^^^^^^^^^^^^^^^^^^^^^^^^^^^^^^^^^^^^^^^^^^^^^^^^^^^^^^^^^^^^^^^^^^^^^^ polymorphic type: function type. See lib: <BUILTINS>/dom.js:933
-  Error:
-  196:     document.createTreeWalker(document_body, -1, {}); // invalid
-                                                    ^^ number. Expected number literal `4`, got `-1` instead
-  933:   createTreeWalker<RootNodeT: Node>(root: RootNodeT, whatToShow: 4, filter?: NodeFilterInterface, entityReferenceExpansion?: boolean): TreeWalker<RootNodeT, Text>;
-                                                                        ^ number literal `4`. See lib: <BUILTINS>/dom.js:933
-  Member 36:
-  934:   createTreeWalker<RootNodeT: Node>(root: RootNodeT, whatToShow: 5, filter?: NodeFilterInterface, entityReferenceExpansion?: boolean): TreeWalker<RootNodeT, Element|Text>;
-         ^^^^^^^^^^^^^^^^^^^^^^^^^^^^^^^^^^^^^^^^^^^^^^^^^^^^^^^^^^^^^^^^^^^^^^^^^^^^^^^^^^^^^^^^^^^^^^^^^^^^^^^^^^^^^^^^^^^^^^^^^^^^^^^^^^^^^^^^^^^^^^^^^^^^^^^^^^^^^^^^^^^^^^^^ polymorphic type: function type. See lib: <BUILTINS>/dom.js:934
-  Error:
-  196:     document.createTreeWalker(document_body, -1, {}); // invalid
-                                                    ^^ number. Expected number literal `5`, got `-1` instead
-  934:   createTreeWalker<RootNodeT: Node>(root: RootNodeT, whatToShow: 5, filter?: NodeFilterInterface, entityReferenceExpansion?: boolean): TreeWalker<RootNodeT, Element|Text>;
-                                                                        ^ number literal `5`. See lib: <BUILTINS>/dom.js:934
-  Member 37:
-  935:   createTreeWalker<RootNodeT: Node>(root: RootNodeT, whatToShow: 128, filter?: NodeFilterInterface, entityReferenceExpansion?: boolean): TreeWalker<RootNodeT, Comment>;
-         ^^^^^^^^^^^^^^^^^^^^^^^^^^^^^^^^^^^^^^^^^^^^^^^^^^^^^^^^^^^^^^^^^^^^^^^^^^^^^^^^^^^^^^^^^^^^^^^^^^^^^^^^^^^^^^^^^^^^^^^^^^^^^^^^^^^^^^^^^^^^^^^^^^^^^^^^^^^^^^^^^^^^^ polymorphic type: function type. See lib: <BUILTINS>/dom.js:935
-  Error:
-  196:     document.createTreeWalker(document_body, -1, {}); // invalid
-                                                    ^^ number. Expected number literal `128`, got `-1` instead
-  935:   createTreeWalker<RootNodeT: Node>(root: RootNodeT, whatToShow: 128, filter?: NodeFilterInterface, entityReferenceExpansion?: boolean): TreeWalker<RootNodeT, Comment>;
-                                                                        ^^^ number literal `128`. See lib: <BUILTINS>/dom.js:935
-  Member 38:
-  936:   createTreeWalker<RootNodeT: Node>(root: RootNodeT, whatToShow: 129, filter?: NodeFilterInterface, entityReferenceExpansion?: boolean): TreeWalker<RootNodeT, Element|Comment>;
-         ^^^^^^^^^^^^^^^^^^^^^^^^^^^^^^^^^^^^^^^^^^^^^^^^^^^^^^^^^^^^^^^^^^^^^^^^^^^^^^^^^^^^^^^^^^^^^^^^^^^^^^^^^^^^^^^^^^^^^^^^^^^^^^^^^^^^^^^^^^^^^^^^^^^^^^^^^^^^^^^^^^^^^^^^^^^^^ polymorphic type: function type. See lib: <BUILTINS>/dom.js:936
-  Error:
-  196:     document.createTreeWalker(document_body, -1, {}); // invalid
-                                                    ^^ number. Expected number literal `129`, got `-1` instead
-  936:   createTreeWalker<RootNodeT: Node>(root: RootNodeT, whatToShow: 129, filter?: NodeFilterInterface, entityReferenceExpansion?: boolean): TreeWalker<RootNodeT, Element|Comment>;
-                                                                        ^^^ number literal `129`. See lib: <BUILTINS>/dom.js:936
-  Member 39:
-  937:   createTreeWalker<RootNodeT: Node>(root: RootNodeT, whatToShow: 132, filter?: NodeFilterInterface, entityReferenceExpansion?: boolean): TreeWalker<RootNodeT, Text|Comment>;
-         ^^^^^^^^^^^^^^^^^^^^^^^^^^^^^^^^^^^^^^^^^^^^^^^^^^^^^^^^^^^^^^^^^^^^^^^^^^^^^^^^^^^^^^^^^^^^^^^^^^^^^^^^^^^^^^^^^^^^^^^^^^^^^^^^^^^^^^^^^^^^^^^^^^^^^^^^^^^^^^^^^^^^^^^^^^ polymorphic type: function type. See lib: <BUILTINS>/dom.js:937
-  Error:
-  196:     document.createTreeWalker(document_body, -1, {}); // invalid
-                                                    ^^ number. Expected number literal `132`, got `-1` instead
-  937:   createTreeWalker<RootNodeT: Node>(root: RootNodeT, whatToShow: 132, filter?: NodeFilterInterface, entityReferenceExpansion?: boolean): TreeWalker<RootNodeT, Text|Comment>;
-                                                                        ^^^ number literal `132`. See lib: <BUILTINS>/dom.js:937
-  Member 40:
-  938:   createTreeWalker<RootNodeT: Node>(root: RootNodeT, whatToShow: 133, filter?: NodeFilterInterface, entityReferenceExpansion?: boolean): TreeWalker<RootNodeT, Text|Element|Comment>;
-         ^^^^^^^^^^^^^^^^^^^^^^^^^^^^^^^^^^^^^^^^^^^^^^^^^^^^^^^^^^^^^^^^^^^^^^^^^^^^^^^^^^^^^^^^^^^^^^^^^^^^^^^^^^^^^^^^^^^^^^^^^^^^^^^^^^^^^^^^^^^^^^^^^^^^^^^^^^^^^^^^^^^^^^^^^^^^^^^^^^ polymorphic type: function type. See lib: <BUILTINS>/dom.js:938
-  Error:
-  196:     document.createTreeWalker(document_body, -1, {}); // invalid
-                                                    ^^ number. Expected number literal `133`, got `-1` instead
-  938:   createTreeWalker<RootNodeT: Node>(root: RootNodeT, whatToShow: 133, filter?: NodeFilterInterface, entityReferenceExpansion?: boolean): TreeWalker<RootNodeT, Text|Element|Comment>;
-                                                                        ^^^ number literal `133`. See lib: <BUILTINS>/dom.js:938
-  Member 41:
-  939:   createTreeWalker<RootNodeT: Node>(root: RootNodeT, whatToShow: -1, filter?: NodeFilterInterface, entityReferenceExpansion?: boolean): TreeWalker<RootNodeT, Node>;
-         ^^^^^^^^^^^^^^^^^^^^^^^^^^^^^^^^^^^^^^^^^^^^^^^^^^^^^^^^^^^^^^^^^^^^^^^^^^^^^^^^^^^^^^^^^^^^^^^^^^^^^^^^^^^^^^^^^^^^^^^^^^^^^^^^^^^^^^^^^^^^^^^^^^^^^^^^^^^^^^^^^ polymorphic type: function type. See lib: <BUILTINS>/dom.js:939
-  Error:
-  196:     document.createTreeWalker(document_body, -1, {}); // invalid
-                                                        ^^ object literal. This type is incompatible with the expected param type of
-  939:   createTreeWalker<RootNodeT: Node>(root: RootNodeT, whatToShow: -1, filter?: NodeFilterInterface, entityReferenceExpansion?: boolean): TreeWalker<RootNodeT, Node>;
-                                                                                     ^^^^^^^^^^^^^^^^^^^ union: NodeFilterCallback | object type. See lib: <BUILTINS>/dom.js:939
-    Member 1:
-    3206: type NodeFilterInterface = NodeFilterCallback | { acceptNode: NodeFilterCallback }
-                                     ^^^^^^^^^^^^^^^^^^ NodeFilterCallback. See lib: <BUILTINS>/dom.js:3206
-    Error:
-    196:     document.createTreeWalker(document_body, -1, {}); // invalid
-                                                          ^^ object literal. This type is incompatible with
-    3206: type NodeFilterInterface = NodeFilterCallback | { acceptNode: NodeFilterCallback }
-                                     ^^^^^^^^^^^^^^^^^^ function type. See lib: <BUILTINS>/dom.js:3206
-      Callable property is incompatible:
-        3206: type NodeFilterInterface = NodeFilterCallback | { acceptNode: NodeFilterCallback }
-                                         ^^^^^^^^^^^^^^^^^^ function type. Callable signature not found in. See lib: <BUILTINS>/dom.js:3206
-        196:     document.createTreeWalker(document_body, -1, {}); // invalid
-                                                              ^^ object literal
-    Member 2:
-    3206: type NodeFilterInterface = NodeFilterCallback | { acceptNode: NodeFilterCallback }
-                                                          ^^^^^^^^^^^^^^^^^^^^^^^^^^^^^^^^^^ object type. See lib: <BUILTINS>/dom.js:3206
-    Error:
-    196:     document.createTreeWalker(document_body, -1, {}); // invalid
-                                                          ^^ object literal. This type is incompatible with
-    3206: type NodeFilterInterface = NodeFilterCallback | { acceptNode: NodeFilterCallback }
-                                                          ^^^^^^^^^^^^^^^^^^^^^^^^^^^^^^^^^^ object type. See lib: <BUILTINS>/dom.js:3206
-      Property `acceptNode` is incompatible:
-        3206: type NodeFilterInterface = NodeFilterCallback | { acceptNode: NodeFilterCallback }
-                                                              ^^^^^^^^^^^^^^^^^^^^^^^^^^^^^^^^^^ property `acceptNode`. Property not found in. See lib: <BUILTINS>/dom.js:3206
-        196:     document.createTreeWalker(document_body, -1, {}); // invalid
-                                                              ^^ object literal
-  Member 42:
-  943:   createTreeWalker<RootNodeT: Node>(root: RootNodeT, whatToShow: number, filter?: NodeFilterInterface, entityReferenceExpansion?: boolean): TreeWalker<RootNodeT, Node>;
-         ^^^^^^^^^^^^^^^^^^^^^^^^^^^^^^^^^^^^^^^^^^^^^^^^^^^^^^^^^^^^^^^^^^^^^^^^^^^^^^^^^^^^^^^^^^^^^^^^^^^^^^^^^^^^^^^^^^^^^^^^^^^^^^^^^^^^^^^^^^^^^^^^^^^^^^^^^^^^^^^^^^^^^ polymorphic type: function type. See lib: <BUILTINS>/dom.js:943
-  Error:
-  196:     document.createTreeWalker(document_body, -1, {}); // invalid
-                                                        ^^ object literal. This type is incompatible with the expected param type of
-  943:   createTreeWalker<RootNodeT: Node>(root: RootNodeT, whatToShow: number, filter?: NodeFilterInterface, entityReferenceExpansion?: boolean): TreeWalker<RootNodeT, Node>;
-                                                                                         ^^^^^^^^^^^^^^^^^^^ union: NodeFilterCallback | object type. See lib: <BUILTINS>/dom.js:943
-    Member 1:
-    3206: type NodeFilterInterface = NodeFilterCallback | { acceptNode: NodeFilterCallback }
-                                     ^^^^^^^^^^^^^^^^^^ NodeFilterCallback. See lib: <BUILTINS>/dom.js:3206
-    Error:
-    196:     document.createTreeWalker(document_body, -1, {}); // invalid
-                                                          ^^ object literal. This type is incompatible with
-    3206: type NodeFilterInterface = NodeFilterCallback | { acceptNode: NodeFilterCallback }
-                                     ^^^^^^^^^^^^^^^^^^ function type. See lib: <BUILTINS>/dom.js:3206
-      Callable property is incompatible:
-        3206: type NodeFilterInterface = NodeFilterCallback | { acceptNode: NodeFilterCallback }
-                                         ^^^^^^^^^^^^^^^^^^ function type. Callable signature not found in. See lib: <BUILTINS>/dom.js:3206
-        196:     document.createTreeWalker(document_body, -1, {}); // invalid
-                                                              ^^ object literal
-    Member 2:
-    3206: type NodeFilterInterface = NodeFilterCallback | { acceptNode: NodeFilterCallback }
-                                                          ^^^^^^^^^^^^^^^^^^^^^^^^^^^^^^^^^^ object type. See lib: <BUILTINS>/dom.js:3206
-    Error:
-    196:     document.createTreeWalker(document_body, -1, {}); // invalid
-                                                          ^^ object literal. This type is incompatible with
-    3206: type NodeFilterInterface = NodeFilterCallback | { acceptNode: NodeFilterCallback }
-                                                          ^^^^^^^^^^^^^^^^^^^^^^^^^^^^^^^^^^ object type. See lib: <BUILTINS>/dom.js:3206
-      Property `acceptNode` is incompatible:
-        3206: type NodeFilterInterface = NodeFilterCallback | { acceptNode: NodeFilterCallback }
-                                                              ^^^^^^^^^^^^^^^^^^^^^^^^^^^^^^^^^^ property `acceptNode`. Property not found in. See lib: <BUILTINS>/dom.js:3206
-        196:     document.createTreeWalker(document_body, -1, {}); // invalid
-                                                              ^^ object literal
-  Member 43:
-  947:   createTreeWalker<RootNodeT: Node>(root: RootNodeT, whatToShow: void): TreeWalker<RootNodeT, Node>;
-         ^^^^^^^^^^^^^^^^^^^^^^^^^^^^^^^^^^^^^^^^^^^^^^^^^^^^^^^^^^^^^^^^^^^^^^^^^^^^^^^^^^^^^^^^^^^^^^^^^ polymorphic type: function type. See lib: <BUILTINS>/dom.js:947
-  Error:
-  196:     document.createTreeWalker(document_body, -1, {}); // invalid
-                                                    ^^ number. This type is incompatible with the expected param type of
-  947:   createTreeWalker<RootNodeT: Node>(root: RootNodeT, whatToShow: void): TreeWalker<RootNodeT, Node>;
-                                                                        ^^^^ undefined. See lib: <BUILTINS>/dom.js:947
->>>>>>> e60d7773
+  948:   createTreeWalker<RootNodeT: Node>(root: RootNodeT, whatToShow: void): TreeWalker<RootNodeT, Node>;
+                                                                        ^^^^ undefined. See lib: <BUILTINS>/dom.js:948
 
 
 Found 29 errors