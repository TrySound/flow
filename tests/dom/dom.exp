--- conflicted
+++ resolved
@@ -1,2017 +1,3 @@
-<<<<<<< HEAD
-Error: CanvasRenderingContext2D.js:11
- 11:     ctx.moveTo('0', '1');  // error: should be numbers
-                    ^^^ string. This type is incompatible with the expected param type of
-1573:   moveTo(x: number, y: number): void;
-                  ^^^^^^ number. See lib: <BUILTINS>/dom.js:1573
-
-Error: CanvasRenderingContext2D.js:11
- 11:     ctx.moveTo('0', '1');  // error: should be numbers
-                         ^^^ string. This type is incompatible with the expected param type of
-1573:   moveTo(x: number, y: number): void;
-                             ^^^^^^ number. See lib: <BUILTINS>/dom.js:1573
-
-Error: Element.js:14
- 14:     element.scrollIntoView({ behavior: 'invalid' });
-                                ^^^^^^^^^^^^^^^^^^^^^^^ object literal. This type is incompatible with the expected param type of
-1169:   scrollIntoView(arg?: (boolean | { behavior?: ('auto' | 'instant' | 'smooth'), block?: ('start' | 'end') })): void;
-                              ^^^^^^^^^^^^^^^^^^^^^^^^^^^^^^^^^^^^^^^^^^^^^^^^^^^^^^^^^^^^^^^^^^^^^^^^^^^^^^^^^^^ union: boolean | object type. See lib: <BUILTINS>/dom.js:1169
-  Member 1:
-  1169:   scrollIntoView(arg?: (boolean | { behavior?: ('auto' | 'instant' | 'smooth'), block?: ('start' | 'end') })): void;
-                                ^^^^^^^ boolean. See lib: <BUILTINS>/dom.js:1169
-  Error:
-   14:     element.scrollIntoView({ behavior: 'invalid' });
-                                  ^^^^^^^^^^^^^^^^^^^^^^^ object literal. This type is incompatible with
-  1169:   scrollIntoView(arg?: (boolean | { behavior?: ('auto' | 'instant' | 'smooth'), block?: ('start' | 'end') })): void;
-                                ^^^^^^^ boolean. See lib: <BUILTINS>/dom.js:1169
-  Member 2:
-  1169:   scrollIntoView(arg?: (boolean | { behavior?: ('auto' | 'instant' | 'smooth'), block?: ('start' | 'end') })): void;
-                                          ^^^^^^^^^^^^^^^^^^^^^^^^^^^^^^^^^^^^^^^^^^^^^^^^^^^^^^^^^^^^^^^^^^^^^^^^^ object type. See lib: <BUILTINS>/dom.js:1169
-  Error:
-   14:     element.scrollIntoView({ behavior: 'invalid' });
-                                  ^^^^^^^^^^^^^^^^^^^^^^^ object literal. This type is incompatible with
-  1169:   scrollIntoView(arg?: (boolean | { behavior?: ('auto' | 'instant' | 'smooth'), block?: ('start' | 'end') })): void;
-                                          ^^^^^^^^^^^^^^^^^^^^^^^^^^^^^^^^^^^^^^^^^^^^^^^^^^^^^^^^^^^^^^^^^^^^^^^^^ object type. See lib: <BUILTINS>/dom.js:1169
-    Property `behavior` is incompatible:
-       14:     element.scrollIntoView({ behavior: 'invalid' });
-                                                  ^^^^^^^^^ string. This type is incompatible with
-      1169:   scrollIntoView(arg?: (boolean | { behavior?: ('auto' | 'instant' | 'smooth'), block?: ('start' | 'end') })): void;
-                                                            ^^^^^^^^^^^^^^^^^^^^^^^^^^^^^ string enum. See lib: <BUILTINS>/dom.js:1169
-
-Error: Element.js:15
- 15:     element.scrollIntoView({ block: 'invalid' });
-                                ^^^^^^^^^^^^^^^^^^^^ object literal. This type is incompatible with the expected param type of
-1169:   scrollIntoView(arg?: (boolean | { behavior?: ('auto' | 'instant' | 'smooth'), block?: ('start' | 'end') })): void;
-                              ^^^^^^^^^^^^^^^^^^^^^^^^^^^^^^^^^^^^^^^^^^^^^^^^^^^^^^^^^^^^^^^^^^^^^^^^^^^^^^^^^^^ union: boolean | object type. See lib: <BUILTINS>/dom.js:1169
-  Member 1:
-  1169:   scrollIntoView(arg?: (boolean | { behavior?: ('auto' | 'instant' | 'smooth'), block?: ('start' | 'end') })): void;
-                                ^^^^^^^ boolean. See lib: <BUILTINS>/dom.js:1169
-  Error:
-   15:     element.scrollIntoView({ block: 'invalid' });
-                                  ^^^^^^^^^^^^^^^^^^^^ object literal. This type is incompatible with
-  1169:   scrollIntoView(arg?: (boolean | { behavior?: ('auto' | 'instant' | 'smooth'), block?: ('start' | 'end') })): void;
-                                ^^^^^^^ boolean. See lib: <BUILTINS>/dom.js:1169
-  Member 2:
-  1169:   scrollIntoView(arg?: (boolean | { behavior?: ('auto' | 'instant' | 'smooth'), block?: ('start' | 'end') })): void;
-                                          ^^^^^^^^^^^^^^^^^^^^^^^^^^^^^^^^^^^^^^^^^^^^^^^^^^^^^^^^^^^^^^^^^^^^^^^^^ object type. See lib: <BUILTINS>/dom.js:1169
-  Error:
-   15:     element.scrollIntoView({ block: 'invalid' });
-                                  ^^^^^^^^^^^^^^^^^^^^ object literal. This type is incompatible with
-  1169:   scrollIntoView(arg?: (boolean | { behavior?: ('auto' | 'instant' | 'smooth'), block?: ('start' | 'end') })): void;
-                                          ^^^^^^^^^^^^^^^^^^^^^^^^^^^^^^^^^^^^^^^^^^^^^^^^^^^^^^^^^^^^^^^^^^^^^^^^^ object type. See lib: <BUILTINS>/dom.js:1169
-    Property `block` is incompatible:
-       15:     element.scrollIntoView({ block: 'invalid' });
-                                               ^^^^^^^^^ string. This type is incompatible with
-      1169:   scrollIntoView(arg?: (boolean | { behavior?: ('auto' | 'instant' | 'smooth'), block?: ('start' | 'end') })): void;
-                                                                                                     ^^^^^^^^^^^^^^^ string enum. See lib: <BUILTINS>/dom.js:1169
-
-Error: Element.js:16
- 16:     element.scrollIntoView(1);
-                                ^ number. This type is incompatible with the expected param type of
-1169:   scrollIntoView(arg?: (boolean | { behavior?: ('auto' | 'instant' | 'smooth'), block?: ('start' | 'end') })): void;
-                              ^^^^^^^^^^^^^^^^^^^^^^^^^^^^^^^^^^^^^^^^^^^^^^^^^^^^^^^^^^^^^^^^^^^^^^^^^^^^^^^^^^^ union: boolean | object type. See lib: <BUILTINS>/dom.js:1169
-  Member 1:
-  1169:   scrollIntoView(arg?: (boolean | { behavior?: ('auto' | 'instant' | 'smooth'), block?: ('start' | 'end') })): void;
-                                ^^^^^^^ boolean. See lib: <BUILTINS>/dom.js:1169
-  Error:
-   16:     element.scrollIntoView(1);
-                                  ^ number. This type is incompatible with
-  1169:   scrollIntoView(arg?: (boolean | { behavior?: ('auto' | 'instant' | 'smooth'), block?: ('start' | 'end') })): void;
-                                ^^^^^^^ boolean. See lib: <BUILTINS>/dom.js:1169
-  Member 2:
-  1169:   scrollIntoView(arg?: (boolean | { behavior?: ('auto' | 'instant' | 'smooth'), block?: ('start' | 'end') })): void;
-                                          ^^^^^^^^^^^^^^^^^^^^^^^^^^^^^^^^^^^^^^^^^^^^^^^^^^^^^^^^^^^^^^^^^^^^^^^^^ object type. See lib: <BUILTINS>/dom.js:1169
-  Error:
-   16:     element.scrollIntoView(1);
-                                  ^ number. This type is incompatible with
-  1169:   scrollIntoView(arg?: (boolean | { behavior?: ('auto' | 'instant' | 'smooth'), block?: ('start' | 'end') })): void;
-                                          ^^^^^^^^^^^^^^^^^^^^^^^^^^^^^^^^^^^^^^^^^^^^^^^^^^^^^^^^^^^^^^^^^^^^^^^^^ object type. See lib: <BUILTINS>/dom.js:1169
-
-Error: HTMLElement.js:14
- 14:     element.scrollIntoView({ behavior: 'invalid' });
-                                ^^^^^^^^^^^^^^^^^^^^^^^ object literal. This type is incompatible with the expected param type of
-1169:   scrollIntoView(arg?: (boolean | { behavior?: ('auto' | 'instant' | 'smooth'), block?: ('start' | 'end') })): void;
-                              ^^^^^^^^^^^^^^^^^^^^^^^^^^^^^^^^^^^^^^^^^^^^^^^^^^^^^^^^^^^^^^^^^^^^^^^^^^^^^^^^^^^ union: boolean | object type. See lib: <BUILTINS>/dom.js:1169
-  Member 1:
-  1169:   scrollIntoView(arg?: (boolean | { behavior?: ('auto' | 'instant' | 'smooth'), block?: ('start' | 'end') })): void;
-                                ^^^^^^^ boolean. See lib: <BUILTINS>/dom.js:1169
-  Error:
-   14:     element.scrollIntoView({ behavior: 'invalid' });
-                                  ^^^^^^^^^^^^^^^^^^^^^^^ object literal. This type is incompatible with
-  1169:   scrollIntoView(arg?: (boolean | { behavior?: ('auto' | 'instant' | 'smooth'), block?: ('start' | 'end') })): void;
-                                ^^^^^^^ boolean. See lib: <BUILTINS>/dom.js:1169
-  Member 2:
-  1169:   scrollIntoView(arg?: (boolean | { behavior?: ('auto' | 'instant' | 'smooth'), block?: ('start' | 'end') })): void;
-                                          ^^^^^^^^^^^^^^^^^^^^^^^^^^^^^^^^^^^^^^^^^^^^^^^^^^^^^^^^^^^^^^^^^^^^^^^^^ object type. See lib: <BUILTINS>/dom.js:1169
-  Error:
-   14:     element.scrollIntoView({ behavior: 'invalid' });
-                                  ^^^^^^^^^^^^^^^^^^^^^^^ object literal. This type is incompatible with
-  1169:   scrollIntoView(arg?: (boolean | { behavior?: ('auto' | 'instant' | 'smooth'), block?: ('start' | 'end') })): void;
-                                          ^^^^^^^^^^^^^^^^^^^^^^^^^^^^^^^^^^^^^^^^^^^^^^^^^^^^^^^^^^^^^^^^^^^^^^^^^ object type. See lib: <BUILTINS>/dom.js:1169
-    Property `behavior` is incompatible:
-       14:     element.scrollIntoView({ behavior: 'invalid' });
-                                                  ^^^^^^^^^ string. This type is incompatible with
-      1169:   scrollIntoView(arg?: (boolean | { behavior?: ('auto' | 'instant' | 'smooth'), block?: ('start' | 'end') })): void;
-                                                            ^^^^^^^^^^^^^^^^^^^^^^^^^^^^^ string enum. See lib: <BUILTINS>/dom.js:1169
-
-Error: HTMLElement.js:15
- 15:     element.scrollIntoView({ block: 'invalid' });
-                                ^^^^^^^^^^^^^^^^^^^^ object literal. This type is incompatible with the expected param type of
-1169:   scrollIntoView(arg?: (boolean | { behavior?: ('auto' | 'instant' | 'smooth'), block?: ('start' | 'end') })): void;
-                              ^^^^^^^^^^^^^^^^^^^^^^^^^^^^^^^^^^^^^^^^^^^^^^^^^^^^^^^^^^^^^^^^^^^^^^^^^^^^^^^^^^^ union: boolean | object type. See lib: <BUILTINS>/dom.js:1169
-  Member 1:
-  1169:   scrollIntoView(arg?: (boolean | { behavior?: ('auto' | 'instant' | 'smooth'), block?: ('start' | 'end') })): void;
-                                ^^^^^^^ boolean. See lib: <BUILTINS>/dom.js:1169
-  Error:
-   15:     element.scrollIntoView({ block: 'invalid' });
-                                  ^^^^^^^^^^^^^^^^^^^^ object literal. This type is incompatible with
-  1169:   scrollIntoView(arg?: (boolean | { behavior?: ('auto' | 'instant' | 'smooth'), block?: ('start' | 'end') })): void;
-                                ^^^^^^^ boolean. See lib: <BUILTINS>/dom.js:1169
-  Member 2:
-  1169:   scrollIntoView(arg?: (boolean | { behavior?: ('auto' | 'instant' | 'smooth'), block?: ('start' | 'end') })): void;
-                                          ^^^^^^^^^^^^^^^^^^^^^^^^^^^^^^^^^^^^^^^^^^^^^^^^^^^^^^^^^^^^^^^^^^^^^^^^^ object type. See lib: <BUILTINS>/dom.js:1169
-  Error:
-   15:     element.scrollIntoView({ block: 'invalid' });
-                                  ^^^^^^^^^^^^^^^^^^^^ object literal. This type is incompatible with
-  1169:   scrollIntoView(arg?: (boolean | { behavior?: ('auto' | 'instant' | 'smooth'), block?: ('start' | 'end') })): void;
-                                          ^^^^^^^^^^^^^^^^^^^^^^^^^^^^^^^^^^^^^^^^^^^^^^^^^^^^^^^^^^^^^^^^^^^^^^^^^ object type. See lib: <BUILTINS>/dom.js:1169
-    Property `block` is incompatible:
-       15:     element.scrollIntoView({ block: 'invalid' });
-                                               ^^^^^^^^^ string. This type is incompatible with
-      1169:   scrollIntoView(arg?: (boolean | { behavior?: ('auto' | 'instant' | 'smooth'), block?: ('start' | 'end') })): void;
-                                                                                                     ^^^^^^^^^^^^^^^ string enum. See lib: <BUILTINS>/dom.js:1169
-
-Error: HTMLElement.js:16
- 16:     element.scrollIntoView(1);
-                                ^ number. This type is incompatible with the expected param type of
-1169:   scrollIntoView(arg?: (boolean | { behavior?: ('auto' | 'instant' | 'smooth'), block?: ('start' | 'end') })): void;
-                              ^^^^^^^^^^^^^^^^^^^^^^^^^^^^^^^^^^^^^^^^^^^^^^^^^^^^^^^^^^^^^^^^^^^^^^^^^^^^^^^^^^^ union: boolean | object type. See lib: <BUILTINS>/dom.js:1169
-  Member 1:
-  1169:   scrollIntoView(arg?: (boolean | { behavior?: ('auto' | 'instant' | 'smooth'), block?: ('start' | 'end') })): void;
-                                ^^^^^^^ boolean. See lib: <BUILTINS>/dom.js:1169
-  Error:
-   16:     element.scrollIntoView(1);
-                                  ^ number. This type is incompatible with
-  1169:   scrollIntoView(arg?: (boolean | { behavior?: ('auto' | 'instant' | 'smooth'), block?: ('start' | 'end') })): void;
-                                ^^^^^^^ boolean. See lib: <BUILTINS>/dom.js:1169
-  Member 2:
-  1169:   scrollIntoView(arg?: (boolean | { behavior?: ('auto' | 'instant' | 'smooth'), block?: ('start' | 'end') })): void;
-                                          ^^^^^^^^^^^^^^^^^^^^^^^^^^^^^^^^^^^^^^^^^^^^^^^^^^^^^^^^^^^^^^^^^^^^^^^^^ object type. See lib: <BUILTINS>/dom.js:1169
-  Error:
-   16:     element.scrollIntoView(1);
-                                  ^ number. This type is incompatible with
-  1169:   scrollIntoView(arg?: (boolean | { behavior?: ('auto' | 'instant' | 'smooth'), block?: ('start' | 'end') })): void;
-                                          ^^^^^^^^^^^^^^^^^^^^^^^^^^^^^^^^^^^^^^^^^^^^^^^^^^^^^^^^^^^^^^^^^^^^^^^^^ object type. See lib: <BUILTINS>/dom.js:1169
-
-Error: HTMLFormElement.js:23
- 23: el.className // invalid
-        ^^^^^^^^^ property `className`. Property cannot be accessed on possibly null value
- 23: el.className // invalid
-     ^^ null
-
-Error: HTMLFormElement.js:27
- 27: el.className // invalid
-        ^^^^^^^^^ property `className`. Property cannot be accessed on possibly null value
- 27: el.className // invalid
-     ^^ null
-
-Error: HTMLInputElement.js:7
-  7:     el.setRangeText('foo', 123); // end is required
-         ^^^^^^^^^^^^^^^^^^^^^^^^^^^ call of method `setRangeText`. Function cannot be called on any member of intersection type
-  7:     el.setRangeText('foo', 123); // end is required
-         ^^^^^^^^^^^^^^^ intersection
-  Member 1:
-  2831:   setRangeText(replacement: string, start?: void, end?: void, selectMode?: void): void;
-          ^^^^^^^^^^^^^^^^^^^^^^^^^^^^^^^^^^^^^^^^^^^^^^^^^^^^^^^^^^^^^^^^^^^^^^^^^^^^^^^^^^^^ function type. See lib: <BUILTINS>/dom.js:2831
-  Error:
-    7:     el.setRangeText('foo', 123); // end is required
-                                  ^^^ number. This type is incompatible with the expected param type of
-  2831:   setRangeText(replacement: string, start?: void, end?: void, selectMode?: void): void;
-                                                    ^^^^ undefined. See lib: <BUILTINS>/dom.js:2831
-  Member 2:
-  2832:   setRangeText(replacement: string, start: number, end: number, selectMode?: SelectionMode): void;
-          ^^^^^^^^^^^^^^^^^^^^^^^^^^^^^^^^^^^^^^^^^^^^^^^^^^^^^^^^^^^^^^^^^^^^^^^^^^^^^^^^^^^^^^^^^^^^^^^ function type. See lib: <BUILTINS>/dom.js:2832
-  Error:
-    7:     el.setRangeText('foo', 123); // end is required
-           ^^^^^^^^^^^^^^^^^^^^^^^^^^^ undefined (too few arguments, expected default/rest parameters). This type is incompatible with
-  2832:   setRangeText(replacement: string, start: number, end: number, selectMode?: SelectionMode): void;
-                                                                ^^^^^^ number. See lib: <BUILTINS>/dom.js:2832
-
-Error: HTMLInputElement.js:10
- 10:     el.setRangeText('foo', 123, 234, 'bogus'); // invalid value
-         ^^^^^^^^^^^^^^^^^^^^^^^^^^^^^^^^^^^^^^^^^ call of method `setRangeText`. Function cannot be called on any member of intersection type
- 10:     el.setRangeText('foo', 123, 234, 'bogus'); // invalid value
-         ^^^^^^^^^^^^^^^ intersection
-  Member 1:
-  2831:   setRangeText(replacement: string, start?: void, end?: void, selectMode?: void): void;
-          ^^^^^^^^^^^^^^^^^^^^^^^^^^^^^^^^^^^^^^^^^^^^^^^^^^^^^^^^^^^^^^^^^^^^^^^^^^^^^^^^^^^^ function type. See lib: <BUILTINS>/dom.js:2831
-  Error:
-   10:     el.setRangeText('foo', 123, 234, 'bogus'); // invalid value
-                                  ^^^ number. This type is incompatible with the expected param type of
-  2831:   setRangeText(replacement: string, start?: void, end?: void, selectMode?: void): void;
-                                                    ^^^^ undefined. See lib: <BUILTINS>/dom.js:2831
-  Member 2:
-  2832:   setRangeText(replacement: string, start: number, end: number, selectMode?: SelectionMode): void;
-          ^^^^^^^^^^^^^^^^^^^^^^^^^^^^^^^^^^^^^^^^^^^^^^^^^^^^^^^^^^^^^^^^^^^^^^^^^^^^^^^^^^^^^^^^^^^^^^^ function type. See lib: <BUILTINS>/dom.js:2832
-  Error:
-   10:     el.setRangeText('foo', 123, 234, 'bogus'); // invalid value
-                                            ^^^^^^^ string. This type is incompatible with the expected param type of
-  2832:   setRangeText(replacement: string, start: number, end: number, selectMode?: SelectionMode): void;
-                                                                                     ^^^^^^^^^^^^^ string enum. See lib: <BUILTINS>/dom.js:2832
-
-Error: HTMLSelectElement.js:11
- 11: form.action // invalid
-          ^^^^^^ property `action`. Property cannot be accessed on possibly null value
- 11: form.action // invalid
-     ^^^^ null
-
-Error: HTMLSelectElement.js:19
- 19: item.value // invalid
-          ^^^^^ property `value`. Property cannot be accessed on possibly null value
- 19: item.value // invalid
-     ^^^^ null
-
-Error: HTMLSelectElement.js:22
- 22: item.value // invalid
-          ^^^^^ property `value`. Property cannot be accessed on possibly null value
- 22: item.value // invalid
-     ^^^^ null
-
-Error: URL.js:8
-  8: const e: string = c.path; // not correct
-                         ^^^^ property `path`. Property not found in
-  8: const e: string = c.path; // not correct
-                       ^ URL
-
-Error: eventtarget.js:9
-  9:     (target.attachEvent('foo', listener): void); // invalid, may be undefined
-          ^^^^^^^^^^^^^^^^^^^^^^^^^^^^^^^^^^^ call of method `attachEvent`. Function cannot be called on possibly undefined value
-  9:     (target.attachEvent('foo', listener): void); // invalid, may be undefined
-          ^^^^^^^^^^^^^^^^^^ undefined
-
-Error: eventtarget.js:16
- 16:     (target.detachEvent('foo', listener): void); // invalid, may be undefined
-          ^^^^^^^^^^^^^^^^^^^^^^^^^^^^^^^^^^^ call of method `detachEvent`. Function cannot be called on possibly undefined value
- 16:     (target.detachEvent('foo', listener): void); // invalid, may be undefined
-          ^^^^^^^^^^^^^^^^^^ undefined
-
-Error: path2d.js:9
-  9:     (path.arcTo(0, 0, 0, 0, 10, '20', 5): void); // invalid
-          ^^^^^^^^^^^^^^^^^^^^^^^^^^^^^^^^^^^ call of method `arcTo`. Function cannot be called on any member of intersection type
-  9:     (path.arcTo(0, 0, 0, 0, 10, '20', 5): void); // invalid
-          ^^^^^^^^^^ intersection
-  Member 1:
-  1441:   arcTo(x1: number, y1: number, x2: number, y2: number, radius: number, _: void, _: void): void;
-          ^^^^^^^^^^^^^^^^^^^^^^^^^^^^^^^^^^^^^^^^^^^^^^^^^^^^^^^^^^^^^^^^^^^^^^^^^^^^^^^^^^^^^^^^^^^^^ function type. See lib: <BUILTINS>/dom.js:1441
-  Error:
-    9:     (path.arcTo(0, 0, 0, 0, 10, '20', 5): void); // invalid
-                                       ^^^^ string. This type is incompatible with the expected param type of
-  1441:   arcTo(x1: number, y1: number, x2: number, y2: number, radius: number, _: void, _: void): void;
-                                                                                   ^^^^ undefined. See lib: <BUILTINS>/dom.js:1441
-  Member 2:
-  1442:   arcTo(x1: number, y1: number, x2: number, y2: number, radiusX: number, radiusY: number, rotation: number): void;
-          ^^^^^^^^^^^^^^^^^^^^^^^^^^^^^^^^^^^^^^^^^^^^^^^^^^^^^^^^^^^^^^^^^^^^^^^^^^^^^^^^^^^^^^^^^^^^^^^^^^^^^^^^^^^^^^^ function type. See lib: <BUILTINS>/dom.js:1442
-  Error:
-    9:     (path.arcTo(0, 0, 0, 0, 10, '20', 5): void); // invalid
-                                       ^^^^ string. This type is incompatible with the expected param type of
-  1442:   arcTo(x1: number, y1: number, x2: number, y2: number, radiusX: number, radiusY: number, rotation: number): void;
-                                                                                          ^^^^^^ number. See lib: <BUILTINS>/dom.js:1442
-
-Error: registerElement.js:48
-                                                    v
- 48:     document.registerElement('custom-element', {
- 49:       prototype: {
- 50:         attributeChangedCallback(
-...:
- 56:     });
-         ^ object literal. This type is incompatible with the expected param type of
-726:   registerElement(type: string, options?: ElementRegistrationOptions): any;
-                                               ^^^^^^^^^^^^^^^^^^^^^^^^^^ object type. See lib: <BUILTINS>/dom.js:726
-  Property `prototype` is incompatible:
-                          v
-     49:       prototype: {
-     50:         attributeChangedCallback(
-     51:           localName: string,
-    ...:
-     55:       },
-               ^ object literal. This type is incompatible with
-                        v
-    529:   +prototype?: {
-    530:     // from https://www.w3.org/TR/custom-elements/#types-of-callbacks
-    531:     +createdCallback?: () => mixed;
-    ...:
-    556:   };
-           ^ object type. See lib: <BUILTINS>/dom.js:529
-      Property `attributeChangedCallback` is incompatible:
-                                             v
-         50:         attributeChangedCallback(
-         51:           localName: string,
-         52:           oldVal: string, // Error: This might be null
-         53:           newVal: string, // Error: This might be null
-         54:           namespace: string) {}
-                       -----------------^ function. This type is incompatible with
-                  v
-        536:     ((
-        537:       attributeLocalName: string,
-        538:       oldAttributeValue: null,
-        ...:
-        541:     ) => mixed) &
-                 ---------^ function type. See lib: <BUILTINS>/dom.js:536
-          This parameter is incompatible:
-            538:       oldAttributeValue: null,
-                                          ^^^^ null. This type is incompatible with. See lib: <BUILTINS>/dom.js:538
-             52:           oldVal: string, // Error: This might be null
-                                   ^^^^^^ string
-
-Error: registerElement.js:48
-                                                    v
- 48:     document.registerElement('custom-element', {
- 49:       prototype: {
- 50:         attributeChangedCallback(
-...:
- 56:     });
-         ^ object literal. This type is incompatible with the expected param type of
-726:   registerElement(type: string, options?: ElementRegistrationOptions): any;
-                                               ^^^^^^^^^^^^^^^^^^^^^^^^^^ object type. See lib: <BUILTINS>/dom.js:726
-  Property `prototype` is incompatible:
-                          v
-     49:       prototype: {
-     50:         attributeChangedCallback(
-     51:           localName: string,
-    ...:
-     55:       },
-               ^ object literal. This type is incompatible with
-                        v
-    529:   +prototype?: {
-    530:     // from https://www.w3.org/TR/custom-elements/#types-of-callbacks
-    531:     +createdCallback?: () => mixed;
-    ...:
-    556:   };
-           ^ object type. See lib: <BUILTINS>/dom.js:529
-      Property `attributeChangedCallback` is incompatible:
-                                             v
-         50:         attributeChangedCallback(
-         51:           localName: string,
-         52:           oldVal: string, // Error: This might be null
-         53:           newVal: string, // Error: This might be null
-         54:           namespace: string) {}
-                       -----------------^ function. This type is incompatible with
-                  v
-        550:     ((
-        551:       attributeLocalName: string,
-        552:       oldAttributeValue: string,
-        ...:
-        555:     ) => mixed);
-                 ---------^ function type. See lib: <BUILTINS>/dom.js:550
-          This parameter is incompatible:
-            553:       newAttributeValue: null,
-                                          ^^^^ null. This type is incompatible with. See lib: <BUILTINS>/dom.js:553
-             53:           newVal: string, // Error: This might be null
-                                   ^^^^^^ string
-
-Error: traversal.js:29
- 29:     document.createNodeIterator({}); // invalid
-         ^^^^^^^^^^^^^^^^^^^^^^^^^^^^^^^ call of method `createNodeIterator`. Function cannot be called on any member of intersection type
- 29:     document.createNodeIterator({}); // invalid
-         ^^^^^^^^^^^^^^^^^^^^^^^^^^^ intersection
-  Member 1:
-  846:   createNodeIterator<RootNodeT: Attr>(root: RootNodeT, whatToShow: 2, filter?: NodeFilterInterface): NodeIterator<RootNodeT, Attr>;
-         ^^^^^^^^^^^^^^^^^^^^^^^^^^^^^^^^^^^^^^^^^^^^^^^^^^^^^^^^^^^^^^^^^^^^^^^^^^^^^^^^^^^^^^^^^^^^^^^^^^^^^^^^^^^^^^^^^^^^^^^^^^^^^^^^ polymorphic type: function type. See lib: <BUILTINS>/dom.js:846
-  Error:
-   29:     document.createNodeIterator({}); // invalid
-                                       ^^ object literal. This type is incompatible with
-  846:   createNodeIterator<RootNodeT: Attr>(root: RootNodeT, whatToShow: 2, filter?: NodeFilterInterface): NodeIterator<RootNodeT, Attr>;
-                                       ^^^^ Attr. See lib: <BUILTINS>/dom.js:846
-  Member 2:
-  854:   createNodeIterator<RootNodeT: Document>(root: RootNodeT, whatToShow: 256, filter?: NodeFilterInterface): NodeIterator<RootNodeT, Document>;
-         ^^^^^^^^^^^^^^^^^^^^^^^^^^^^^^^^^^^^^^^^^^^^^^^^^^^^^^^^^^^^^^^^^^^^^^^^^^^^^^^^^^^^^^^^^^^^^^^^^^^^^^^^^^^^^^^^^^^^^^^^^^^^^^^^^^^^^^^^^^ polymorphic type: function type. See lib: <BUILTINS>/dom.js:854
-  Error:
-   29:     document.createNodeIterator({}); // invalid
-                                       ^^ object literal. This type is incompatible with
-  854:   createNodeIterator<RootNodeT: Document>(root: RootNodeT, whatToShow: 256, filter?: NodeFilterInterface): NodeIterator<RootNodeT, Document>;
-                                       ^^^^^^^^ Document. See lib: <BUILTINS>/dom.js:854
-  Member 3:
-  855:   createNodeIterator<RootNodeT: Document>(root: RootNodeT, whatToShow: 257, filter?: NodeFilterInterface): NodeIterator<RootNodeT, Document|Element>;
-         ^^^^^^^^^^^^^^^^^^^^^^^^^^^^^^^^^^^^^^^^^^^^^^^^^^^^^^^^^^^^^^^^^^^^^^^^^^^^^^^^^^^^^^^^^^^^^^^^^^^^^^^^^^^^^^^^^^^^^^^^^^^^^^^^^^^^^^^^^^^^^^^^^^ polymorphic type: function type. See lib: <BUILTINS>/dom.js:855
-  Error:
-   29:     document.createNodeIterator({}); // invalid
-                                       ^^ object literal. This type is incompatible with
-  855:   createNodeIterator<RootNodeT: Document>(root: RootNodeT, whatToShow: 257, filter?: NodeFilterInterface): NodeIterator<RootNodeT, Document|Element>;
-                                       ^^^^^^^^ Document. See lib: <BUILTINS>/dom.js:855
-  Member 4:
-  856:   createNodeIterator<RootNodeT: Document>(root: RootNodeT, whatToShow: 260, filter?: NodeFilterInterface): NodeIterator<RootNodeT, Document|Text>;
-         ^^^^^^^^^^^^^^^^^^^^^^^^^^^^^^^^^^^^^^^^^^^^^^^^^^^^^^^^^^^^^^^^^^^^^^^^^^^^^^^^^^^^^^^^^^^^^^^^^^^^^^^^^^^^^^^^^^^^^^^^^^^^^^^^^^^^^^^^^^^^^^^ polymorphic type: function type. See lib: <BUILTINS>/dom.js:856
-  Error:
-   29:     document.createNodeIterator({}); // invalid
-                                       ^^ object literal. This type is incompatible with
-  856:   createNodeIterator<RootNodeT: Document>(root: RootNodeT, whatToShow: 260, filter?: NodeFilterInterface): NodeIterator<RootNodeT, Document|Text>;
-                                       ^^^^^^^^ Document. See lib: <BUILTINS>/dom.js:856
-  Member 5:
-  857:   createNodeIterator<RootNodeT: Document>(root: RootNodeT, whatToShow: 261, filter?: NodeFilterInterface): NodeIterator<RootNodeT, Document|Element|Text>;
-         ^^^^^^^^^^^^^^^^^^^^^^^^^^^^^^^^^^^^^^^^^^^^^^^^^^^^^^^^^^^^^^^^^^^^^^^^^^^^^^^^^^^^^^^^^^^^^^^^^^^^^^^^^^^^^^^^^^^^^^^^^^^^^^^^^^^^^^^^^^^^^^^^^^^^^^^ polymorphic type: function type. See lib: <BUILTINS>/dom.js:857
-  Error:
-   29:     document.createNodeIterator({}); // invalid
-                                       ^^ object literal. This type is incompatible with
-  857:   createNodeIterator<RootNodeT: Document>(root: RootNodeT, whatToShow: 261, filter?: NodeFilterInterface): NodeIterator<RootNodeT, Document|Element|Text>;
-                                       ^^^^^^^^ Document. See lib: <BUILTINS>/dom.js:857
-  Member 6:
-  858:   createNodeIterator<RootNodeT: Document>(root: RootNodeT, whatToShow: 384, filter?: NodeFilterInterface): NodeIterator<RootNodeT, Document|Comment>;
-         ^^^^^^^^^^^^^^^^^^^^^^^^^^^^^^^^^^^^^^^^^^^^^^^^^^^^^^^^^^^^^^^^^^^^^^^^^^^^^^^^^^^^^^^^^^^^^^^^^^^^^^^^^^^^^^^^^^^^^^^^^^^^^^^^^^^^^^^^^^^^^^^^^^ polymorphic type: function type. See lib: <BUILTINS>/dom.js:858
-  Error:
-   29:     document.createNodeIterator({}); // invalid
-                                       ^^ object literal. This type is incompatible with
-  858:   createNodeIterator<RootNodeT: Document>(root: RootNodeT, whatToShow: 384, filter?: NodeFilterInterface): NodeIterator<RootNodeT, Document|Comment>;
-                                       ^^^^^^^^ Document. See lib: <BUILTINS>/dom.js:858
-  Member 7:
-  859:   createNodeIterator<RootNodeT: Document>(root: RootNodeT, whatToShow: 385, filter?: NodeFilterInterface): NodeIterator<RootNodeT, Document|Element|Comment>;
-         ^^^^^^^^^^^^^^^^^^^^^^^^^^^^^^^^^^^^^^^^^^^^^^^^^^^^^^^^^^^^^^^^^^^^^^^^^^^^^^^^^^^^^^^^^^^^^^^^^^^^^^^^^^^^^^^^^^^^^^^^^^^^^^^^^^^^^^^^^^^^^^^^^^^^^^^^^^ polymorphic type: function type. See lib: <BUILTINS>/dom.js:859
-  Error:
-   29:     document.createNodeIterator({}); // invalid
-                                       ^^ object literal. This type is incompatible with
-  859:   createNodeIterator<RootNodeT: Document>(root: RootNodeT, whatToShow: 385, filter?: NodeFilterInterface): NodeIterator<RootNodeT, Document|Element|Comment>;
-                                       ^^^^^^^^ Document. See lib: <BUILTINS>/dom.js:859
-  Member 8:
-  860:   createNodeIterator<RootNodeT: Document>(root: RootNodeT, whatToShow: 388, filter?: NodeFilterInterface): NodeIterator<RootNodeT, Document|Text|Comment>;
-         ^^^^^^^^^^^^^^^^^^^^^^^^^^^^^^^^^^^^^^^^^^^^^^^^^^^^^^^^^^^^^^^^^^^^^^^^^^^^^^^^^^^^^^^^^^^^^^^^^^^^^^^^^^^^^^^^^^^^^^^^^^^^^^^^^^^^^^^^^^^^^^^^^^^^^^^ polymorphic type: function type. See lib: <BUILTINS>/dom.js:860
-  Error:
-   29:     document.createNodeIterator({}); // invalid
-                                       ^^ object literal. This type is incompatible with
-  860:   createNodeIterator<RootNodeT: Document>(root: RootNodeT, whatToShow: 388, filter?: NodeFilterInterface): NodeIterator<RootNodeT, Document|Text|Comment>;
-                                       ^^^^^^^^ Document. See lib: <BUILTINS>/dom.js:860
-  Member 9:
-  861:   createNodeIterator<RootNodeT: Document>(root: RootNodeT, whatToShow: 389, filter?: NodeFilterInterface): NodeIterator<RootNodeT, Document|Element|Text|Comment>;
-         ^^^^^^^^^^^^^^^^^^^^^^^^^^^^^^^^^^^^^^^^^^^^^^^^^^^^^^^^^^^^^^^^^^^^^^^^^^^^^^^^^^^^^^^^^^^^^^^^^^^^^^^^^^^^^^^^^^^^^^^^^^^^^^^^^^^^^^^^^^^^^^^^^^^^^^^^^^^^^^^ polymorphic type: function type. See lib: <BUILTINS>/dom.js:861
-  Error:
-   29:     document.createNodeIterator({}); // invalid
-                                       ^^ object literal. This type is incompatible with
-  861:   createNodeIterator<RootNodeT: Document>(root: RootNodeT, whatToShow: 389, filter?: NodeFilterInterface): NodeIterator<RootNodeT, Document|Element|Text|Comment>;
-                                       ^^^^^^^^ Document. See lib: <BUILTINS>/dom.js:861
-  Member 10:
-  862:   createNodeIterator<RootNodeT: Document>(root: RootNodeT, whatToShow: 512, filter?: NodeFilterInterface): NodeIterator<RootNodeT, DocumentType>;
-         ^^^^^^^^^^^^^^^^^^^^^^^^^^^^^^^^^^^^^^^^^^^^^^^^^^^^^^^^^^^^^^^^^^^^^^^^^^^^^^^^^^^^^^^^^^^^^^^^^^^^^^^^^^^^^^^^^^^^^^^^^^^^^^^^^^^^^^^^^^^^^^ polymorphic type: function type. See lib: <BUILTINS>/dom.js:862
-  Error:
-   29:     document.createNodeIterator({}); // invalid
-                                       ^^ object literal. This type is incompatible with
-  862:   createNodeIterator<RootNodeT: Document>(root: RootNodeT, whatToShow: 512, filter?: NodeFilterInterface): NodeIterator<RootNodeT, DocumentType>;
-                                       ^^^^^^^^ Document. See lib: <BUILTINS>/dom.js:862
-  Member 11:
-  863:   createNodeIterator<RootNodeT: Document>(root: RootNodeT, whatToShow: 513, filter?: NodeFilterInterface): NodeIterator<RootNodeT, DocumentType|Element>;
-         ^^^^^^^^^^^^^^^^^^^^^^^^^^^^^^^^^^^^^^^^^^^^^^^^^^^^^^^^^^^^^^^^^^^^^^^^^^^^^^^^^^^^^^^^^^^^^^^^^^^^^^^^^^^^^^^^^^^^^^^^^^^^^^^^^^^^^^^^^^^^^^^^^^^^^^ polymorphic type: function type. See lib: <BUILTINS>/dom.js:863
-  Error:
-   29:     document.createNodeIterator({}); // invalid
-                                       ^^ object literal. This type is incompatible with
-  863:   createNodeIterator<RootNodeT: Document>(root: RootNodeT, whatToShow: 513, filter?: NodeFilterInterface): NodeIterator<RootNodeT, DocumentType|Element>;
-                                       ^^^^^^^^ Document. See lib: <BUILTINS>/dom.js:863
-  Member 12:
-  864:   createNodeIterator<RootNodeT: Document>(root: RootNodeT, whatToShow: 516, filter?: NodeFilterInterface): NodeIterator<RootNodeT, DocumentType|Text>;
-         ^^^^^^^^^^^^^^^^^^^^^^^^^^^^^^^^^^^^^^^^^^^^^^^^^^^^^^^^^^^^^^^^^^^^^^^^^^^^^^^^^^^^^^^^^^^^^^^^^^^^^^^^^^^^^^^^^^^^^^^^^^^^^^^^^^^^^^^^^^^^^^^^^^^ polymorphic type: function type. See lib: <BUILTINS>/dom.js:864
-  Error:
-   29:     document.createNodeIterator({}); // invalid
-                                       ^^ object literal. This type is incompatible with
-  864:   createNodeIterator<RootNodeT: Document>(root: RootNodeT, whatToShow: 516, filter?: NodeFilterInterface): NodeIterator<RootNodeT, DocumentType|Text>;
-                                       ^^^^^^^^ Document. See lib: <BUILTINS>/dom.js:864
-  Member 13:
-  865:   createNodeIterator<RootNodeT: Document>(root: RootNodeT, whatToShow: 517, filter?: NodeFilterInterface): NodeIterator<RootNodeT, DocumentType|Element|Text>;
-         ^^^^^^^^^^^^^^^^^^^^^^^^^^^^^^^^^^^^^^^^^^^^^^^^^^^^^^^^^^^^^^^^^^^^^^^^^^^^^^^^^^^^^^^^^^^^^^^^^^^^^^^^^^^^^^^^^^^^^^^^^^^^^^^^^^^^^^^^^^^^^^^^^^^^^^^^^^^ polymorphic type: function type. See lib: <BUILTINS>/dom.js:865
-  Error:
-   29:     document.createNodeIterator({}); // invalid
-                                       ^^ object literal. This type is incompatible with
-  865:   createNodeIterator<RootNodeT: Document>(root: RootNodeT, whatToShow: 517, filter?: NodeFilterInterface): NodeIterator<RootNodeT, DocumentType|Element|Text>;
-                                       ^^^^^^^^ Document. See lib: <BUILTINS>/dom.js:865
-  Member 14:
-  866:   createNodeIterator<RootNodeT: Document>(root: RootNodeT, whatToShow: 640, filter?: NodeFilterInterface): NodeIterator<RootNodeT, DocumentType|Comment>;
-         ^^^^^^^^^^^^^^^^^^^^^^^^^^^^^^^^^^^^^^^^^^^^^^^^^^^^^^^^^^^^^^^^^^^^^^^^^^^^^^^^^^^^^^^^^^^^^^^^^^^^^^^^^^^^^^^^^^^^^^^^^^^^^^^^^^^^^^^^^^^^^^^^^^^^^^ polymorphic type: function type. See lib: <BUILTINS>/dom.js:866
-  Error:
-   29:     document.createNodeIterator({}); // invalid
-                                       ^^ object literal. This type is incompatible with
-  866:   createNodeIterator<RootNodeT: Document>(root: RootNodeT, whatToShow: 640, filter?: NodeFilterInterface): NodeIterator<RootNodeT, DocumentType|Comment>;
-                                       ^^^^^^^^ Document. See lib: <BUILTINS>/dom.js:866
-  Member 15:
-  867:   createNodeIterator<RootNodeT: Document>(root: RootNodeT, whatToShow: 641, filter?: NodeFilterInterface): NodeIterator<RootNodeT, DocumentType|Element|Comment>;
-         ^^^^^^^^^^^^^^^^^^^^^^^^^^^^^^^^^^^^^^^^^^^^^^^^^^^^^^^^^^^^^^^^^^^^^^^^^^^^^^^^^^^^^^^^^^^^^^^^^^^^^^^^^^^^^^^^^^^^^^^^^^^^^^^^^^^^^^^^^^^^^^^^^^^^^^^^^^^^^^ polymorphic type: function type. See lib: <BUILTINS>/dom.js:867
-  Error:
-   29:     document.createNodeIterator({}); // invalid
-                                       ^^ object literal. This type is incompatible with
-  867:   createNodeIterator<RootNodeT: Document>(root: RootNodeT, whatToShow: 641, filter?: NodeFilterInterface): NodeIterator<RootNodeT, DocumentType|Element|Comment>;
-                                       ^^^^^^^^ Document. See lib: <BUILTINS>/dom.js:867
-  Member 16:
-  868:   createNodeIterator<RootNodeT: Document>(root: RootNodeT, whatToShow: 644, filter?: NodeFilterInterface): NodeIterator<RootNodeT, DocumentType|Text|Comment>;
-         ^^^^^^^^^^^^^^^^^^^^^^^^^^^^^^^^^^^^^^^^^^^^^^^^^^^^^^^^^^^^^^^^^^^^^^^^^^^^^^^^^^^^^^^^^^^^^^^^^^^^^^^^^^^^^^^^^^^^^^^^^^^^^^^^^^^^^^^^^^^^^^^^^^^^^^^^^^^ polymorphic type: function type. See lib: <BUILTINS>/dom.js:868
-  Error:
-   29:     document.createNodeIterator({}); // invalid
-                                       ^^ object literal. This type is incompatible with
-  868:   createNodeIterator<RootNodeT: Document>(root: RootNodeT, whatToShow: 644, filter?: NodeFilterInterface): NodeIterator<RootNodeT, DocumentType|Text|Comment>;
-                                       ^^^^^^^^ Document. See lib: <BUILTINS>/dom.js:868
-  Member 17:
-  869:   createNodeIterator<RootNodeT: Document>(root: RootNodeT, whatToShow: 645, filter?: NodeFilterInterface): NodeIterator<RootNodeT, DocumentType|Element|Text|Comment>;
-         ^^^^^^^^^^^^^^^^^^^^^^^^^^^^^^^^^^^^^^^^^^^^^^^^^^^^^^^^^^^^^^^^^^^^^^^^^^^^^^^^^^^^^^^^^^^^^^^^^^^^^^^^^^^^^^^^^^^^^^^^^^^^^^^^^^^^^^^^^^^^^^^^^^^^^^^^^^^^^^^^^^^ polymorphic type: function type. See lib: <BUILTINS>/dom.js:869
-  Error:
-   29:     document.createNodeIterator({}); // invalid
-                                       ^^ object literal. This type is incompatible with
-  869:   createNodeIterator<RootNodeT: Document>(root: RootNodeT, whatToShow: 645, filter?: NodeFilterInterface): NodeIterator<RootNodeT, DocumentType|Element|Text|Comment>;
-                                       ^^^^^^^^ Document. See lib: <BUILTINS>/dom.js:869
-  Member 18:
-  870:   createNodeIterator<RootNodeT: Document>(root: RootNodeT, whatToShow: 768, filter?: NodeFilterInterface): NodeIterator<RootNodeT, DocumentType|Document>;
-         ^^^^^^^^^^^^^^^^^^^^^^^^^^^^^^^^^^^^^^^^^^^^^^^^^^^^^^^^^^^^^^^^^^^^^^^^^^^^^^^^^^^^^^^^^^^^^^^^^^^^^^^^^^^^^^^^^^^^^^^^^^^^^^^^^^^^^^^^^^^^^^^^^^^^^^^ polymorphic type: function type. See lib: <BUILTINS>/dom.js:870
-  Error:
-   29:     document.createNodeIterator({}); // invalid
-                                       ^^ object literal. This type is incompatible with
-  870:   createNodeIterator<RootNodeT: Document>(root: RootNodeT, whatToShow: 768, filter?: NodeFilterInterface): NodeIterator<RootNodeT, DocumentType|Document>;
-                                       ^^^^^^^^ Document. See lib: <BUILTINS>/dom.js:870
-  Member 19:
-  871:   createNodeIterator<RootNodeT: Document>(root: RootNodeT, whatToShow: 769, filter?: NodeFilterInterface): NodeIterator<RootNodeT, DocumentType|Document|Element>;
-         ^^^^^^^^^^^^^^^^^^^^^^^^^^^^^^^^^^^^^^^^^^^^^^^^^^^^^^^^^^^^^^^^^^^^^^^^^^^^^^^^^^^^^^^^^^^^^^^^^^^^^^^^^^^^^^^^^^^^^^^^^^^^^^^^^^^^^^^^^^^^^^^^^^^^^^^^^^^^^^^ polymorphic type: function type. See lib: <BUILTINS>/dom.js:871
-  Error:
-   29:     document.createNodeIterator({}); // invalid
-                                       ^^ object literal. This type is incompatible with
-  871:   createNodeIterator<RootNodeT: Document>(root: RootNodeT, whatToShow: 769, filter?: NodeFilterInterface): NodeIterator<RootNodeT, DocumentType|Document|Element>;
-                                       ^^^^^^^^ Document. See lib: <BUILTINS>/dom.js:871
-  Member 20:
-  872:   createNodeIterator<RootNodeT: Document>(root: RootNodeT, whatToShow: 772, filter?: NodeFilterInterface): NodeIterator<RootNodeT, DocumentType|Document|Text>;
-         ^^^^^^^^^^^^^^^^^^^^^^^^^^^^^^^^^^^^^^^^^^^^^^^^^^^^^^^^^^^^^^^^^^^^^^^^^^^^^^^^^^^^^^^^^^^^^^^^^^^^^^^^^^^^^^^^^^^^^^^^^^^^^^^^^^^^^^^^^^^^^^^^^^^^^^^^^^^^ polymorphic type: function type. See lib: <BUILTINS>/dom.js:872
-  Error:
-   29:     document.createNodeIterator({}); // invalid
-                                       ^^ object literal. This type is incompatible with
-  872:   createNodeIterator<RootNodeT: Document>(root: RootNodeT, whatToShow: 772, filter?: NodeFilterInterface): NodeIterator<RootNodeT, DocumentType|Document|Text>;
-                                       ^^^^^^^^ Document. See lib: <BUILTINS>/dom.js:872
-  Member 21:
-  873:   createNodeIterator<RootNodeT: Document>(root: RootNodeT, whatToShow: 773, filter?: NodeFilterInterface): NodeIterator<RootNodeT, DocumentType|Document|Element|Text>;
-         ^^^^^^^^^^^^^^^^^^^^^^^^^^^^^^^^^^^^^^^^^^^^^^^^^^^^^^^^^^^^^^^^^^^^^^^^^^^^^^^^^^^^^^^^^^^^^^^^^^^^^^^^^^^^^^^^^^^^^^^^^^^^^^^^^^^^^^^^^^^^^^^^^^^^^^^^^^^^^^^^^^^^ polymorphic type: function type. See lib: <BUILTINS>/dom.js:873
-  Error:
-   29:     document.createNodeIterator({}); // invalid
-                                       ^^ object literal. This type is incompatible with
-  873:   createNodeIterator<RootNodeT: Document>(root: RootNodeT, whatToShow: 773, filter?: NodeFilterInterface): NodeIterator<RootNodeT, DocumentType|Document|Element|Text>;
-                                       ^^^^^^^^ Document. See lib: <BUILTINS>/dom.js:873
-  Member 22:
-  874:   createNodeIterator<RootNodeT: Document>(root: RootNodeT, whatToShow: 896, filter?: NodeFilterInterface): NodeIterator<RootNodeT, DocumentType|Document|Comment>;
-         ^^^^^^^^^^^^^^^^^^^^^^^^^^^^^^^^^^^^^^^^^^^^^^^^^^^^^^^^^^^^^^^^^^^^^^^^^^^^^^^^^^^^^^^^^^^^^^^^^^^^^^^^^^^^^^^^^^^^^^^^^^^^^^^^^^^^^^^^^^^^^^^^^^^^^^^^^^^^^^^ polymorphic type: function type. See lib: <BUILTINS>/dom.js:874
-  Error:
-   29:     document.createNodeIterator({}); // invalid
-                                       ^^ object literal. This type is incompatible with
-  874:   createNodeIterator<RootNodeT: Document>(root: RootNodeT, whatToShow: 896, filter?: NodeFilterInterface): NodeIterator<RootNodeT, DocumentType|Document|Comment>;
-                                       ^^^^^^^^ Document. See lib: <BUILTINS>/dom.js:874
-  Member 23:
-  875:   createNodeIterator<RootNodeT: Document>(root: RootNodeT, whatToShow: 897, filter?: NodeFilterInterface): NodeIterator<RootNodeT, DocumentType|Document|Element|Comment>;
-         ^^^^^^^^^^^^^^^^^^^^^^^^^^^^^^^^^^^^^^^^^^^^^^^^^^^^^^^^^^^^^^^^^^^^^^^^^^^^^^^^^^^^^^^^^^^^^^^^^^^^^^^^^^^^^^^^^^^^^^^^^^^^^^^^^^^^^^^^^^^^^^^^^^^^^^^^^^^^^^^^^^^^^^^ polymorphic type: function type. See lib: <BUILTINS>/dom.js:875
-  Error:
-   29:     document.createNodeIterator({}); // invalid
-                                       ^^ object literal. This type is incompatible with
-  875:   createNodeIterator<RootNodeT: Document>(root: RootNodeT, whatToShow: 897, filter?: NodeFilterInterface): NodeIterator<RootNodeT, DocumentType|Document|Element|Comment>;
-                                       ^^^^^^^^ Document. See lib: <BUILTINS>/dom.js:875
-  Member 24:
-  876:   createNodeIterator<RootNodeT: Document>(root: RootNodeT, whatToShow: 900, filter?: NodeFilterInterface): NodeIterator<RootNodeT, DocumentType|Document|Text|Comment>;
-         ^^^^^^^^^^^^^^^^^^^^^^^^^^^^^^^^^^^^^^^^^^^^^^^^^^^^^^^^^^^^^^^^^^^^^^^^^^^^^^^^^^^^^^^^^^^^^^^^^^^^^^^^^^^^^^^^^^^^^^^^^^^^^^^^^^^^^^^^^^^^^^^^^^^^^^^^^^^^^^^^^^^^ polymorphic type: function type. See lib: <BUILTINS>/dom.js:876
-  Error:
-   29:     document.createNodeIterator({}); // invalid
-                                       ^^ object literal. This type is incompatible with
-  876:   createNodeIterator<RootNodeT: Document>(root: RootNodeT, whatToShow: 900, filter?: NodeFilterInterface): NodeIterator<RootNodeT, DocumentType|Document|Text|Comment>;
-                                       ^^^^^^^^ Document. See lib: <BUILTINS>/dom.js:876
-  Member 25:
-  877:   createNodeIterator<RootNodeT: Document>(root: RootNodeT, whatToShow: 901, filter?: NodeFilterInterface): NodeIterator<RootNodeT, DocumentType|Document|Element|Text|Comment>;
-         ^^^^^^^^^^^^^^^^^^^^^^^^^^^^^^^^^^^^^^^^^^^^^^^^^^^^^^^^^^^^^^^^^^^^^^^^^^^^^^^^^^^^^^^^^^^^^^^^^^^^^^^^^^^^^^^^^^^^^^^^^^^^^^^^^^^^^^^^^^^^^^^^^^^^^^^^^^^^^^^^^^^^^^^^^^^^ polymorphic type: function type. See lib: <BUILTINS>/dom.js:877
-  Error:
-   29:     document.createNodeIterator({}); // invalid
-                                       ^^ object literal. This type is incompatible with
-  877:   createNodeIterator<RootNodeT: Document>(root: RootNodeT, whatToShow: 901, filter?: NodeFilterInterface): NodeIterator<RootNodeT, DocumentType|Document|Element|Text|Comment>;
-                                       ^^^^^^^^ Document. See lib: <BUILTINS>/dom.js:877
-  Member 26:
-  905:   createNodeIterator<RootNodeT: DocumentFragment>(root: RootNodeT, whatToShow: 1024, filter?: NodeFilterInterface): NodeIterator<RootNodeT, DocumentFragment>;
-         ^^^^^^^^^^^^^^^^^^^^^^^^^^^^^^^^^^^^^^^^^^^^^^^^^^^^^^^^^^^^^^^^^^^^^^^^^^^^^^^^^^^^^^^^^^^^^^^^^^^^^^^^^^^^^^^^^^^^^^^^^^^^^^^^^^^^^^^^^^^^^^^^^^^^^^^^^^^ polymorphic type: function type. See lib: <BUILTINS>/dom.js:905
-  Error:
-   29:     document.createNodeIterator({}); // invalid
-                                       ^^ object literal. This type is incompatible with
-  905:   createNodeIterator<RootNodeT: DocumentFragment>(root: RootNodeT, whatToShow: 1024, filter?: NodeFilterInterface): NodeIterator<RootNodeT, DocumentFragment>;
-                                       ^^^^^^^^^^^^^^^^ DocumentFragment. See lib: <BUILTINS>/dom.js:905
-  Member 27:
-  906:   createNodeIterator<RootNodeT: DocumentFragment>(root: RootNodeT, whatToShow: 1025, filter?: NodeFilterInterface): NodeIterator<RootNodeT, DocumentFragment|Element>;
-         ^^^^^^^^^^^^^^^^^^^^^^^^^^^^^^^^^^^^^^^^^^^^^^^^^^^^^^^^^^^^^^^^^^^^^^^^^^^^^^^^^^^^^^^^^^^^^^^^^^^^^^^^^^^^^^^^^^^^^^^^^^^^^^^^^^^^^^^^^^^^^^^^^^^^^^^^^^^^^^^^^^^ polymorphic type: function type. See lib: <BUILTINS>/dom.js:906
-  Error:
-   29:     document.createNodeIterator({}); // invalid
-                                       ^^ object literal. This type is incompatible with
-  906:   createNodeIterator<RootNodeT: DocumentFragment>(root: RootNodeT, whatToShow: 1025, filter?: NodeFilterInterface): NodeIterator<RootNodeT, DocumentFragment|Element>;
-                                       ^^^^^^^^^^^^^^^^ DocumentFragment. See lib: <BUILTINS>/dom.js:906
-  Member 28:
-  907:   createNodeIterator<RootNodeT: DocumentFragment>(root: RootNodeT, whatToShow: 1028, filter?: NodeFilterInterface): NodeIterator<RootNodeT, DocumentFragment|Text>;
-         ^^^^^^^^^^^^^^^^^^^^^^^^^^^^^^^^^^^^^^^^^^^^^^^^^^^^^^^^^^^^^^^^^^^^^^^^^^^^^^^^^^^^^^^^^^^^^^^^^^^^^^^^^^^^^^^^^^^^^^^^^^^^^^^^^^^^^^^^^^^^^^^^^^^^^^^^^^^^^^^^ polymorphic type: function type. See lib: <BUILTINS>/dom.js:907
-  Error:
-   29:     document.createNodeIterator({}); // invalid
-                                       ^^ object literal. This type is incompatible with
-  907:   createNodeIterator<RootNodeT: DocumentFragment>(root: RootNodeT, whatToShow: 1028, filter?: NodeFilterInterface): NodeIterator<RootNodeT, DocumentFragment|Text>;
-                                       ^^^^^^^^^^^^^^^^ DocumentFragment. See lib: <BUILTINS>/dom.js:907
-  Member 29:
-  908:   createNodeIterator<RootNodeT: DocumentFragment>(root: RootNodeT, whatToShow: 1029, filter?: NodeFilterInterface): NodeIterator<RootNodeT, DocumentFragment|Element|Text>;
-         ^^^^^^^^^^^^^^^^^^^^^^^^^^^^^^^^^^^^^^^^^^^^^^^^^^^^^^^^^^^^^^^^^^^^^^^^^^^^^^^^^^^^^^^^^^^^^^^^^^^^^^^^^^^^^^^^^^^^^^^^^^^^^^^^^^^^^^^^^^^^^^^^^^^^^^^^^^^^^^^^^^^^^^^^ polymorphic type: function type. See lib: <BUILTINS>/dom.js:908
-  Error:
-   29:     document.createNodeIterator({}); // invalid
-                                       ^^ object literal. This type is incompatible with
-  908:   createNodeIterator<RootNodeT: DocumentFragment>(root: RootNodeT, whatToShow: 1029, filter?: NodeFilterInterface): NodeIterator<RootNodeT, DocumentFragment|Element|Text>;
-                                       ^^^^^^^^^^^^^^^^ DocumentFragment. See lib: <BUILTINS>/dom.js:908
-  Member 30:
-  909:   createNodeIterator<RootNodeT: DocumentFragment>(root: RootNodeT, whatToShow: 1152, filter?: NodeFilterInterface): NodeIterator<RootNodeT, DocumentFragment|Comment>;
-         ^^^^^^^^^^^^^^^^^^^^^^^^^^^^^^^^^^^^^^^^^^^^^^^^^^^^^^^^^^^^^^^^^^^^^^^^^^^^^^^^^^^^^^^^^^^^^^^^^^^^^^^^^^^^^^^^^^^^^^^^^^^^^^^^^^^^^^^^^^^^^^^^^^^^^^^^^^^^^^^^^^^ polymorphic type: function type. See lib: <BUILTINS>/dom.js:909
-  Error:
-   29:     document.createNodeIterator({}); // invalid
-                                       ^^ object literal. This type is incompatible with
-  909:   createNodeIterator<RootNodeT: DocumentFragment>(root: RootNodeT, whatToShow: 1152, filter?: NodeFilterInterface): NodeIterator<RootNodeT, DocumentFragment|Comment>;
-                                       ^^^^^^^^^^^^^^^^ DocumentFragment. See lib: <BUILTINS>/dom.js:909
-  Member 31:
-  910:   createNodeIterator<RootNodeT: DocumentFragment>(root: RootNodeT, whatToShow: 1153, filter?: NodeFilterInterface): NodeIterator<RootNodeT, DocumentFragment|Element|Comment>;
-         ^^^^^^^^^^^^^^^^^^^^^^^^^^^^^^^^^^^^^^^^^^^^^^^^^^^^^^^^^^^^^^^^^^^^^^^^^^^^^^^^^^^^^^^^^^^^^^^^^^^^^^^^^^^^^^^^^^^^^^^^^^^^^^^^^^^^^^^^^^^^^^^^^^^^^^^^^^^^^^^^^^^^^^^^^^^ polymorphic type: function type. See lib: <BUILTINS>/dom.js:910
-  Error:
-   29:     document.createNodeIterator({}); // invalid
-                                       ^^ object literal. This type is incompatible with
-  910:   createNodeIterator<RootNodeT: DocumentFragment>(root: RootNodeT, whatToShow: 1153, filter?: NodeFilterInterface): NodeIterator<RootNodeT, DocumentFragment|Element|Comment>;
-                                       ^^^^^^^^^^^^^^^^ DocumentFragment. See lib: <BUILTINS>/dom.js:910
-  Member 32:
-  911:   createNodeIterator<RootNodeT: DocumentFragment>(root: RootNodeT, whatToShow: 1156, filter?: NodeFilterInterface): NodeIterator<RootNodeT, DocumentFragment|Text|Comment>;
-         ^^^^^^^^^^^^^^^^^^^^^^^^^^^^^^^^^^^^^^^^^^^^^^^^^^^^^^^^^^^^^^^^^^^^^^^^^^^^^^^^^^^^^^^^^^^^^^^^^^^^^^^^^^^^^^^^^^^^^^^^^^^^^^^^^^^^^^^^^^^^^^^^^^^^^^^^^^^^^^^^^^^^^^^^ polymorphic type: function type. See lib: <BUILTINS>/dom.js:911
-  Error:
-   29:     document.createNodeIterator({}); // invalid
-                                       ^^ object literal. This type is incompatible with
-  911:   createNodeIterator<RootNodeT: DocumentFragment>(root: RootNodeT, whatToShow: 1156, filter?: NodeFilterInterface): NodeIterator<RootNodeT, DocumentFragment|Text|Comment>;
-                                       ^^^^^^^^^^^^^^^^ DocumentFragment. See lib: <BUILTINS>/dom.js:911
-  Member 33:
-  912:   createNodeIterator<RootNodeT: DocumentFragment>(root: RootNodeT, whatToShow: 1157, filter?: NodeFilterInterface): NodeIterator<RootNodeT, DocumentFragment|Element|Text|Comment>;
-         ^^^^^^^^^^^^^^^^^^^^^^^^^^^^^^^^^^^^^^^^^^^^^^^^^^^^^^^^^^^^^^^^^^^^^^^^^^^^^^^^^^^^^^^^^^^^^^^^^^^^^^^^^^^^^^^^^^^^^^^^^^^^^^^^^^^^^^^^^^^^^^^^^^^^^^^^^^^^^^^^^^^^^^^^^^^^^^^^ polymorphic type: function type. See lib: <BUILTINS>/dom.js:912
-  Error:
-   29:     document.createNodeIterator({}); // invalid
-                                       ^^ object literal. This type is incompatible with
-  912:   createNodeIterator<RootNodeT: DocumentFragment>(root: RootNodeT, whatToShow: 1157, filter?: NodeFilterInterface): NodeIterator<RootNodeT, DocumentFragment|Element|Text|Comment>;
-                                       ^^^^^^^^^^^^^^^^ DocumentFragment. See lib: <BUILTINS>/dom.js:912
-  Member 34:
-  925:   createNodeIterator<RootNodeT: Node>(root: RootNodeT, whatToShow: 1, filter?: NodeFilterInterface): NodeIterator<RootNodeT, Element>;
-         ^^^^^^^^^^^^^^^^^^^^^^^^^^^^^^^^^^^^^^^^^^^^^^^^^^^^^^^^^^^^^^^^^^^^^^^^^^^^^^^^^^^^^^^^^^^^^^^^^^^^^^^^^^^^^^^^^^^^^^^^^^^^^^^^^^^ polymorphic type: function type. See lib: <BUILTINS>/dom.js:925
-  Error:
-   29:     document.createNodeIterator({}); // invalid
-                                       ^^ object literal. This type is incompatible with
-  925:   createNodeIterator<RootNodeT: Node>(root: RootNodeT, whatToShow: 1, filter?: NodeFilterInterface): NodeIterator<RootNodeT, Element>;
-                                       ^^^^ Node. See lib: <BUILTINS>/dom.js:925
-  Member 35:
-  926:   createNodeIterator<RootNodeT: Node>(root: RootNodeT, whatToShow: 4, filter?: NodeFilterInterface): NodeIterator<RootNodeT, Text>;
-         ^^^^^^^^^^^^^^^^^^^^^^^^^^^^^^^^^^^^^^^^^^^^^^^^^^^^^^^^^^^^^^^^^^^^^^^^^^^^^^^^^^^^^^^^^^^^^^^^^^^^^^^^^^^^^^^^^^^^^^^^^^^^^^^^ polymorphic type: function type. See lib: <BUILTINS>/dom.js:926
-  Error:
-   29:     document.createNodeIterator({}); // invalid
-                                       ^^ object literal. This type is incompatible with
-  926:   createNodeIterator<RootNodeT: Node>(root: RootNodeT, whatToShow: 4, filter?: NodeFilterInterface): NodeIterator<RootNodeT, Text>;
-                                       ^^^^ Node. See lib: <BUILTINS>/dom.js:926
-  Member 36:
-  927:   createNodeIterator<RootNodeT: Node>(root: RootNodeT, whatToShow: 5, filter?: NodeFilterInterface): NodeIterator<RootNodeT, Element|Text>;
-         ^^^^^^^^^^^^^^^^^^^^^^^^^^^^^^^^^^^^^^^^^^^^^^^^^^^^^^^^^^^^^^^^^^^^^^^^^^^^^^^^^^^^^^^^^^^^^^^^^^^^^^^^^^^^^^^^^^^^^^^^^^^^^^^^^^^^^^^^ polymorphic type: function type. See lib: <BUILTINS>/dom.js:927
-  Error:
-   29:     document.createNodeIterator({}); // invalid
-                                       ^^ object literal. This type is incompatible with
-  927:   createNodeIterator<RootNodeT: Node>(root: RootNodeT, whatToShow: 5, filter?: NodeFilterInterface): NodeIterator<RootNodeT, Element|Text>;
-                                       ^^^^ Node. See lib: <BUILTINS>/dom.js:927
-  Member 37:
-  928:   createNodeIterator<RootNodeT: Node>(root: RootNodeT, whatToShow: 128, filter?: NodeFilterInterface): NodeIterator<RootNodeT, Comment>;
-         ^^^^^^^^^^^^^^^^^^^^^^^^^^^^^^^^^^^^^^^^^^^^^^^^^^^^^^^^^^^^^^^^^^^^^^^^^^^^^^^^^^^^^^^^^^^^^^^^^^^^^^^^^^^^^^^^^^^^^^^^^^^^^^^^^^^^^ polymorphic type: function type. See lib: <BUILTINS>/dom.js:928
-  Error:
-   29:     document.createNodeIterator({}); // invalid
-                                       ^^ object literal. This type is incompatible with
-  928:   createNodeIterator<RootNodeT: Node>(root: RootNodeT, whatToShow: 128, filter?: NodeFilterInterface): NodeIterator<RootNodeT, Comment>;
-                                       ^^^^ Node. See lib: <BUILTINS>/dom.js:928
-  Member 38:
-  929:   createNodeIterator<RootNodeT: Node>(root: RootNodeT, whatToShow: 129, filter?: NodeFilterInterface): NodeIterator<RootNodeT, Element|Comment>;
-         ^^^^^^^^^^^^^^^^^^^^^^^^^^^^^^^^^^^^^^^^^^^^^^^^^^^^^^^^^^^^^^^^^^^^^^^^^^^^^^^^^^^^^^^^^^^^^^^^^^^^^^^^^^^^^^^^^^^^^^^^^^^^^^^^^^^^^^^^^^^^^ polymorphic type: function type. See lib: <BUILTINS>/dom.js:929
-  Error:
-   29:     document.createNodeIterator({}); // invalid
-                                       ^^ object literal. This type is incompatible with
-  929:   createNodeIterator<RootNodeT: Node>(root: RootNodeT, whatToShow: 129, filter?: NodeFilterInterface): NodeIterator<RootNodeT, Element|Comment>;
-                                       ^^^^ Node. See lib: <BUILTINS>/dom.js:929
-  Member 39:
-  930:   createNodeIterator<RootNodeT: Node>(root: RootNodeT, whatToShow: 132, filter?: NodeFilterInterface): NodeIterator<RootNodeT, Text|Comment>;
-         ^^^^^^^^^^^^^^^^^^^^^^^^^^^^^^^^^^^^^^^^^^^^^^^^^^^^^^^^^^^^^^^^^^^^^^^^^^^^^^^^^^^^^^^^^^^^^^^^^^^^^^^^^^^^^^^^^^^^^^^^^^^^^^^^^^^^^^^^^^ polymorphic type: function type. See lib: <BUILTINS>/dom.js:930
-  Error:
-   29:     document.createNodeIterator({}); // invalid
-                                       ^^ object literal. This type is incompatible with
-  930:   createNodeIterator<RootNodeT: Node>(root: RootNodeT, whatToShow: 132, filter?: NodeFilterInterface): NodeIterator<RootNodeT, Text|Comment>;
-                                       ^^^^ Node. See lib: <BUILTINS>/dom.js:930
-  Member 40:
-  931:   createNodeIterator<RootNodeT: Node>(root: RootNodeT, whatToShow: 133, filter?: NodeFilterInterface): NodeIterator<RootNodeT, Text|Element|Comment>;
-         ^^^^^^^^^^^^^^^^^^^^^^^^^^^^^^^^^^^^^^^^^^^^^^^^^^^^^^^^^^^^^^^^^^^^^^^^^^^^^^^^^^^^^^^^^^^^^^^^^^^^^^^^^^^^^^^^^^^^^^^^^^^^^^^^^^^^^^^^^^^^^^^^^^ polymorphic type: function type. See lib: <BUILTINS>/dom.js:931
-  Error:
-   29:     document.createNodeIterator({}); // invalid
-                                       ^^ object literal. This type is incompatible with
-  931:   createNodeIterator<RootNodeT: Node>(root: RootNodeT, whatToShow: 133, filter?: NodeFilterInterface): NodeIterator<RootNodeT, Text|Element|Comment>;
-                                       ^^^^ Node. See lib: <BUILTINS>/dom.js:931
-  Member 41:
-  932:   createNodeIterator<RootNodeT: Node>(root: RootNodeT, whatToShow: -1, filter?: NodeFilterInterface): NodeIterator<RootNodeT, Node>;
-         ^^^^^^^^^^^^^^^^^^^^^^^^^^^^^^^^^^^^^^^^^^^^^^^^^^^^^^^^^^^^^^^^^^^^^^^^^^^^^^^^^^^^^^^^^^^^^^^^^^^^^^^^^^^^^^^^^^^^^^^^^^^^^^^^^ polymorphic type: function type. See lib: <BUILTINS>/dom.js:932
-  Error:
-   29:     document.createNodeIterator({}); // invalid
-                                       ^^ object literal. This type is incompatible with
-  932:   createNodeIterator<RootNodeT: Node>(root: RootNodeT, whatToShow: -1, filter?: NodeFilterInterface): NodeIterator<RootNodeT, Node>;
-                                       ^^^^ Node. See lib: <BUILTINS>/dom.js:932
-  Member 42:
-  943:   createNodeIterator<RootNodeT: Document>(root: RootNodeT, whatToShow: number, filter?: NodeFilterInterface): NodeIterator<RootNodeT, Node>;
-         ^^^^^^^^^^^^^^^^^^^^^^^^^^^^^^^^^^^^^^^^^^^^^^^^^^^^^^^^^^^^^^^^^^^^^^^^^^^^^^^^^^^^^^^^^^^^^^^^^^^^^^^^^^^^^^^^^^^^^^^^^^^^^^^^^^^^^^^^^ polymorphic type: function type. See lib: <BUILTINS>/dom.js:943
-  Error:
-   29:     document.createNodeIterator({}); // invalid
-                                       ^^ object literal. This type is incompatible with
-  943:   createNodeIterator<RootNodeT: Document>(root: RootNodeT, whatToShow: number, filter?: NodeFilterInterface): NodeIterator<RootNodeT, Node>;
-                                       ^^^^^^^^ Document. See lib: <BUILTINS>/dom.js:943
-  Member 43:
-  947:   createNodeIterator<RootNodeT: Node>(root: RootNodeT, whatToShow: void): NodeIterator<RootNodeT, Node>;
-         ^^^^^^^^^^^^^^^^^^^^^^^^^^^^^^^^^^^^^^^^^^^^^^^^^^^^^^^^^^^^^^^^^^^^^^^^^^^^^^^^^^^^^^^^^^^^^^^^^^^^^ polymorphic type: function type. See lib: <BUILTINS>/dom.js:947
-  Error:
-   29:     document.createNodeIterator({}); // invalid
-                                       ^^ object literal. This type is incompatible with
-  947:   createNodeIterator<RootNodeT: Node>(root: RootNodeT, whatToShow: void): NodeIterator<RootNodeT, Node>;
-                                       ^^^^ Node. See lib: <BUILTINS>/dom.js:947
-
-Error: traversal.js:33
- 33:     document.createTreeWalker({}); // invalid
-         ^^^^^^^^^^^^^^^^^^^^^^^^^^^^^ call of method `createTreeWalker`. Function cannot be called on any member of intersection type
- 33:     document.createTreeWalker({}); // invalid
-         ^^^^^^^^^^^^^^^^^^^^^^^^^ intersection
-  Member 1:
-  847:   createTreeWalker<RootNodeT: Attr>(root: RootNodeT, whatToShow: 2, filter?: NodeFilterInterface, entityReferenceExpansion?: boolean): TreeWalker<RootNodeT, Attr>;
-         ^^^^^^^^^^^^^^^^^^^^^^^^^^^^^^^^^^^^^^^^^^^^^^^^^^^^^^^^^^^^^^^^^^^^^^^^^^^^^^^^^^^^^^^^^^^^^^^^^^^^^^^^^^^^^^^^^^^^^^^^^^^^^^^^^^^^^^^^^^^^^^^^^^^^^^^^^^^^^^^^ polymorphic type: function type. See lib: <BUILTINS>/dom.js:847
-  Error:
-   33:     document.createTreeWalker({}); // invalid
-                                     ^^ object literal. This type is incompatible with
-  847:   createTreeWalker<RootNodeT: Attr>(root: RootNodeT, whatToShow: 2, filter?: NodeFilterInterface, entityReferenceExpansion?: boolean): TreeWalker<RootNodeT, Attr>;
-                                     ^^^^ Attr. See lib: <BUILTINS>/dom.js:847
-  Member 2:
-  878:   createTreeWalker<RootNodeT: Document>(root: RootNodeT, whatToShow: 256, filter?: NodeFilterInterface, entityReferenceExpansion?: boolean): TreeWalker<RootNodeT, Document>;
-         ^^^^^^^^^^^^^^^^^^^^^^^^^^^^^^^^^^^^^^^^^^^^^^^^^^^^^^^^^^^^^^^^^^^^^^^^^^^^^^^^^^^^^^^^^^^^^^^^^^^^^^^^^^^^^^^^^^^^^^^^^^^^^^^^^^^^^^^^^^^^^^^^^^^^^^^^^^^^^^^^^^^^^^^^^^ polymorphic type: function type. See lib: <BUILTINS>/dom.js:878
-  Error:
-   33:     document.createTreeWalker({}); // invalid
-                                     ^^ object literal. This type is incompatible with
-  878:   createTreeWalker<RootNodeT: Document>(root: RootNodeT, whatToShow: 256, filter?: NodeFilterInterface, entityReferenceExpansion?: boolean): TreeWalker<RootNodeT, Document>;
-                                     ^^^^^^^^ Document. See lib: <BUILTINS>/dom.js:878
-  Member 3:
-  879:   createTreeWalker<RootNodeT: Document>(root: RootNodeT, whatToShow: 257, filter?: NodeFilterInterface, entityReferenceExpansion?: boolean): TreeWalker<RootNodeT, Document|Element>;
-         ^^^^^^^^^^^^^^^^^^^^^^^^^^^^^^^^^^^^^^^^^^^^^^^^^^^^^^^^^^^^^^^^^^^^^^^^^^^^^^^^^^^^^^^^^^^^^^^^^^^^^^^^^^^^^^^^^^^^^^^^^^^^^^^^^^^^^^^^^^^^^^^^^^^^^^^^^^^^^^^^^^^^^^^^^^^^^^^^^^ polymorphic type: function type. See lib: <BUILTINS>/dom.js:879
-  Error:
-   33:     document.createTreeWalker({}); // invalid
-                                     ^^ object literal. This type is incompatible with
-  879:   createTreeWalker<RootNodeT: Document>(root: RootNodeT, whatToShow: 257, filter?: NodeFilterInterface, entityReferenceExpansion?: boolean): TreeWalker<RootNodeT, Document|Element>;
-                                     ^^^^^^^^ Document. See lib: <BUILTINS>/dom.js:879
-  Member 4:
-  880:   createTreeWalker<RootNodeT: Document>(root: RootNodeT, whatToShow: 260, filter?: NodeFilterInterface, entityReferenceExpansion?: boolean): TreeWalker<RootNodeT, Document|Text>;
-         ^^^^^^^^^^^^^^^^^^^^^^^^^^^^^^^^^^^^^^^^^^^^^^^^^^^^^^^^^^^^^^^^^^^^^^^^^^^^^^^^^^^^^^^^^^^^^^^^^^^^^^^^^^^^^^^^^^^^^^^^^^^^^^^^^^^^^^^^^^^^^^^^^^^^^^^^^^^^^^^^^^^^^^^^^^^^^^^ polymorphic type: function type. See lib: <BUILTINS>/dom.js:880
-  Error:
-   33:     document.createTreeWalker({}); // invalid
-                                     ^^ object literal. This type is incompatible with
-  880:   createTreeWalker<RootNodeT: Document>(root: RootNodeT, whatToShow: 260, filter?: NodeFilterInterface, entityReferenceExpansion?: boolean): TreeWalker<RootNodeT, Document|Text>;
-                                     ^^^^^^^^ Document. See lib: <BUILTINS>/dom.js:880
-  Member 5:
-  881:   createTreeWalker<RootNodeT: Document>(root: RootNodeT, whatToShow: 261, filter?: NodeFilterInterface, entityReferenceExpansion?: boolean): TreeWalker<RootNodeT, Document|Element|Text>;
-         ^^^^^^^^^^^^^^^^^^^^^^^^^^^^^^^^^^^^^^^^^^^^^^^^^^^^^^^^^^^^^^^^^^^^^^^^^^^^^^^^^^^^^^^^^^^^^^^^^^^^^^^^^^^^^^^^^^^^^^^^^^^^^^^^^^^^^^^^^^^^^^^^^^^^^^^^^^^^^^^^^^^^^^^^^^^^^^^^^^^^^^^ polymorphic type: function type. See lib: <BUILTINS>/dom.js:881
-  Error:
-   33:     document.createTreeWalker({}); // invalid
-                                     ^^ object literal. This type is incompatible with
-  881:   createTreeWalker<RootNodeT: Document>(root: RootNodeT, whatToShow: 261, filter?: NodeFilterInterface, entityReferenceExpansion?: boolean): TreeWalker<RootNodeT, Document|Element|Text>;
-                                     ^^^^^^^^ Document. See lib: <BUILTINS>/dom.js:881
-  Member 6:
-  882:   createTreeWalker<RootNodeT: Document>(root: RootNodeT, whatToShow: 384, filter?: NodeFilterInterface, entityReferenceExpansion?: boolean): TreeWalker<RootNodeT, Document|Comment>;
-         ^^^^^^^^^^^^^^^^^^^^^^^^^^^^^^^^^^^^^^^^^^^^^^^^^^^^^^^^^^^^^^^^^^^^^^^^^^^^^^^^^^^^^^^^^^^^^^^^^^^^^^^^^^^^^^^^^^^^^^^^^^^^^^^^^^^^^^^^^^^^^^^^^^^^^^^^^^^^^^^^^^^^^^^^^^^^^^^^^^ polymorphic type: function type. See lib: <BUILTINS>/dom.js:882
-  Error:
-   33:     document.createTreeWalker({}); // invalid
-                                     ^^ object literal. This type is incompatible with
-  882:   createTreeWalker<RootNodeT: Document>(root: RootNodeT, whatToShow: 384, filter?: NodeFilterInterface, entityReferenceExpansion?: boolean): TreeWalker<RootNodeT, Document|Comment>;
-                                     ^^^^^^^^ Document. See lib: <BUILTINS>/dom.js:882
-  Member 7:
-  883:   createTreeWalker<RootNodeT: Document>(root: RootNodeT, whatToShow: 385, filter?: NodeFilterInterface, entityReferenceExpansion?: boolean): TreeWalker<RootNodeT, Document|Element|Comment>;
-         ^^^^^^^^^^^^^^^^^^^^^^^^^^^^^^^^^^^^^^^^^^^^^^^^^^^^^^^^^^^^^^^^^^^^^^^^^^^^^^^^^^^^^^^^^^^^^^^^^^^^^^^^^^^^^^^^^^^^^^^^^^^^^^^^^^^^^^^^^^^^^^^^^^^^^^^^^^^^^^^^^^^^^^^^^^^^^^^^^^^^^^^^^^ polymorphic type: function type. See lib: <BUILTINS>/dom.js:883
-  Error:
-   33:     document.createTreeWalker({}); // invalid
-                                     ^^ object literal. This type is incompatible with
-  883:   createTreeWalker<RootNodeT: Document>(root: RootNodeT, whatToShow: 385, filter?: NodeFilterInterface, entityReferenceExpansion?: boolean): TreeWalker<RootNodeT, Document|Element|Comment>;
-                                     ^^^^^^^^ Document. See lib: <BUILTINS>/dom.js:883
-  Member 8:
-  884:   createTreeWalker<RootNodeT: Document>(root: RootNodeT, whatToShow: 388, filter?: NodeFilterInterface, entityReferenceExpansion?: boolean): TreeWalker<RootNodeT, Document|Text|Comment>;
-         ^^^^^^^^^^^^^^^^^^^^^^^^^^^^^^^^^^^^^^^^^^^^^^^^^^^^^^^^^^^^^^^^^^^^^^^^^^^^^^^^^^^^^^^^^^^^^^^^^^^^^^^^^^^^^^^^^^^^^^^^^^^^^^^^^^^^^^^^^^^^^^^^^^^^^^^^^^^^^^^^^^^^^^^^^^^^^^^^^^^^^^^ polymorphic type: function type. See lib: <BUILTINS>/dom.js:884
-  Error:
-   33:     document.createTreeWalker({}); // invalid
-                                     ^^ object literal. This type is incompatible with
-  884:   createTreeWalker<RootNodeT: Document>(root: RootNodeT, whatToShow: 388, filter?: NodeFilterInterface, entityReferenceExpansion?: boolean): TreeWalker<RootNodeT, Document|Text|Comment>;
-                                     ^^^^^^^^ Document. See lib: <BUILTINS>/dom.js:884
-  Member 9:
-  885:   createTreeWalker<RootNodeT: Document>(root: RootNodeT, whatToShow: 389, filter?: NodeFilterInterface, entityReferenceExpansion?: boolean): TreeWalker<RootNodeT, Document|Element|Text|Comment>;
-         ^^^^^^^^^^^^^^^^^^^^^^^^^^^^^^^^^^^^^^^^^^^^^^^^^^^^^^^^^^^^^^^^^^^^^^^^^^^^^^^^^^^^^^^^^^^^^^^^^^^^^^^^^^^^^^^^^^^^^^^^^^^^^^^^^^^^^^^^^^^^^^^^^^^^^^^^^^^^^^^^^^^^^^^^^^^^^^^^^^^^^^^^^^^^^^^ polymorphic type: function type. See lib: <BUILTINS>/dom.js:885
-  Error:
-   33:     document.createTreeWalker({}); // invalid
-                                     ^^ object literal. This type is incompatible with
-  885:   createTreeWalker<RootNodeT: Document>(root: RootNodeT, whatToShow: 389, filter?: NodeFilterInterface, entityReferenceExpansion?: boolean): TreeWalker<RootNodeT, Document|Element|Text|Comment>;
-                                     ^^^^^^^^ Document. See lib: <BUILTINS>/dom.js:885
-  Member 10:
-  886:   createTreeWalker<RootNodeT: Document>(root: RootNodeT, whatToShow: 512, filter?: NodeFilterInterface, entityReferenceExpansion?: boolean): TreeWalker<RootNodeT, DocumentType>;
-         ^^^^^^^^^^^^^^^^^^^^^^^^^^^^^^^^^^^^^^^^^^^^^^^^^^^^^^^^^^^^^^^^^^^^^^^^^^^^^^^^^^^^^^^^^^^^^^^^^^^^^^^^^^^^^^^^^^^^^^^^^^^^^^^^^^^^^^^^^^^^^^^^^^^^^^^^^^^^^^^^^^^^^^^^^^^^^^ polymorphic type: function type. See lib: <BUILTINS>/dom.js:886
-  Error:
-   33:     document.createTreeWalker({}); // invalid
-                                     ^^ object literal. This type is incompatible with
-  886:   createTreeWalker<RootNodeT: Document>(root: RootNodeT, whatToShow: 512, filter?: NodeFilterInterface, entityReferenceExpansion?: boolean): TreeWalker<RootNodeT, DocumentType>;
-                                     ^^^^^^^^ Document. See lib: <BUILTINS>/dom.js:886
-  Member 11:
-  887:   createTreeWalker<RootNodeT: Document>(root: RootNodeT, whatToShow: 513, filter?: NodeFilterInterface, entityReferenceExpansion?: boolean): TreeWalker<RootNodeT, DocumentType|Element>;
-         ^^^^^^^^^^^^^^^^^^^^^^^^^^^^^^^^^^^^^^^^^^^^^^^^^^^^^^^^^^^^^^^^^^^^^^^^^^^^^^^^^^^^^^^^^^^^^^^^^^^^^^^^^^^^^^^^^^^^^^^^^^^^^^^^^^^^^^^^^^^^^^^^^^^^^^^^^^^^^^^^^^^^^^^^^^^^^^^^^^^^^^ polymorphic type: function type. See lib: <BUILTINS>/dom.js:887
-  Error:
-   33:     document.createTreeWalker({}); // invalid
-                                     ^^ object literal. This type is incompatible with
-  887:   createTreeWalker<RootNodeT: Document>(root: RootNodeT, whatToShow: 513, filter?: NodeFilterInterface, entityReferenceExpansion?: boolean): TreeWalker<RootNodeT, DocumentType|Element>;
-                                     ^^^^^^^^ Document. See lib: <BUILTINS>/dom.js:887
-  Member 12:
-  888:   createTreeWalker<RootNodeT: Document>(root: RootNodeT, whatToShow: 516, filter?: NodeFilterInterface, entityReferenceExpansion?: boolean): TreeWalker<RootNodeT, DocumentType|Text>;
-         ^^^^^^^^^^^^^^^^^^^^^^^^^^^^^^^^^^^^^^^^^^^^^^^^^^^^^^^^^^^^^^^^^^^^^^^^^^^^^^^^^^^^^^^^^^^^^^^^^^^^^^^^^^^^^^^^^^^^^^^^^^^^^^^^^^^^^^^^^^^^^^^^^^^^^^^^^^^^^^^^^^^^^^^^^^^^^^^^^^^ polymorphic type: function type. See lib: <BUILTINS>/dom.js:888
-  Error:
-   33:     document.createTreeWalker({}); // invalid
-                                     ^^ object literal. This type is incompatible with
-  888:   createTreeWalker<RootNodeT: Document>(root: RootNodeT, whatToShow: 516, filter?: NodeFilterInterface, entityReferenceExpansion?: boolean): TreeWalker<RootNodeT, DocumentType|Text>;
-                                     ^^^^^^^^ Document. See lib: <BUILTINS>/dom.js:888
-  Member 13:
-  889:   createTreeWalker<RootNodeT: Document>(root: RootNodeT, whatToShow: 517, filter?: NodeFilterInterface, entityReferenceExpansion?: boolean): TreeWalker<RootNodeT, DocumentType|Element|Text>;
-         ^^^^^^^^^^^^^^^^^^^^^^^^^^^^^^^^^^^^^^^^^^^^^^^^^^^^^^^^^^^^^^^^^^^^^^^^^^^^^^^^^^^^^^^^^^^^^^^^^^^^^^^^^^^^^^^^^^^^^^^^^^^^^^^^^^^^^^^^^^^^^^^^^^^^^^^^^^^^^^^^^^^^^^^^^^^^^^^^^^^^^^^^^^^ polymorphic type: function type. See lib: <BUILTINS>/dom.js:889
-  Error:
-   33:     document.createTreeWalker({}); // invalid
-                                     ^^ object literal. This type is incompatible with
-  889:   createTreeWalker<RootNodeT: Document>(root: RootNodeT, whatToShow: 517, filter?: NodeFilterInterface, entityReferenceExpansion?: boolean): TreeWalker<RootNodeT, DocumentType|Element|Text>;
-                                     ^^^^^^^^ Document. See lib: <BUILTINS>/dom.js:889
-  Member 14:
-  890:   createTreeWalker<RootNodeT: Document>(root: RootNodeT, whatToShow: 640, filter?: NodeFilterInterface, entityReferenceExpansion?: boolean): TreeWalker<RootNodeT, DocumentType|Comment>;
-         ^^^^^^^^^^^^^^^^^^^^^^^^^^^^^^^^^^^^^^^^^^^^^^^^^^^^^^^^^^^^^^^^^^^^^^^^^^^^^^^^^^^^^^^^^^^^^^^^^^^^^^^^^^^^^^^^^^^^^^^^^^^^^^^^^^^^^^^^^^^^^^^^^^^^^^^^^^^^^^^^^^^^^^^^^^^^^^^^^^^^^^ polymorphic type: function type. See lib: <BUILTINS>/dom.js:890
-  Error:
-   33:     document.createTreeWalker({}); // invalid
-                                     ^^ object literal. This type is incompatible with
-  890:   createTreeWalker<RootNodeT: Document>(root: RootNodeT, whatToShow: 640, filter?: NodeFilterInterface, entityReferenceExpansion?: boolean): TreeWalker<RootNodeT, DocumentType|Comment>;
-                                     ^^^^^^^^ Document. See lib: <BUILTINS>/dom.js:890
-  Member 15:
-  891:   createTreeWalker<RootNodeT: Document>(root: RootNodeT, whatToShow: 641, filter?: NodeFilterInterface, entityReferenceExpansion?: boolean): TreeWalker<RootNodeT, DocumentType|Element|Comment>;
-         ^^^^^^^^^^^^^^^^^^^^^^^^^^^^^^^^^^^^^^^^^^^^^^^^^^^^^^^^^^^^^^^^^^^^^^^^^^^^^^^^^^^^^^^^^^^^^^^^^^^^^^^^^^^^^^^^^^^^^^^^^^^^^^^^^^^^^^^^^^^^^^^^^^^^^^^^^^^^^^^^^^^^^^^^^^^^^^^^^^^^^^^^^^^^^^ polymorphic type: function type. See lib: <BUILTINS>/dom.js:891
-  Error:
-   33:     document.createTreeWalker({}); // invalid
-                                     ^^ object literal. This type is incompatible with
-  891:   createTreeWalker<RootNodeT: Document>(root: RootNodeT, whatToShow: 641, filter?: NodeFilterInterface, entityReferenceExpansion?: boolean): TreeWalker<RootNodeT, DocumentType|Element|Comment>;
-                                     ^^^^^^^^ Document. See lib: <BUILTINS>/dom.js:891
-  Member 16:
-  892:   createTreeWalker<RootNodeT: Document>(root: RootNodeT, whatToShow: 644, filter?: NodeFilterInterface, entityReferenceExpansion?: boolean): TreeWalker<RootNodeT, DocumentType|Text|Comment>;
-         ^^^^^^^^^^^^^^^^^^^^^^^^^^^^^^^^^^^^^^^^^^^^^^^^^^^^^^^^^^^^^^^^^^^^^^^^^^^^^^^^^^^^^^^^^^^^^^^^^^^^^^^^^^^^^^^^^^^^^^^^^^^^^^^^^^^^^^^^^^^^^^^^^^^^^^^^^^^^^^^^^^^^^^^^^^^^^^^^^^^^^^^^^^^ polymorphic type: function type. See lib: <BUILTINS>/dom.js:892
-  Error:
-   33:     document.createTreeWalker({}); // invalid
-                                     ^^ object literal. This type is incompatible with
-  892:   createTreeWalker<RootNodeT: Document>(root: RootNodeT, whatToShow: 644, filter?: NodeFilterInterface, entityReferenceExpansion?: boolean): TreeWalker<RootNodeT, DocumentType|Text|Comment>;
-                                     ^^^^^^^^ Document. See lib: <BUILTINS>/dom.js:892
-  Member 17:
-  893:   createTreeWalker<RootNodeT: Document>(root: RootNodeT, whatToShow: 645, filter?: NodeFilterInterface, entityReferenceExpansion?: boolean): TreeWalker<RootNodeT, DocumentType|Element|Text|Comment>;
-         ^^^^^^^^^^^^^^^^^^^^^^^^^^^^^^^^^^^^^^^^^^^^^^^^^^^^^^^^^^^^^^^^^^^^^^^^^^^^^^^^^^^^^^^^^^^^^^^^^^^^^^^^^^^^^^^^^^^^^^^^^^^^^^^^^^^^^^^^^^^^^^^^^^^^^^^^^^^^^^^^^^^^^^^^^^^^^^^^^^^^^^^^^^^^^^^^^^^ polymorphic type: function type. See lib: <BUILTINS>/dom.js:893
-  Error:
-   33:     document.createTreeWalker({}); // invalid
-                                     ^^ object literal. This type is incompatible with
-  893:   createTreeWalker<RootNodeT: Document>(root: RootNodeT, whatToShow: 645, filter?: NodeFilterInterface, entityReferenceExpansion?: boolean): TreeWalker<RootNodeT, DocumentType|Element|Text|Comment>;
-                                     ^^^^^^^^ Document. See lib: <BUILTINS>/dom.js:893
-  Member 18:
-  894:   createTreeWalker<RootNodeT: Document>(root: RootNodeT, whatToShow: 768, filter?: NodeFilterInterface, entityReferenceExpansion?: boolean): TreeWalker<RootNodeT, DocumentType|Document>;
-         ^^^^^^^^^^^^^^^^^^^^^^^^^^^^^^^^^^^^^^^^^^^^^^^^^^^^^^^^^^^^^^^^^^^^^^^^^^^^^^^^^^^^^^^^^^^^^^^^^^^^^^^^^^^^^^^^^^^^^^^^^^^^^^^^^^^^^^^^^^^^^^^^^^^^^^^^^^^^^^^^^^^^^^^^^^^^^^^^^^^^^^^ polymorphic type: function type. See lib: <BUILTINS>/dom.js:894
-  Error:
-   33:     document.createTreeWalker({}); // invalid
-                                     ^^ object literal. This type is incompatible with
-  894:   createTreeWalker<RootNodeT: Document>(root: RootNodeT, whatToShow: 768, filter?: NodeFilterInterface, entityReferenceExpansion?: boolean): TreeWalker<RootNodeT, DocumentType|Document>;
-                                     ^^^^^^^^ Document. See lib: <BUILTINS>/dom.js:894
-  Member 19:
-  895:   createTreeWalker<RootNodeT: Document>(root: RootNodeT, whatToShow: 769, filter?: NodeFilterInterface, entityReferenceExpansion?: boolean): TreeWalker<RootNodeT, DocumentType|Document|Element>;
-         ^^^^^^^^^^^^^^^^^^^^^^^^^^^^^^^^^^^^^^^^^^^^^^^^^^^^^^^^^^^^^^^^^^^^^^^^^^^^^^^^^^^^^^^^^^^^^^^^^^^^^^^^^^^^^^^^^^^^^^^^^^^^^^^^^^^^^^^^^^^^^^^^^^^^^^^^^^^^^^^^^^^^^^^^^^^^^^^^^^^^^^^^^^^^^^^ polymorphic type: function type. See lib: <BUILTINS>/dom.js:895
-  Error:
-   33:     document.createTreeWalker({}); // invalid
-                                     ^^ object literal. This type is incompatible with
-  895:   createTreeWalker<RootNodeT: Document>(root: RootNodeT, whatToShow: 769, filter?: NodeFilterInterface, entityReferenceExpansion?: boolean): TreeWalker<RootNodeT, DocumentType|Document|Element>;
-                                     ^^^^^^^^ Document. See lib: <BUILTINS>/dom.js:895
-  Member 20:
-  896:   createTreeWalker<RootNodeT: Document>(root: RootNodeT, whatToShow: 772, filter?: NodeFilterInterface, entityReferenceExpansion?: boolean): TreeWalker<RootNodeT, DocumentType|Document|Text>;
-         ^^^^^^^^^^^^^^^^^^^^^^^^^^^^^^^^^^^^^^^^^^^^^^^^^^^^^^^^^^^^^^^^^^^^^^^^^^^^^^^^^^^^^^^^^^^^^^^^^^^^^^^^^^^^^^^^^^^^^^^^^^^^^^^^^^^^^^^^^^^^^^^^^^^^^^^^^^^^^^^^^^^^^^^^^^^^^^^^^^^^^^^^^^^^ polymorphic type: function type. See lib: <BUILTINS>/dom.js:896
-  Error:
-   33:     document.createTreeWalker({}); // invalid
-                                     ^^ object literal. This type is incompatible with
-  896:   createTreeWalker<RootNodeT: Document>(root: RootNodeT, whatToShow: 772, filter?: NodeFilterInterface, entityReferenceExpansion?: boolean): TreeWalker<RootNodeT, DocumentType|Document|Text>;
-                                     ^^^^^^^^ Document. See lib: <BUILTINS>/dom.js:896
-  Member 21:
-  897:   createTreeWalker<RootNodeT: Document>(root: RootNodeT, whatToShow: 773, filter?: NodeFilterInterface, entityReferenceExpansion?: boolean): TreeWalker<RootNodeT, DocumentType|Document|Element|Text>;
-         ^^^^^^^^^^^^^^^^^^^^^^^^^^^^^^^^^^^^^^^^^^^^^^^^^^^^^^^^^^^^^^^^^^^^^^^^^^^^^^^^^^^^^^^^^^^^^^^^^^^^^^^^^^^^^^^^^^^^^^^^^^^^^^^^^^^^^^^^^^^^^^^^^^^^^^^^^^^^^^^^^^^^^^^^^^^^^^^^^^^^^^^^^^^^^^^^^^^^ polymorphic type: function type. See lib: <BUILTINS>/dom.js:897
-  Error:
-   33:     document.createTreeWalker({}); // invalid
-                                     ^^ object literal. This type is incompatible with
-  897:   createTreeWalker<RootNodeT: Document>(root: RootNodeT, whatToShow: 773, filter?: NodeFilterInterface, entityReferenceExpansion?: boolean): TreeWalker<RootNodeT, DocumentType|Document|Element|Text>;
-                                     ^^^^^^^^ Document. See lib: <BUILTINS>/dom.js:897
-  Member 22:
-  898:   createTreeWalker<RootNodeT: Document>(root: RootNodeT, whatToShow: 896, filter?: NodeFilterInterface, entityReferenceExpansion?: boolean): TreeWalker<RootNodeT, DocumentType|Document|Comment>;
-         ^^^^^^^^^^^^^^^^^^^^^^^^^^^^^^^^^^^^^^^^^^^^^^^^^^^^^^^^^^^^^^^^^^^^^^^^^^^^^^^^^^^^^^^^^^^^^^^^^^^^^^^^^^^^^^^^^^^^^^^^^^^^^^^^^^^^^^^^^^^^^^^^^^^^^^^^^^^^^^^^^^^^^^^^^^^^^^^^^^^^^^^^^^^^^^^ polymorphic type: function type. See lib: <BUILTINS>/dom.js:898
-  Error:
-   33:     document.createTreeWalker({}); // invalid
-                                     ^^ object literal. This type is incompatible with
-  898:   createTreeWalker<RootNodeT: Document>(root: RootNodeT, whatToShow: 896, filter?: NodeFilterInterface, entityReferenceExpansion?: boolean): TreeWalker<RootNodeT, DocumentType|Document|Comment>;
-                                     ^^^^^^^^ Document. See lib: <BUILTINS>/dom.js:898
-  Member 23:
-  899:   createTreeWalker<RootNodeT: Document>(root: RootNodeT, whatToShow: 897, filter?: NodeFilterInterface, entityReferenceExpansion?: boolean): TreeWalker<RootNodeT, DocumentType|Document|Element|Comment>;
-         ^^^^^^^^^^^^^^^^^^^^^^^^^^^^^^^^^^^^^^^^^^^^^^^^^^^^^^^^^^^^^^^^^^^^^^^^^^^^^^^^^^^^^^^^^^^^^^^^^^^^^^^^^^^^^^^^^^^^^^^^^^^^^^^^^^^^^^^^^^^^^^^^^^^^^^^^^^^^^^^^^^^^^^^^^^^^^^^^^^^^^^^^^^^^^^^^^^^^^^^ polymorphic type: function type. See lib: <BUILTINS>/dom.js:899
-  Error:
-   33:     document.createTreeWalker({}); // invalid
-                                     ^^ object literal. This type is incompatible with
-  899:   createTreeWalker<RootNodeT: Document>(root: RootNodeT, whatToShow: 897, filter?: NodeFilterInterface, entityReferenceExpansion?: boolean): TreeWalker<RootNodeT, DocumentType|Document|Element|Comment>;
-                                     ^^^^^^^^ Document. See lib: <BUILTINS>/dom.js:899
-  Member 24:
-  900:   createTreeWalker<RootNodeT: Document>(root: RootNodeT, whatToShow: 900, filter?: NodeFilterInterface, entityReferenceExpansion?: boolean): TreeWalker<RootNodeT, DocumentType|Document|Text|Comment>;
-         ^^^^^^^^^^^^^^^^^^^^^^^^^^^^^^^^^^^^^^^^^^^^^^^^^^^^^^^^^^^^^^^^^^^^^^^^^^^^^^^^^^^^^^^^^^^^^^^^^^^^^^^^^^^^^^^^^^^^^^^^^^^^^^^^^^^^^^^^^^^^^^^^^^^^^^^^^^^^^^^^^^^^^^^^^^^^^^^^^^^^^^^^^^^^^^^^^^^^ polymorphic type: function type. See lib: <BUILTINS>/dom.js:900
-  Error:
-   33:     document.createTreeWalker({}); // invalid
-                                     ^^ object literal. This type is incompatible with
-  900:   createTreeWalker<RootNodeT: Document>(root: RootNodeT, whatToShow: 900, filter?: NodeFilterInterface, entityReferenceExpansion?: boolean): TreeWalker<RootNodeT, DocumentType|Document|Text|Comment>;
-                                     ^^^^^^^^ Document. See lib: <BUILTINS>/dom.js:900
-  Member 25:
-  901:   createTreeWalker<RootNodeT: Document>(root: RootNodeT, whatToShow: 901, filter?: NodeFilterInterface, entityReferenceExpansion?: boolean): TreeWalker<RootNodeT, DocumentType|Document|Element|Text|Comment>;
-         ^^^^^^^^^^^^^^^^^^^^^^^^^^^^^^^^^^^^^^^^^^^^^^^^^^^^^^^^^^^^^^^^^^^^^^^^^^^^^^^^^^^^^^^^^^^^^^^^^^^^^^^^^^^^^^^^^^^^^^^^^^^^^^^^^^^^^^^^^^^^^^^^^^^^^^^^^^^^^^^^^^^^^^^^^^^^^^^^^^^^^^^^^^^^^^^^^^^^^^^^^^^^ polymorphic type: function type. See lib: <BUILTINS>/dom.js:901
-  Error:
-   33:     document.createTreeWalker({}); // invalid
-                                     ^^ object literal. This type is incompatible with
-  901:   createTreeWalker<RootNodeT: Document>(root: RootNodeT, whatToShow: 901, filter?: NodeFilterInterface, entityReferenceExpansion?: boolean): TreeWalker<RootNodeT, DocumentType|Document|Element|Text|Comment>;
-                                     ^^^^^^^^ Document. See lib: <BUILTINS>/dom.js:901
-  Member 26:
-  913:   createTreeWalker<RootNodeT: DocumentFragment>(root: RootNodeT, whatToShow: 1024, filter?: NodeFilterInterface, entityReferenceExpansion?: boolean): TreeWalker<RootNodeT, DocumentFragment>;
-         ^^^^^^^^^^^^^^^^^^^^^^^^^^^^^^^^^^^^^^^^^^^^^^^^^^^^^^^^^^^^^^^^^^^^^^^^^^^^^^^^^^^^^^^^^^^^^^^^^^^^^^^^^^^^^^^^^^^^^^^^^^^^^^^^^^^^^^^^^^^^^^^^^^^^^^^^^^^^^^^^^^^^^^^^^^^^^^^^^^^^^^^^^^^ polymorphic type: function type. See lib: <BUILTINS>/dom.js:913
-  Error:
-   33:     document.createTreeWalker({}); // invalid
-                                     ^^ object literal. This type is incompatible with
-  913:   createTreeWalker<RootNodeT: DocumentFragment>(root: RootNodeT, whatToShow: 1024, filter?: NodeFilterInterface, entityReferenceExpansion?: boolean): TreeWalker<RootNodeT, DocumentFragment>;
-                                     ^^^^^^^^^^^^^^^^ DocumentFragment. See lib: <BUILTINS>/dom.js:913
-  Member 27:
-  914:   createTreeWalker<RootNodeT: DocumentFragment>(root: RootNodeT, whatToShow: 1025, filter?: NodeFilterInterface, entityReferenceExpansion?: boolean): TreeWalker<RootNodeT, DocumentFragment|Element>;
-         ^^^^^^^^^^^^^^^^^^^^^^^^^^^^^^^^^^^^^^^^^^^^^^^^^^^^^^^^^^^^^^^^^^^^^^^^^^^^^^^^^^^^^^^^^^^^^^^^^^^^^^^^^^^^^^^^^^^^^^^^^^^^^^^^^^^^^^^^^^^^^^^^^^^^^^^^^^^^^^^^^^^^^^^^^^^^^^^^^^^^^^^^^^^^^^^^^^^ polymorphic type: function type. See lib: <BUILTINS>/dom.js:914
-  Error:
-   33:     document.createTreeWalker({}); // invalid
-                                     ^^ object literal. This type is incompatible with
-  914:   createTreeWalker<RootNodeT: DocumentFragment>(root: RootNodeT, whatToShow: 1025, filter?: NodeFilterInterface, entityReferenceExpansion?: boolean): TreeWalker<RootNodeT, DocumentFragment|Element>;
-                                     ^^^^^^^^^^^^^^^^ DocumentFragment. See lib: <BUILTINS>/dom.js:914
-  Member 28:
-  915:   createTreeWalker<RootNodeT: DocumentFragment>(root: RootNodeT, whatToShow: 1028, filter?: NodeFilterInterface, entityReferenceExpansion?: boolean): TreeWalker<RootNodeT, DocumentFragment|Text>;
-         ^^^^^^^^^^^^^^^^^^^^^^^^^^^^^^^^^^^^^^^^^^^^^^^^^^^^^^^^^^^^^^^^^^^^^^^^^^^^^^^^^^^^^^^^^^^^^^^^^^^^^^^^^^^^^^^^^^^^^^^^^^^^^^^^^^^^^^^^^^^^^^^^^^^^^^^^^^^^^^^^^^^^^^^^^^^^^^^^^^^^^^^^^^^^^^^^ polymorphic type: function type. See lib: <BUILTINS>/dom.js:915
-  Error:
-   33:     document.createTreeWalker({}); // invalid
-                                     ^^ object literal. This type is incompatible with
-  915:   createTreeWalker<RootNodeT: DocumentFragment>(root: RootNodeT, whatToShow: 1028, filter?: NodeFilterInterface, entityReferenceExpansion?: boolean): TreeWalker<RootNodeT, DocumentFragment|Text>;
-                                     ^^^^^^^^^^^^^^^^ DocumentFragment. See lib: <BUILTINS>/dom.js:915
-  Member 29:
-  916:   createTreeWalker<RootNodeT: DocumentFragment>(root: RootNodeT, whatToShow: 1029, filter?: NodeFilterInterface, entityReferenceExpansion?: boolean): TreeWalker<RootNodeT, DocumentFragment|Element|Text>;
-         ^^^^^^^^^^^^^^^^^^^^^^^^^^^^^^^^^^^^^^^^^^^^^^^^^^^^^^^^^^^^^^^^^^^^^^^^^^^^^^^^^^^^^^^^^^^^^^^^^^^^^^^^^^^^^^^^^^^^^^^^^^^^^^^^^^^^^^^^^^^^^^^^^^^^^^^^^^^^^^^^^^^^^^^^^^^^^^^^^^^^^^^^^^^^^^^^^^^^^^^^ polymorphic type: function type. See lib: <BUILTINS>/dom.js:916
-  Error:
-   33:     document.createTreeWalker({}); // invalid
-                                     ^^ object literal. This type is incompatible with
-  916:   createTreeWalker<RootNodeT: DocumentFragment>(root: RootNodeT, whatToShow: 1029, filter?: NodeFilterInterface, entityReferenceExpansion?: boolean): TreeWalker<RootNodeT, DocumentFragment|Element|Text>;
-                                     ^^^^^^^^^^^^^^^^ DocumentFragment. See lib: <BUILTINS>/dom.js:916
-  Member 30:
-  917:   createTreeWalker<RootNodeT: DocumentFragment>(root: RootNodeT, whatToShow: 1152, filter?: NodeFilterInterface, entityReferenceExpansion?: boolean): TreeWalker<RootNodeT, DocumentFragment|Comment>;
-         ^^^^^^^^^^^^^^^^^^^^^^^^^^^^^^^^^^^^^^^^^^^^^^^^^^^^^^^^^^^^^^^^^^^^^^^^^^^^^^^^^^^^^^^^^^^^^^^^^^^^^^^^^^^^^^^^^^^^^^^^^^^^^^^^^^^^^^^^^^^^^^^^^^^^^^^^^^^^^^^^^^^^^^^^^^^^^^^^^^^^^^^^^^^^^^^^^^^ polymorphic type: function type. See lib: <BUILTINS>/dom.js:917
-  Error:
-   33:     document.createTreeWalker({}); // invalid
-                                     ^^ object literal. This type is incompatible with
-  917:   createTreeWalker<RootNodeT: DocumentFragment>(root: RootNodeT, whatToShow: 1152, filter?: NodeFilterInterface, entityReferenceExpansion?: boolean): TreeWalker<RootNodeT, DocumentFragment|Comment>;
-                                     ^^^^^^^^^^^^^^^^ DocumentFragment. See lib: <BUILTINS>/dom.js:917
-  Member 31:
-  918:   createTreeWalker<RootNodeT: DocumentFragment>(root: RootNodeT, whatToShow: 1153, filter?: NodeFilterInterface, entityReferenceExpansion?: boolean): TreeWalker<RootNodeT, DocumentFragment|Element|Comment>;
-         ^^^^^^^^^^^^^^^^^^^^^^^^^^^^^^^^^^^^^^^^^^^^^^^^^^^^^^^^^^^^^^^^^^^^^^^^^^^^^^^^^^^^^^^^^^^^^^^^^^^^^^^^^^^^^^^^^^^^^^^^^^^^^^^^^^^^^^^^^^^^^^^^^^^^^^^^^^^^^^^^^^^^^^^^^^^^^^^^^^^^^^^^^^^^^^^^^^^^^^^^^^^ polymorphic type: function type. See lib: <BUILTINS>/dom.js:918
-  Error:
-   33:     document.createTreeWalker({}); // invalid
-                                     ^^ object literal. This type is incompatible with
-  918:   createTreeWalker<RootNodeT: DocumentFragment>(root: RootNodeT, whatToShow: 1153, filter?: NodeFilterInterface, entityReferenceExpansion?: boolean): TreeWalker<RootNodeT, DocumentFragment|Element|Comment>;
-                                     ^^^^^^^^^^^^^^^^ DocumentFragment. See lib: <BUILTINS>/dom.js:918
-  Member 32:
-  919:   createTreeWalker<RootNodeT: DocumentFragment>(root: RootNodeT, whatToShow: 1156, filter?: NodeFilterInterface, entityReferenceExpansion?: boolean): TreeWalker<RootNodeT, DocumentFragment|Text|Comment>;
-         ^^^^^^^^^^^^^^^^^^^^^^^^^^^^^^^^^^^^^^^^^^^^^^^^^^^^^^^^^^^^^^^^^^^^^^^^^^^^^^^^^^^^^^^^^^^^^^^^^^^^^^^^^^^^^^^^^^^^^^^^^^^^^^^^^^^^^^^^^^^^^^^^^^^^^^^^^^^^^^^^^^^^^^^^^^^^^^^^^^^^^^^^^^^^^^^^^^^^^^^^ polymorphic type: function type. See lib: <BUILTINS>/dom.js:919
-  Error:
-   33:     document.createTreeWalker({}); // invalid
-                                     ^^ object literal. This type is incompatible with
-  919:   createTreeWalker<RootNodeT: DocumentFragment>(root: RootNodeT, whatToShow: 1156, filter?: NodeFilterInterface, entityReferenceExpansion?: boolean): TreeWalker<RootNodeT, DocumentFragment|Text|Comment>;
-                                     ^^^^^^^^^^^^^^^^ DocumentFragment. See lib: <BUILTINS>/dom.js:919
-  Member 33:
-  920:   createTreeWalker<RootNodeT: DocumentFragment>(root: RootNodeT, whatToShow: 1157, filter?: NodeFilterInterface, entityReferenceExpansion?: boolean): TreeWalker<RootNodeT, DocumentFragment|Element|Text|Comment>;
-         ^^^^^^^^^^^^^^^^^^^^^^^^^^^^^^^^^^^^^^^^^^^^^^^^^^^^^^^^^^^^^^^^^^^^^^^^^^^^^^^^^^^^^^^^^^^^^^^^^^^^^^^^^^^^^^^^^^^^^^^^^^^^^^^^^^^^^^^^^^^^^^^^^^^^^^^^^^^^^^^^^^^^^^^^^^^^^^^^^^^^^^^^^^^^^^^^^^^^^^^^^^^^^^^^ polymorphic type: function type. See lib: <BUILTINS>/dom.js:920
-  Error:
-   33:     document.createTreeWalker({}); // invalid
-                                     ^^ object literal. This type is incompatible with
-  920:   createTreeWalker<RootNodeT: DocumentFragment>(root: RootNodeT, whatToShow: 1157, filter?: NodeFilterInterface, entityReferenceExpansion?: boolean): TreeWalker<RootNodeT, DocumentFragment|Element|Text|Comment>;
-                                     ^^^^^^^^^^^^^^^^ DocumentFragment. See lib: <BUILTINS>/dom.js:920
-  Member 34:
-  933:   createTreeWalker<RootNodeT: Node>(root: RootNodeT, whatToShow: 1, filter?: NodeFilterInterface, entityReferenceExpansion?: boolean): TreeWalker<RootNodeT, Element>;
-         ^^^^^^^^^^^^^^^^^^^^^^^^^^^^^^^^^^^^^^^^^^^^^^^^^^^^^^^^^^^^^^^^^^^^^^^^^^^^^^^^^^^^^^^^^^^^^^^^^^^^^^^^^^^^^^^^^^^^^^^^^^^^^^^^^^^^^^^^^^^^^^^^^^^^^^^^^^^^^^^^^^^ polymorphic type: function type. See lib: <BUILTINS>/dom.js:933
-  Error:
-   33:     document.createTreeWalker({}); // invalid
-                                     ^^ object literal. This type is incompatible with
-  933:   createTreeWalker<RootNodeT: Node>(root: RootNodeT, whatToShow: 1, filter?: NodeFilterInterface, entityReferenceExpansion?: boolean): TreeWalker<RootNodeT, Element>;
-                                     ^^^^ Node. See lib: <BUILTINS>/dom.js:933
-  Member 35:
-  934:   createTreeWalker<RootNodeT: Node>(root: RootNodeT, whatToShow: 4, filter?: NodeFilterInterface, entityReferenceExpansion?: boolean): TreeWalker<RootNodeT, Text>;
-         ^^^^^^^^^^^^^^^^^^^^^^^^^^^^^^^^^^^^^^^^^^^^^^^^^^^^^^^^^^^^^^^^^^^^^^^^^^^^^^^^^^^^^^^^^^^^^^^^^^^^^^^^^^^^^^^^^^^^^^^^^^^^^^^^^^^^^^^^^^^^^^^^^^^^^^^^^^^^^^^^ polymorphic type: function type. See lib: <BUILTINS>/dom.js:934
-  Error:
-   33:     document.createTreeWalker({}); // invalid
-                                     ^^ object literal. This type is incompatible with
-  934:   createTreeWalker<RootNodeT: Node>(root: RootNodeT, whatToShow: 4, filter?: NodeFilterInterface, entityReferenceExpansion?: boolean): TreeWalker<RootNodeT, Text>;
-                                     ^^^^ Node. See lib: <BUILTINS>/dom.js:934
-  Member 36:
-  935:   createTreeWalker<RootNodeT: Node>(root: RootNodeT, whatToShow: 5, filter?: NodeFilterInterface, entityReferenceExpansion?: boolean): TreeWalker<RootNodeT, Element|Text>;
-         ^^^^^^^^^^^^^^^^^^^^^^^^^^^^^^^^^^^^^^^^^^^^^^^^^^^^^^^^^^^^^^^^^^^^^^^^^^^^^^^^^^^^^^^^^^^^^^^^^^^^^^^^^^^^^^^^^^^^^^^^^^^^^^^^^^^^^^^^^^^^^^^^^^^^^^^^^^^^^^^^^^^^^^^^ polymorphic type: function type. See lib: <BUILTINS>/dom.js:935
-  Error:
-   33:     document.createTreeWalker({}); // invalid
-                                     ^^ object literal. This type is incompatible with
-  935:   createTreeWalker<RootNodeT: Node>(root: RootNodeT, whatToShow: 5, filter?: NodeFilterInterface, entityReferenceExpansion?: boolean): TreeWalker<RootNodeT, Element|Text>;
-                                     ^^^^ Node. See lib: <BUILTINS>/dom.js:935
-  Member 37:
-  936:   createTreeWalker<RootNodeT: Node>(root: RootNodeT, whatToShow: 128, filter?: NodeFilterInterface, entityReferenceExpansion?: boolean): TreeWalker<RootNodeT, Comment>;
-         ^^^^^^^^^^^^^^^^^^^^^^^^^^^^^^^^^^^^^^^^^^^^^^^^^^^^^^^^^^^^^^^^^^^^^^^^^^^^^^^^^^^^^^^^^^^^^^^^^^^^^^^^^^^^^^^^^^^^^^^^^^^^^^^^^^^^^^^^^^^^^^^^^^^^^^^^^^^^^^^^^^^^^ polymorphic type: function type. See lib: <BUILTINS>/dom.js:936
-  Error:
-   33:     document.createTreeWalker({}); // invalid
-                                     ^^ object literal. This type is incompatible with
-  936:   createTreeWalker<RootNodeT: Node>(root: RootNodeT, whatToShow: 128, filter?: NodeFilterInterface, entityReferenceExpansion?: boolean): TreeWalker<RootNodeT, Comment>;
-                                     ^^^^ Node. See lib: <BUILTINS>/dom.js:936
-  Member 38:
-  937:   createTreeWalker<RootNodeT: Node>(root: RootNodeT, whatToShow: 129, filter?: NodeFilterInterface, entityReferenceExpansion?: boolean): TreeWalker<RootNodeT, Element|Comment>;
-         ^^^^^^^^^^^^^^^^^^^^^^^^^^^^^^^^^^^^^^^^^^^^^^^^^^^^^^^^^^^^^^^^^^^^^^^^^^^^^^^^^^^^^^^^^^^^^^^^^^^^^^^^^^^^^^^^^^^^^^^^^^^^^^^^^^^^^^^^^^^^^^^^^^^^^^^^^^^^^^^^^^^^^^^^^^^^^ polymorphic type: function type. See lib: <BUILTINS>/dom.js:937
-  Error:
-   33:     document.createTreeWalker({}); // invalid
-                                     ^^ object literal. This type is incompatible with
-  937:   createTreeWalker<RootNodeT: Node>(root: RootNodeT, whatToShow: 129, filter?: NodeFilterInterface, entityReferenceExpansion?: boolean): TreeWalker<RootNodeT, Element|Comment>;
-                                     ^^^^ Node. See lib: <BUILTINS>/dom.js:937
-  Member 39:
-  938:   createTreeWalker<RootNodeT: Node>(root: RootNodeT, whatToShow: 132, filter?: NodeFilterInterface, entityReferenceExpansion?: boolean): TreeWalker<RootNodeT, Text|Comment>;
-         ^^^^^^^^^^^^^^^^^^^^^^^^^^^^^^^^^^^^^^^^^^^^^^^^^^^^^^^^^^^^^^^^^^^^^^^^^^^^^^^^^^^^^^^^^^^^^^^^^^^^^^^^^^^^^^^^^^^^^^^^^^^^^^^^^^^^^^^^^^^^^^^^^^^^^^^^^^^^^^^^^^^^^^^^^^ polymorphic type: function type. See lib: <BUILTINS>/dom.js:938
-  Error:
-   33:     document.createTreeWalker({}); // invalid
-                                     ^^ object literal. This type is incompatible with
-  938:   createTreeWalker<RootNodeT: Node>(root: RootNodeT, whatToShow: 132, filter?: NodeFilterInterface, entityReferenceExpansion?: boolean): TreeWalker<RootNodeT, Text|Comment>;
-                                     ^^^^ Node. See lib: <BUILTINS>/dom.js:938
-  Member 40:
-  939:   createTreeWalker<RootNodeT: Node>(root: RootNodeT, whatToShow: 133, filter?: NodeFilterInterface, entityReferenceExpansion?: boolean): TreeWalker<RootNodeT, Text|Element|Comment>;
-         ^^^^^^^^^^^^^^^^^^^^^^^^^^^^^^^^^^^^^^^^^^^^^^^^^^^^^^^^^^^^^^^^^^^^^^^^^^^^^^^^^^^^^^^^^^^^^^^^^^^^^^^^^^^^^^^^^^^^^^^^^^^^^^^^^^^^^^^^^^^^^^^^^^^^^^^^^^^^^^^^^^^^^^^^^^^^^^^^^^ polymorphic type: function type. See lib: <BUILTINS>/dom.js:939
-  Error:
-   33:     document.createTreeWalker({}); // invalid
-                                     ^^ object literal. This type is incompatible with
-  939:   createTreeWalker<RootNodeT: Node>(root: RootNodeT, whatToShow: 133, filter?: NodeFilterInterface, entityReferenceExpansion?: boolean): TreeWalker<RootNodeT, Text|Element|Comment>;
-                                     ^^^^ Node. See lib: <BUILTINS>/dom.js:939
-  Member 41:
-  940:   createTreeWalker<RootNodeT: Node>(root: RootNodeT, whatToShow: -1, filter?: NodeFilterInterface, entityReferenceExpansion?: boolean): TreeWalker<RootNodeT, Node>;
-         ^^^^^^^^^^^^^^^^^^^^^^^^^^^^^^^^^^^^^^^^^^^^^^^^^^^^^^^^^^^^^^^^^^^^^^^^^^^^^^^^^^^^^^^^^^^^^^^^^^^^^^^^^^^^^^^^^^^^^^^^^^^^^^^^^^^^^^^^^^^^^^^^^^^^^^^^^^^^^^^^^ polymorphic type: function type. See lib: <BUILTINS>/dom.js:940
-  Error:
-   33:     document.createTreeWalker({}); // invalid
-                                     ^^ object literal. This type is incompatible with
-  940:   createTreeWalker<RootNodeT: Node>(root: RootNodeT, whatToShow: -1, filter?: NodeFilterInterface, entityReferenceExpansion?: boolean): TreeWalker<RootNodeT, Node>;
-                                     ^^^^ Node. See lib: <BUILTINS>/dom.js:940
-  Member 42:
-  944:   createTreeWalker<RootNodeT: Node>(root: RootNodeT, whatToShow: number, filter?: NodeFilterInterface, entityReferenceExpansion?: boolean): TreeWalker<RootNodeT, Node>;
-         ^^^^^^^^^^^^^^^^^^^^^^^^^^^^^^^^^^^^^^^^^^^^^^^^^^^^^^^^^^^^^^^^^^^^^^^^^^^^^^^^^^^^^^^^^^^^^^^^^^^^^^^^^^^^^^^^^^^^^^^^^^^^^^^^^^^^^^^^^^^^^^^^^^^^^^^^^^^^^^^^^^^^^ polymorphic type: function type. See lib: <BUILTINS>/dom.js:944
-  Error:
-   33:     document.createTreeWalker({}); // invalid
-                                     ^^ object literal. This type is incompatible with
-  944:   createTreeWalker<RootNodeT: Node>(root: RootNodeT, whatToShow: number, filter?: NodeFilterInterface, entityReferenceExpansion?: boolean): TreeWalker<RootNodeT, Node>;
-                                     ^^^^ Node. See lib: <BUILTINS>/dom.js:944
-  Member 43:
-  948:   createTreeWalker<RootNodeT: Node>(root: RootNodeT, whatToShow: void): TreeWalker<RootNodeT, Node>;
-         ^^^^^^^^^^^^^^^^^^^^^^^^^^^^^^^^^^^^^^^^^^^^^^^^^^^^^^^^^^^^^^^^^^^^^^^^^^^^^^^^^^^^^^^^^^^^^^^^^ polymorphic type: function type. See lib: <BUILTINS>/dom.js:948
-  Error:
-   33:     document.createTreeWalker({}); // invalid
-                                     ^^ object literal. This type is incompatible with
-  948:   createTreeWalker<RootNodeT: Node>(root: RootNodeT, whatToShow: void): TreeWalker<RootNodeT, Node>;
-                                     ^^^^ Node. See lib: <BUILTINS>/dom.js:948
-
-Error: traversal.js:186
-186:     document.createNodeIterator(document_body, -1, node => 'accept'); // invalid
-                                                        ^^^^^^^^^^^^^^^^ function. This type is incompatible with
-3225: type NodeFilterInterface = NodeFilterCallback | { acceptNode: NodeFilterCallback }
-                                 ^^^^^^^^^^^^^^^^^^ function type. See lib: <BUILTINS>/dom.js:3225
-  This parameter is incompatible:
-    186:     document.createNodeIterator(document_body, -1, node => 'accept'); // invalid
-                                                                    ^^^^^^^^ string. This type is incompatible with
-          v--------------------------------
-    3221: typeof NodeFilter.FILTER_ACCEPT |
-    3222: typeof NodeFilter.FILTER_REJECT |
-    3223: typeof NodeFilter.FILTER_SKIP;
-          ----------------------------^ union: typeof-annotation '<<object>>.FILTER_ACCEPT') | typeof-annotation '<<object>>.FILTER_REJECT') | typeof-annotation '<<object>>.FILTER_SKIP'). See lib: <BUILTINS>/dom.js:3221
-      Member 1:
-      3221: typeof NodeFilter.FILTER_ACCEPT |
-            ^^^^^^^^^^^^^^^^^^^^^^^^^^^^^^^ typeof-annotation '<<object>>.FILTER_ACCEPT'). See lib: <BUILTINS>/dom.js:3221
-      Error:
-      186:     document.createNodeIterator(document_body, -1, node => 'accept'); // invalid
-                                                                      ^^^^^^^^ string. This type is incompatible with
-      3221: typeof NodeFilter.FILTER_ACCEPT |
-            ^^^^^^^^^^^^^^^^^^^^^^^^^^^^^^^ number literal `1`. See lib: <BUILTINS>/dom.js:3221
-      Member 2:
-      3222: typeof NodeFilter.FILTER_REJECT |
-            ^^^^^^^^^^^^^^^^^^^^^^^^^^^^^^^ typeof-annotation '<<object>>.FILTER_REJECT'). See lib: <BUILTINS>/dom.js:3222
-      Error:
-      186:     document.createNodeIterator(document_body, -1, node => 'accept'); // invalid
-                                                                      ^^^^^^^^ string. This type is incompatible with
-      3222: typeof NodeFilter.FILTER_REJECT |
-            ^^^^^^^^^^^^^^^^^^^^^^^^^^^^^^^ number literal `2`. See lib: <BUILTINS>/dom.js:3222
-      Member 3:
-      3223: typeof NodeFilter.FILTER_SKIP;
-            ^^^^^^^^^^^^^^^^^^^^^^^^^^^^^ typeof-annotation '<<object>>.FILTER_SKIP'). See lib: <BUILTINS>/dom.js:3223
-      Error:
-      186:     document.createNodeIterator(document_body, -1, node => 'accept'); // invalid
-                                                                      ^^^^^^^^ string. This type is incompatible with
-      3223: typeof NodeFilter.FILTER_SKIP;
-            ^^^^^^^^^^^^^^^^^^^^^^^^^^^^^ number literal `3`. See lib: <BUILTINS>/dom.js:3223
-
-Error: traversal.js:188
-188:     document.createNodeIterator(document_body, -1, { acceptNode: node => 'accept' }); // invalid
-                                                        ^^^^^^^^^^^^^^^^^^^^^^^^^^^^^^^^ object literal. This type is incompatible with
-3225: type NodeFilterInterface = NodeFilterCallback | { acceptNode: NodeFilterCallback }
-                                                      ^^^^^^^^^^^^^^^^^^^^^^^^^^^^^^^^^^ object type. See lib: <BUILTINS>/dom.js:3225
-  Property `acceptNode` is incompatible:
-    188:     document.createNodeIterator(document_body, -1, { acceptNode: node => 'accept' }); // invalid
-                                                                          ^^^^^^^^^^^^^^^^ function. This type is incompatible with
-    3225: type NodeFilterInterface = NodeFilterCallback | { acceptNode: NodeFilterCallback }
-                                                                        ^^^^^^^^^^^^^^^^^^ function type. See lib: <BUILTINS>/dom.js:3225
-      This parameter is incompatible:
-        188:     document.createNodeIterator(document_body, -1, { acceptNode: node => 'accept' }); // invalid
-                                                                                      ^^^^^^^^ string. This type is incompatible with
-              v--------------------------------
-        3221: typeof NodeFilter.FILTER_ACCEPT |
-        3222: typeof NodeFilter.FILTER_REJECT |
-        3223: typeof NodeFilter.FILTER_SKIP;
-              ----------------------------^ union: typeof-annotation '<<object>>.FILTER_ACCEPT') | typeof-annotation '<<object>>.FILTER_REJECT') | typeof-annotation '<<object>>.FILTER_SKIP'). See lib: <BUILTINS>/dom.js:3221
-          Member 1:
-          3221: typeof NodeFilter.FILTER_ACCEPT |
-                ^^^^^^^^^^^^^^^^^^^^^^^^^^^^^^^ typeof-annotation '<<object>>.FILTER_ACCEPT'). See lib: <BUILTINS>/dom.js:3221
-          Error:
-          188:     document.createNodeIterator(document_body, -1, { acceptNode: node => 'accept' }); // invalid
-                                                                                        ^^^^^^^^ string. This type is incompatible with
-          3221: typeof NodeFilter.FILTER_ACCEPT |
-                ^^^^^^^^^^^^^^^^^^^^^^^^^^^^^^^ number literal `1`. See lib: <BUILTINS>/dom.js:3221
-          Member 2:
-          3222: typeof NodeFilter.FILTER_REJECT |
-                ^^^^^^^^^^^^^^^^^^^^^^^^^^^^^^^ typeof-annotation '<<object>>.FILTER_REJECT'). See lib: <BUILTINS>/dom.js:3222
-          Error:
-          188:     document.createNodeIterator(document_body, -1, { acceptNode: node => 'accept' }); // invalid
-                                                                                        ^^^^^^^^ string. This type is incompatible with
-          3222: typeof NodeFilter.FILTER_REJECT |
-                ^^^^^^^^^^^^^^^^^^^^^^^^^^^^^^^ number literal `2`. See lib: <BUILTINS>/dom.js:3222
-          Member 3:
-          3223: typeof NodeFilter.FILTER_SKIP;
-                ^^^^^^^^^^^^^^^^^^^^^^^^^^^^^ typeof-annotation '<<object>>.FILTER_SKIP'). See lib: <BUILTINS>/dom.js:3223
-          Error:
-          188:     document.createNodeIterator(document_body, -1, { acceptNode: node => 'accept' }); // invalid
-                                                                                        ^^^^^^^^ string. This type is incompatible with
-          3223: typeof NodeFilter.FILTER_SKIP;
-                ^^^^^^^^^^^^^^^^^^^^^^^^^^^^^ number literal `3`. See lib: <BUILTINS>/dom.js:3223
-
-Error: traversal.js:189
-189:     document.createNodeIterator(document_body, -1, {}); // invalid
-         ^^^^^^^^^^^^^^^^^^^^^^^^^^^^^^^^^^^^^^^^^^^^^^^^^^ call of method `createNodeIterator`. Function cannot be called on any member of intersection type
-189:     document.createNodeIterator(document_body, -1, {}); // invalid
-         ^^^^^^^^^^^^^^^^^^^^^^^^^^^ intersection
-  Member 1:
-  846:   createNodeIterator<RootNodeT: Attr>(root: RootNodeT, whatToShow: 2, filter?: NodeFilterInterface): NodeIterator<RootNodeT, Attr>;
-         ^^^^^^^^^^^^^^^^^^^^^^^^^^^^^^^^^^^^^^^^^^^^^^^^^^^^^^^^^^^^^^^^^^^^^^^^^^^^^^^^^^^^^^^^^^^^^^^^^^^^^^^^^^^^^^^^^^^^^^^^^^^^^^^^ polymorphic type: function type. See lib: <BUILTINS>/dom.js:846
-  Error:
-  189:     document.createNodeIterator(document_body, -1, {}); // invalid
-                                       ^^^^^^^^^^^^^ HTMLElement. This type is incompatible with
-  846:   createNodeIterator<RootNodeT: Attr>(root: RootNodeT, whatToShow: 2, filter?: NodeFilterInterface): NodeIterator<RootNodeT, Attr>;
-                                       ^^^^ Attr. See lib: <BUILTINS>/dom.js:846
-  Member 2:
-  854:   createNodeIterator<RootNodeT: Document>(root: RootNodeT, whatToShow: 256, filter?: NodeFilterInterface): NodeIterator<RootNodeT, Document>;
-         ^^^^^^^^^^^^^^^^^^^^^^^^^^^^^^^^^^^^^^^^^^^^^^^^^^^^^^^^^^^^^^^^^^^^^^^^^^^^^^^^^^^^^^^^^^^^^^^^^^^^^^^^^^^^^^^^^^^^^^^^^^^^^^^^^^^^^^^^^^ polymorphic type: function type. See lib: <BUILTINS>/dom.js:854
-  Error:
-  189:     document.createNodeIterator(document_body, -1, {}); // invalid
-                                       ^^^^^^^^^^^^^ HTMLElement. This type is incompatible with
-  854:   createNodeIterator<RootNodeT: Document>(root: RootNodeT, whatToShow: 256, filter?: NodeFilterInterface): NodeIterator<RootNodeT, Document>;
-                                       ^^^^^^^^ Document. See lib: <BUILTINS>/dom.js:854
-  Member 3:
-  855:   createNodeIterator<RootNodeT: Document>(root: RootNodeT, whatToShow: 257, filter?: NodeFilterInterface): NodeIterator<RootNodeT, Document|Element>;
-         ^^^^^^^^^^^^^^^^^^^^^^^^^^^^^^^^^^^^^^^^^^^^^^^^^^^^^^^^^^^^^^^^^^^^^^^^^^^^^^^^^^^^^^^^^^^^^^^^^^^^^^^^^^^^^^^^^^^^^^^^^^^^^^^^^^^^^^^^^^^^^^^^^^ polymorphic type: function type. See lib: <BUILTINS>/dom.js:855
-  Error:
-  189:     document.createNodeIterator(document_body, -1, {}); // invalid
-                                       ^^^^^^^^^^^^^ HTMLElement. This type is incompatible with
-  855:   createNodeIterator<RootNodeT: Document>(root: RootNodeT, whatToShow: 257, filter?: NodeFilterInterface): NodeIterator<RootNodeT, Document|Element>;
-                                       ^^^^^^^^ Document. See lib: <BUILTINS>/dom.js:855
-  Member 4:
-  856:   createNodeIterator<RootNodeT: Document>(root: RootNodeT, whatToShow: 260, filter?: NodeFilterInterface): NodeIterator<RootNodeT, Document|Text>;
-         ^^^^^^^^^^^^^^^^^^^^^^^^^^^^^^^^^^^^^^^^^^^^^^^^^^^^^^^^^^^^^^^^^^^^^^^^^^^^^^^^^^^^^^^^^^^^^^^^^^^^^^^^^^^^^^^^^^^^^^^^^^^^^^^^^^^^^^^^^^^^^^^ polymorphic type: function type. See lib: <BUILTINS>/dom.js:856
-  Error:
-  189:     document.createNodeIterator(document_body, -1, {}); // invalid
-                                       ^^^^^^^^^^^^^ HTMLElement. This type is incompatible with
-  856:   createNodeIterator<RootNodeT: Document>(root: RootNodeT, whatToShow: 260, filter?: NodeFilterInterface): NodeIterator<RootNodeT, Document|Text>;
-                                       ^^^^^^^^ Document. See lib: <BUILTINS>/dom.js:856
-  Member 5:
-  857:   createNodeIterator<RootNodeT: Document>(root: RootNodeT, whatToShow: 261, filter?: NodeFilterInterface): NodeIterator<RootNodeT, Document|Element|Text>;
-         ^^^^^^^^^^^^^^^^^^^^^^^^^^^^^^^^^^^^^^^^^^^^^^^^^^^^^^^^^^^^^^^^^^^^^^^^^^^^^^^^^^^^^^^^^^^^^^^^^^^^^^^^^^^^^^^^^^^^^^^^^^^^^^^^^^^^^^^^^^^^^^^^^^^^^^^ polymorphic type: function type. See lib: <BUILTINS>/dom.js:857
-  Error:
-  189:     document.createNodeIterator(document_body, -1, {}); // invalid
-                                       ^^^^^^^^^^^^^ HTMLElement. This type is incompatible with
-  857:   createNodeIterator<RootNodeT: Document>(root: RootNodeT, whatToShow: 261, filter?: NodeFilterInterface): NodeIterator<RootNodeT, Document|Element|Text>;
-                                       ^^^^^^^^ Document. See lib: <BUILTINS>/dom.js:857
-  Member 6:
-  858:   createNodeIterator<RootNodeT: Document>(root: RootNodeT, whatToShow: 384, filter?: NodeFilterInterface): NodeIterator<RootNodeT, Document|Comment>;
-         ^^^^^^^^^^^^^^^^^^^^^^^^^^^^^^^^^^^^^^^^^^^^^^^^^^^^^^^^^^^^^^^^^^^^^^^^^^^^^^^^^^^^^^^^^^^^^^^^^^^^^^^^^^^^^^^^^^^^^^^^^^^^^^^^^^^^^^^^^^^^^^^^^^ polymorphic type: function type. See lib: <BUILTINS>/dom.js:858
-  Error:
-  189:     document.createNodeIterator(document_body, -1, {}); // invalid
-                                       ^^^^^^^^^^^^^ HTMLElement. This type is incompatible with
-  858:   createNodeIterator<RootNodeT: Document>(root: RootNodeT, whatToShow: 384, filter?: NodeFilterInterface): NodeIterator<RootNodeT, Document|Comment>;
-                                       ^^^^^^^^ Document. See lib: <BUILTINS>/dom.js:858
-  Member 7:
-  859:   createNodeIterator<RootNodeT: Document>(root: RootNodeT, whatToShow: 385, filter?: NodeFilterInterface): NodeIterator<RootNodeT, Document|Element|Comment>;
-         ^^^^^^^^^^^^^^^^^^^^^^^^^^^^^^^^^^^^^^^^^^^^^^^^^^^^^^^^^^^^^^^^^^^^^^^^^^^^^^^^^^^^^^^^^^^^^^^^^^^^^^^^^^^^^^^^^^^^^^^^^^^^^^^^^^^^^^^^^^^^^^^^^^^^^^^^^^ polymorphic type: function type. See lib: <BUILTINS>/dom.js:859
-  Error:
-  189:     document.createNodeIterator(document_body, -1, {}); // invalid
-                                       ^^^^^^^^^^^^^ HTMLElement. This type is incompatible with
-  859:   createNodeIterator<RootNodeT: Document>(root: RootNodeT, whatToShow: 385, filter?: NodeFilterInterface): NodeIterator<RootNodeT, Document|Element|Comment>;
-                                       ^^^^^^^^ Document. See lib: <BUILTINS>/dom.js:859
-  Member 8:
-  860:   createNodeIterator<RootNodeT: Document>(root: RootNodeT, whatToShow: 388, filter?: NodeFilterInterface): NodeIterator<RootNodeT, Document|Text|Comment>;
-         ^^^^^^^^^^^^^^^^^^^^^^^^^^^^^^^^^^^^^^^^^^^^^^^^^^^^^^^^^^^^^^^^^^^^^^^^^^^^^^^^^^^^^^^^^^^^^^^^^^^^^^^^^^^^^^^^^^^^^^^^^^^^^^^^^^^^^^^^^^^^^^^^^^^^^^^ polymorphic type: function type. See lib: <BUILTINS>/dom.js:860
-  Error:
-  189:     document.createNodeIterator(document_body, -1, {}); // invalid
-                                       ^^^^^^^^^^^^^ HTMLElement. This type is incompatible with
-  860:   createNodeIterator<RootNodeT: Document>(root: RootNodeT, whatToShow: 388, filter?: NodeFilterInterface): NodeIterator<RootNodeT, Document|Text|Comment>;
-                                       ^^^^^^^^ Document. See lib: <BUILTINS>/dom.js:860
-  Member 9:
-  861:   createNodeIterator<RootNodeT: Document>(root: RootNodeT, whatToShow: 389, filter?: NodeFilterInterface): NodeIterator<RootNodeT, Document|Element|Text|Comment>;
-         ^^^^^^^^^^^^^^^^^^^^^^^^^^^^^^^^^^^^^^^^^^^^^^^^^^^^^^^^^^^^^^^^^^^^^^^^^^^^^^^^^^^^^^^^^^^^^^^^^^^^^^^^^^^^^^^^^^^^^^^^^^^^^^^^^^^^^^^^^^^^^^^^^^^^^^^^^^^^^^^ polymorphic type: function type. See lib: <BUILTINS>/dom.js:861
-  Error:
-  189:     document.createNodeIterator(document_body, -1, {}); // invalid
-                                       ^^^^^^^^^^^^^ HTMLElement. This type is incompatible with
-  861:   createNodeIterator<RootNodeT: Document>(root: RootNodeT, whatToShow: 389, filter?: NodeFilterInterface): NodeIterator<RootNodeT, Document|Element|Text|Comment>;
-                                       ^^^^^^^^ Document. See lib: <BUILTINS>/dom.js:861
-  Member 10:
-  862:   createNodeIterator<RootNodeT: Document>(root: RootNodeT, whatToShow: 512, filter?: NodeFilterInterface): NodeIterator<RootNodeT, DocumentType>;
-         ^^^^^^^^^^^^^^^^^^^^^^^^^^^^^^^^^^^^^^^^^^^^^^^^^^^^^^^^^^^^^^^^^^^^^^^^^^^^^^^^^^^^^^^^^^^^^^^^^^^^^^^^^^^^^^^^^^^^^^^^^^^^^^^^^^^^^^^^^^^^^^ polymorphic type: function type. See lib: <BUILTINS>/dom.js:862
-  Error:
-  189:     document.createNodeIterator(document_body, -1, {}); // invalid
-                                       ^^^^^^^^^^^^^ HTMLElement. This type is incompatible with
-  862:   createNodeIterator<RootNodeT: Document>(root: RootNodeT, whatToShow: 512, filter?: NodeFilterInterface): NodeIterator<RootNodeT, DocumentType>;
-                                       ^^^^^^^^ Document. See lib: <BUILTINS>/dom.js:862
-  Member 11:
-  863:   createNodeIterator<RootNodeT: Document>(root: RootNodeT, whatToShow: 513, filter?: NodeFilterInterface): NodeIterator<RootNodeT, DocumentType|Element>;
-         ^^^^^^^^^^^^^^^^^^^^^^^^^^^^^^^^^^^^^^^^^^^^^^^^^^^^^^^^^^^^^^^^^^^^^^^^^^^^^^^^^^^^^^^^^^^^^^^^^^^^^^^^^^^^^^^^^^^^^^^^^^^^^^^^^^^^^^^^^^^^^^^^^^^^^^ polymorphic type: function type. See lib: <BUILTINS>/dom.js:863
-  Error:
-  189:     document.createNodeIterator(document_body, -1, {}); // invalid
-                                       ^^^^^^^^^^^^^ HTMLElement. This type is incompatible with
-  863:   createNodeIterator<RootNodeT: Document>(root: RootNodeT, whatToShow: 513, filter?: NodeFilterInterface): NodeIterator<RootNodeT, DocumentType|Element>;
-                                       ^^^^^^^^ Document. See lib: <BUILTINS>/dom.js:863
-  Member 12:
-  864:   createNodeIterator<RootNodeT: Document>(root: RootNodeT, whatToShow: 516, filter?: NodeFilterInterface): NodeIterator<RootNodeT, DocumentType|Text>;
-         ^^^^^^^^^^^^^^^^^^^^^^^^^^^^^^^^^^^^^^^^^^^^^^^^^^^^^^^^^^^^^^^^^^^^^^^^^^^^^^^^^^^^^^^^^^^^^^^^^^^^^^^^^^^^^^^^^^^^^^^^^^^^^^^^^^^^^^^^^^^^^^^^^^^ polymorphic type: function type. See lib: <BUILTINS>/dom.js:864
-  Error:
-  189:     document.createNodeIterator(document_body, -1, {}); // invalid
-                                       ^^^^^^^^^^^^^ HTMLElement. This type is incompatible with
-  864:   createNodeIterator<RootNodeT: Document>(root: RootNodeT, whatToShow: 516, filter?: NodeFilterInterface): NodeIterator<RootNodeT, DocumentType|Text>;
-                                       ^^^^^^^^ Document. See lib: <BUILTINS>/dom.js:864
-  Member 13:
-  865:   createNodeIterator<RootNodeT: Document>(root: RootNodeT, whatToShow: 517, filter?: NodeFilterInterface): NodeIterator<RootNodeT, DocumentType|Element|Text>;
-         ^^^^^^^^^^^^^^^^^^^^^^^^^^^^^^^^^^^^^^^^^^^^^^^^^^^^^^^^^^^^^^^^^^^^^^^^^^^^^^^^^^^^^^^^^^^^^^^^^^^^^^^^^^^^^^^^^^^^^^^^^^^^^^^^^^^^^^^^^^^^^^^^^^^^^^^^^^^ polymorphic type: function type. See lib: <BUILTINS>/dom.js:865
-  Error:
-  189:     document.createNodeIterator(document_body, -1, {}); // invalid
-                                       ^^^^^^^^^^^^^ HTMLElement. This type is incompatible with
-  865:   createNodeIterator<RootNodeT: Document>(root: RootNodeT, whatToShow: 517, filter?: NodeFilterInterface): NodeIterator<RootNodeT, DocumentType|Element|Text>;
-                                       ^^^^^^^^ Document. See lib: <BUILTINS>/dom.js:865
-  Member 14:
-  866:   createNodeIterator<RootNodeT: Document>(root: RootNodeT, whatToShow: 640, filter?: NodeFilterInterface): NodeIterator<RootNodeT, DocumentType|Comment>;
-         ^^^^^^^^^^^^^^^^^^^^^^^^^^^^^^^^^^^^^^^^^^^^^^^^^^^^^^^^^^^^^^^^^^^^^^^^^^^^^^^^^^^^^^^^^^^^^^^^^^^^^^^^^^^^^^^^^^^^^^^^^^^^^^^^^^^^^^^^^^^^^^^^^^^^^^ polymorphic type: function type. See lib: <BUILTINS>/dom.js:866
-  Error:
-  189:     document.createNodeIterator(document_body, -1, {}); // invalid
-                                       ^^^^^^^^^^^^^ HTMLElement. This type is incompatible with
-  866:   createNodeIterator<RootNodeT: Document>(root: RootNodeT, whatToShow: 640, filter?: NodeFilterInterface): NodeIterator<RootNodeT, DocumentType|Comment>;
-                                       ^^^^^^^^ Document. See lib: <BUILTINS>/dom.js:866
-  Member 15:
-  867:   createNodeIterator<RootNodeT: Document>(root: RootNodeT, whatToShow: 641, filter?: NodeFilterInterface): NodeIterator<RootNodeT, DocumentType|Element|Comment>;
-         ^^^^^^^^^^^^^^^^^^^^^^^^^^^^^^^^^^^^^^^^^^^^^^^^^^^^^^^^^^^^^^^^^^^^^^^^^^^^^^^^^^^^^^^^^^^^^^^^^^^^^^^^^^^^^^^^^^^^^^^^^^^^^^^^^^^^^^^^^^^^^^^^^^^^^^^^^^^^^^ polymorphic type: function type. See lib: <BUILTINS>/dom.js:867
-  Error:
-  189:     document.createNodeIterator(document_body, -1, {}); // invalid
-                                       ^^^^^^^^^^^^^ HTMLElement. This type is incompatible with
-  867:   createNodeIterator<RootNodeT: Document>(root: RootNodeT, whatToShow: 641, filter?: NodeFilterInterface): NodeIterator<RootNodeT, DocumentType|Element|Comment>;
-                                       ^^^^^^^^ Document. See lib: <BUILTINS>/dom.js:867
-  Member 16:
-  868:   createNodeIterator<RootNodeT: Document>(root: RootNodeT, whatToShow: 644, filter?: NodeFilterInterface): NodeIterator<RootNodeT, DocumentType|Text|Comment>;
-         ^^^^^^^^^^^^^^^^^^^^^^^^^^^^^^^^^^^^^^^^^^^^^^^^^^^^^^^^^^^^^^^^^^^^^^^^^^^^^^^^^^^^^^^^^^^^^^^^^^^^^^^^^^^^^^^^^^^^^^^^^^^^^^^^^^^^^^^^^^^^^^^^^^^^^^^^^^^ polymorphic type: function type. See lib: <BUILTINS>/dom.js:868
-  Error:
-  189:     document.createNodeIterator(document_body, -1, {}); // invalid
-                                       ^^^^^^^^^^^^^ HTMLElement. This type is incompatible with
-  868:   createNodeIterator<RootNodeT: Document>(root: RootNodeT, whatToShow: 644, filter?: NodeFilterInterface): NodeIterator<RootNodeT, DocumentType|Text|Comment>;
-                                       ^^^^^^^^ Document. See lib: <BUILTINS>/dom.js:868
-  Member 17:
-  869:   createNodeIterator<RootNodeT: Document>(root: RootNodeT, whatToShow: 645, filter?: NodeFilterInterface): NodeIterator<RootNodeT, DocumentType|Element|Text|Comment>;
-         ^^^^^^^^^^^^^^^^^^^^^^^^^^^^^^^^^^^^^^^^^^^^^^^^^^^^^^^^^^^^^^^^^^^^^^^^^^^^^^^^^^^^^^^^^^^^^^^^^^^^^^^^^^^^^^^^^^^^^^^^^^^^^^^^^^^^^^^^^^^^^^^^^^^^^^^^^^^^^^^^^^^ polymorphic type: function type. See lib: <BUILTINS>/dom.js:869
-  Error:
-  189:     document.createNodeIterator(document_body, -1, {}); // invalid
-                                       ^^^^^^^^^^^^^ HTMLElement. This type is incompatible with
-  869:   createNodeIterator<RootNodeT: Document>(root: RootNodeT, whatToShow: 645, filter?: NodeFilterInterface): NodeIterator<RootNodeT, DocumentType|Element|Text|Comment>;
-                                       ^^^^^^^^ Document. See lib: <BUILTINS>/dom.js:869
-  Member 18:
-  870:   createNodeIterator<RootNodeT: Document>(root: RootNodeT, whatToShow: 768, filter?: NodeFilterInterface): NodeIterator<RootNodeT, DocumentType|Document>;
-         ^^^^^^^^^^^^^^^^^^^^^^^^^^^^^^^^^^^^^^^^^^^^^^^^^^^^^^^^^^^^^^^^^^^^^^^^^^^^^^^^^^^^^^^^^^^^^^^^^^^^^^^^^^^^^^^^^^^^^^^^^^^^^^^^^^^^^^^^^^^^^^^^^^^^^^^ polymorphic type: function type. See lib: <BUILTINS>/dom.js:870
-  Error:
-  189:     document.createNodeIterator(document_body, -1, {}); // invalid
-                                       ^^^^^^^^^^^^^ HTMLElement. This type is incompatible with
-  870:   createNodeIterator<RootNodeT: Document>(root: RootNodeT, whatToShow: 768, filter?: NodeFilterInterface): NodeIterator<RootNodeT, DocumentType|Document>;
-                                       ^^^^^^^^ Document. See lib: <BUILTINS>/dom.js:870
-  Member 19:
-  871:   createNodeIterator<RootNodeT: Document>(root: RootNodeT, whatToShow: 769, filter?: NodeFilterInterface): NodeIterator<RootNodeT, DocumentType|Document|Element>;
-         ^^^^^^^^^^^^^^^^^^^^^^^^^^^^^^^^^^^^^^^^^^^^^^^^^^^^^^^^^^^^^^^^^^^^^^^^^^^^^^^^^^^^^^^^^^^^^^^^^^^^^^^^^^^^^^^^^^^^^^^^^^^^^^^^^^^^^^^^^^^^^^^^^^^^^^^^^^^^^^^ polymorphic type: function type. See lib: <BUILTINS>/dom.js:871
-  Error:
-  189:     document.createNodeIterator(document_body, -1, {}); // invalid
-                                       ^^^^^^^^^^^^^ HTMLElement. This type is incompatible with
-  871:   createNodeIterator<RootNodeT: Document>(root: RootNodeT, whatToShow: 769, filter?: NodeFilterInterface): NodeIterator<RootNodeT, DocumentType|Document|Element>;
-                                       ^^^^^^^^ Document. See lib: <BUILTINS>/dom.js:871
-  Member 20:
-  872:   createNodeIterator<RootNodeT: Document>(root: RootNodeT, whatToShow: 772, filter?: NodeFilterInterface): NodeIterator<RootNodeT, DocumentType|Document|Text>;
-         ^^^^^^^^^^^^^^^^^^^^^^^^^^^^^^^^^^^^^^^^^^^^^^^^^^^^^^^^^^^^^^^^^^^^^^^^^^^^^^^^^^^^^^^^^^^^^^^^^^^^^^^^^^^^^^^^^^^^^^^^^^^^^^^^^^^^^^^^^^^^^^^^^^^^^^^^^^^^ polymorphic type: function type. See lib: <BUILTINS>/dom.js:872
-  Error:
-  189:     document.createNodeIterator(document_body, -1, {}); // invalid
-                                       ^^^^^^^^^^^^^ HTMLElement. This type is incompatible with
-  872:   createNodeIterator<RootNodeT: Document>(root: RootNodeT, whatToShow: 772, filter?: NodeFilterInterface): NodeIterator<RootNodeT, DocumentType|Document|Text>;
-                                       ^^^^^^^^ Document. See lib: <BUILTINS>/dom.js:872
-  Member 21:
-  873:   createNodeIterator<RootNodeT: Document>(root: RootNodeT, whatToShow: 773, filter?: NodeFilterInterface): NodeIterator<RootNodeT, DocumentType|Document|Element|Text>;
-         ^^^^^^^^^^^^^^^^^^^^^^^^^^^^^^^^^^^^^^^^^^^^^^^^^^^^^^^^^^^^^^^^^^^^^^^^^^^^^^^^^^^^^^^^^^^^^^^^^^^^^^^^^^^^^^^^^^^^^^^^^^^^^^^^^^^^^^^^^^^^^^^^^^^^^^^^^^^^^^^^^^^^ polymorphic type: function type. See lib: <BUILTINS>/dom.js:873
-  Error:
-  189:     document.createNodeIterator(document_body, -1, {}); // invalid
-                                       ^^^^^^^^^^^^^ HTMLElement. This type is incompatible with
-  873:   createNodeIterator<RootNodeT: Document>(root: RootNodeT, whatToShow: 773, filter?: NodeFilterInterface): NodeIterator<RootNodeT, DocumentType|Document|Element|Text>;
-                                       ^^^^^^^^ Document. See lib: <BUILTINS>/dom.js:873
-  Member 22:
-  874:   createNodeIterator<RootNodeT: Document>(root: RootNodeT, whatToShow: 896, filter?: NodeFilterInterface): NodeIterator<RootNodeT, DocumentType|Document|Comment>;
-         ^^^^^^^^^^^^^^^^^^^^^^^^^^^^^^^^^^^^^^^^^^^^^^^^^^^^^^^^^^^^^^^^^^^^^^^^^^^^^^^^^^^^^^^^^^^^^^^^^^^^^^^^^^^^^^^^^^^^^^^^^^^^^^^^^^^^^^^^^^^^^^^^^^^^^^^^^^^^^^^ polymorphic type: function type. See lib: <BUILTINS>/dom.js:874
-  Error:
-  189:     document.createNodeIterator(document_body, -1, {}); // invalid
-                                       ^^^^^^^^^^^^^ HTMLElement. This type is incompatible with
-  874:   createNodeIterator<RootNodeT: Document>(root: RootNodeT, whatToShow: 896, filter?: NodeFilterInterface): NodeIterator<RootNodeT, DocumentType|Document|Comment>;
-                                       ^^^^^^^^ Document. See lib: <BUILTINS>/dom.js:874
-  Member 23:
-  875:   createNodeIterator<RootNodeT: Document>(root: RootNodeT, whatToShow: 897, filter?: NodeFilterInterface): NodeIterator<RootNodeT, DocumentType|Document|Element|Comment>;
-         ^^^^^^^^^^^^^^^^^^^^^^^^^^^^^^^^^^^^^^^^^^^^^^^^^^^^^^^^^^^^^^^^^^^^^^^^^^^^^^^^^^^^^^^^^^^^^^^^^^^^^^^^^^^^^^^^^^^^^^^^^^^^^^^^^^^^^^^^^^^^^^^^^^^^^^^^^^^^^^^^^^^^^^^ polymorphic type: function type. See lib: <BUILTINS>/dom.js:875
-  Error:
-  189:     document.createNodeIterator(document_body, -1, {}); // invalid
-                                       ^^^^^^^^^^^^^ HTMLElement. This type is incompatible with
-  875:   createNodeIterator<RootNodeT: Document>(root: RootNodeT, whatToShow: 897, filter?: NodeFilterInterface): NodeIterator<RootNodeT, DocumentType|Document|Element|Comment>;
-                                       ^^^^^^^^ Document. See lib: <BUILTINS>/dom.js:875
-  Member 24:
-  876:   createNodeIterator<RootNodeT: Document>(root: RootNodeT, whatToShow: 900, filter?: NodeFilterInterface): NodeIterator<RootNodeT, DocumentType|Document|Text|Comment>;
-         ^^^^^^^^^^^^^^^^^^^^^^^^^^^^^^^^^^^^^^^^^^^^^^^^^^^^^^^^^^^^^^^^^^^^^^^^^^^^^^^^^^^^^^^^^^^^^^^^^^^^^^^^^^^^^^^^^^^^^^^^^^^^^^^^^^^^^^^^^^^^^^^^^^^^^^^^^^^^^^^^^^^^ polymorphic type: function type. See lib: <BUILTINS>/dom.js:876
-  Error:
-  189:     document.createNodeIterator(document_body, -1, {}); // invalid
-                                       ^^^^^^^^^^^^^ HTMLElement. This type is incompatible with
-  876:   createNodeIterator<RootNodeT: Document>(root: RootNodeT, whatToShow: 900, filter?: NodeFilterInterface): NodeIterator<RootNodeT, DocumentType|Document|Text|Comment>;
-                                       ^^^^^^^^ Document. See lib: <BUILTINS>/dom.js:876
-  Member 25:
-  877:   createNodeIterator<RootNodeT: Document>(root: RootNodeT, whatToShow: 901, filter?: NodeFilterInterface): NodeIterator<RootNodeT, DocumentType|Document|Element|Text|Comment>;
-         ^^^^^^^^^^^^^^^^^^^^^^^^^^^^^^^^^^^^^^^^^^^^^^^^^^^^^^^^^^^^^^^^^^^^^^^^^^^^^^^^^^^^^^^^^^^^^^^^^^^^^^^^^^^^^^^^^^^^^^^^^^^^^^^^^^^^^^^^^^^^^^^^^^^^^^^^^^^^^^^^^^^^^^^^^^^^ polymorphic type: function type. See lib: <BUILTINS>/dom.js:877
-  Error:
-  189:     document.createNodeIterator(document_body, -1, {}); // invalid
-                                       ^^^^^^^^^^^^^ HTMLElement. This type is incompatible with
-  877:   createNodeIterator<RootNodeT: Document>(root: RootNodeT, whatToShow: 901, filter?: NodeFilterInterface): NodeIterator<RootNodeT, DocumentType|Document|Element|Text|Comment>;
-                                       ^^^^^^^^ Document. See lib: <BUILTINS>/dom.js:877
-  Member 26:
-  905:   createNodeIterator<RootNodeT: DocumentFragment>(root: RootNodeT, whatToShow: 1024, filter?: NodeFilterInterface): NodeIterator<RootNodeT, DocumentFragment>;
-         ^^^^^^^^^^^^^^^^^^^^^^^^^^^^^^^^^^^^^^^^^^^^^^^^^^^^^^^^^^^^^^^^^^^^^^^^^^^^^^^^^^^^^^^^^^^^^^^^^^^^^^^^^^^^^^^^^^^^^^^^^^^^^^^^^^^^^^^^^^^^^^^^^^^^^^^^^^^ polymorphic type: function type. See lib: <BUILTINS>/dom.js:905
-  Error:
-  189:     document.createNodeIterator(document_body, -1, {}); // invalid
-                                       ^^^^^^^^^^^^^ HTMLElement. This type is incompatible with
-  905:   createNodeIterator<RootNodeT: DocumentFragment>(root: RootNodeT, whatToShow: 1024, filter?: NodeFilterInterface): NodeIterator<RootNodeT, DocumentFragment>;
-                                       ^^^^^^^^^^^^^^^^ DocumentFragment. See lib: <BUILTINS>/dom.js:905
-  Member 27:
-  906:   createNodeIterator<RootNodeT: DocumentFragment>(root: RootNodeT, whatToShow: 1025, filter?: NodeFilterInterface): NodeIterator<RootNodeT, DocumentFragment|Element>;
-         ^^^^^^^^^^^^^^^^^^^^^^^^^^^^^^^^^^^^^^^^^^^^^^^^^^^^^^^^^^^^^^^^^^^^^^^^^^^^^^^^^^^^^^^^^^^^^^^^^^^^^^^^^^^^^^^^^^^^^^^^^^^^^^^^^^^^^^^^^^^^^^^^^^^^^^^^^^^^^^^^^^^ polymorphic type: function type. See lib: <BUILTINS>/dom.js:906
-  Error:
-  189:     document.createNodeIterator(document_body, -1, {}); // invalid
-                                       ^^^^^^^^^^^^^ HTMLElement. This type is incompatible with
-  906:   createNodeIterator<RootNodeT: DocumentFragment>(root: RootNodeT, whatToShow: 1025, filter?: NodeFilterInterface): NodeIterator<RootNodeT, DocumentFragment|Element>;
-                                       ^^^^^^^^^^^^^^^^ DocumentFragment. See lib: <BUILTINS>/dom.js:906
-  Member 28:
-  907:   createNodeIterator<RootNodeT: DocumentFragment>(root: RootNodeT, whatToShow: 1028, filter?: NodeFilterInterface): NodeIterator<RootNodeT, DocumentFragment|Text>;
-         ^^^^^^^^^^^^^^^^^^^^^^^^^^^^^^^^^^^^^^^^^^^^^^^^^^^^^^^^^^^^^^^^^^^^^^^^^^^^^^^^^^^^^^^^^^^^^^^^^^^^^^^^^^^^^^^^^^^^^^^^^^^^^^^^^^^^^^^^^^^^^^^^^^^^^^^^^^^^^^^^ polymorphic type: function type. See lib: <BUILTINS>/dom.js:907
-  Error:
-  189:     document.createNodeIterator(document_body, -1, {}); // invalid
-                                       ^^^^^^^^^^^^^ HTMLElement. This type is incompatible with
-  907:   createNodeIterator<RootNodeT: DocumentFragment>(root: RootNodeT, whatToShow: 1028, filter?: NodeFilterInterface): NodeIterator<RootNodeT, DocumentFragment|Text>;
-                                       ^^^^^^^^^^^^^^^^ DocumentFragment. See lib: <BUILTINS>/dom.js:907
-  Member 29:
-  908:   createNodeIterator<RootNodeT: DocumentFragment>(root: RootNodeT, whatToShow: 1029, filter?: NodeFilterInterface): NodeIterator<RootNodeT, DocumentFragment|Element|Text>;
-         ^^^^^^^^^^^^^^^^^^^^^^^^^^^^^^^^^^^^^^^^^^^^^^^^^^^^^^^^^^^^^^^^^^^^^^^^^^^^^^^^^^^^^^^^^^^^^^^^^^^^^^^^^^^^^^^^^^^^^^^^^^^^^^^^^^^^^^^^^^^^^^^^^^^^^^^^^^^^^^^^^^^^^^^^ polymorphic type: function type. See lib: <BUILTINS>/dom.js:908
-  Error:
-  189:     document.createNodeIterator(document_body, -1, {}); // invalid
-                                       ^^^^^^^^^^^^^ HTMLElement. This type is incompatible with
-  908:   createNodeIterator<RootNodeT: DocumentFragment>(root: RootNodeT, whatToShow: 1029, filter?: NodeFilterInterface): NodeIterator<RootNodeT, DocumentFragment|Element|Text>;
-                                       ^^^^^^^^^^^^^^^^ DocumentFragment. See lib: <BUILTINS>/dom.js:908
-  Member 30:
-  909:   createNodeIterator<RootNodeT: DocumentFragment>(root: RootNodeT, whatToShow: 1152, filter?: NodeFilterInterface): NodeIterator<RootNodeT, DocumentFragment|Comment>;
-         ^^^^^^^^^^^^^^^^^^^^^^^^^^^^^^^^^^^^^^^^^^^^^^^^^^^^^^^^^^^^^^^^^^^^^^^^^^^^^^^^^^^^^^^^^^^^^^^^^^^^^^^^^^^^^^^^^^^^^^^^^^^^^^^^^^^^^^^^^^^^^^^^^^^^^^^^^^^^^^^^^^^ polymorphic type: function type. See lib: <BUILTINS>/dom.js:909
-  Error:
-  189:     document.createNodeIterator(document_body, -1, {}); // invalid
-                                       ^^^^^^^^^^^^^ HTMLElement. This type is incompatible with
-  909:   createNodeIterator<RootNodeT: DocumentFragment>(root: RootNodeT, whatToShow: 1152, filter?: NodeFilterInterface): NodeIterator<RootNodeT, DocumentFragment|Comment>;
-                                       ^^^^^^^^^^^^^^^^ DocumentFragment. See lib: <BUILTINS>/dom.js:909
-  Member 31:
-  910:   createNodeIterator<RootNodeT: DocumentFragment>(root: RootNodeT, whatToShow: 1153, filter?: NodeFilterInterface): NodeIterator<RootNodeT, DocumentFragment|Element|Comment>;
-         ^^^^^^^^^^^^^^^^^^^^^^^^^^^^^^^^^^^^^^^^^^^^^^^^^^^^^^^^^^^^^^^^^^^^^^^^^^^^^^^^^^^^^^^^^^^^^^^^^^^^^^^^^^^^^^^^^^^^^^^^^^^^^^^^^^^^^^^^^^^^^^^^^^^^^^^^^^^^^^^^^^^^^^^^^^^ polymorphic type: function type. See lib: <BUILTINS>/dom.js:910
-  Error:
-  189:     document.createNodeIterator(document_body, -1, {}); // invalid
-                                       ^^^^^^^^^^^^^ HTMLElement. This type is incompatible with
-  910:   createNodeIterator<RootNodeT: DocumentFragment>(root: RootNodeT, whatToShow: 1153, filter?: NodeFilterInterface): NodeIterator<RootNodeT, DocumentFragment|Element|Comment>;
-                                       ^^^^^^^^^^^^^^^^ DocumentFragment. See lib: <BUILTINS>/dom.js:910
-  Member 32:
-  911:   createNodeIterator<RootNodeT: DocumentFragment>(root: RootNodeT, whatToShow: 1156, filter?: NodeFilterInterface): NodeIterator<RootNodeT, DocumentFragment|Text|Comment>;
-         ^^^^^^^^^^^^^^^^^^^^^^^^^^^^^^^^^^^^^^^^^^^^^^^^^^^^^^^^^^^^^^^^^^^^^^^^^^^^^^^^^^^^^^^^^^^^^^^^^^^^^^^^^^^^^^^^^^^^^^^^^^^^^^^^^^^^^^^^^^^^^^^^^^^^^^^^^^^^^^^^^^^^^^^^ polymorphic type: function type. See lib: <BUILTINS>/dom.js:911
-  Error:
-  189:     document.createNodeIterator(document_body, -1, {}); // invalid
-                                       ^^^^^^^^^^^^^ HTMLElement. This type is incompatible with
-  911:   createNodeIterator<RootNodeT: DocumentFragment>(root: RootNodeT, whatToShow: 1156, filter?: NodeFilterInterface): NodeIterator<RootNodeT, DocumentFragment|Text|Comment>;
-                                       ^^^^^^^^^^^^^^^^ DocumentFragment. See lib: <BUILTINS>/dom.js:911
-  Member 33:
-  912:   createNodeIterator<RootNodeT: DocumentFragment>(root: RootNodeT, whatToShow: 1157, filter?: NodeFilterInterface): NodeIterator<RootNodeT, DocumentFragment|Element|Text|Comment>;
-         ^^^^^^^^^^^^^^^^^^^^^^^^^^^^^^^^^^^^^^^^^^^^^^^^^^^^^^^^^^^^^^^^^^^^^^^^^^^^^^^^^^^^^^^^^^^^^^^^^^^^^^^^^^^^^^^^^^^^^^^^^^^^^^^^^^^^^^^^^^^^^^^^^^^^^^^^^^^^^^^^^^^^^^^^^^^^^^^^ polymorphic type: function type. See lib: <BUILTINS>/dom.js:912
-  Error:
-  189:     document.createNodeIterator(document_body, -1, {}); // invalid
-                                       ^^^^^^^^^^^^^ HTMLElement. This type is incompatible with
-  912:   createNodeIterator<RootNodeT: DocumentFragment>(root: RootNodeT, whatToShow: 1157, filter?: NodeFilterInterface): NodeIterator<RootNodeT, DocumentFragment|Element|Text|Comment>;
-                                       ^^^^^^^^^^^^^^^^ DocumentFragment. See lib: <BUILTINS>/dom.js:912
-  Member 34:
-  925:   createNodeIterator<RootNodeT: Node>(root: RootNodeT, whatToShow: 1, filter?: NodeFilterInterface): NodeIterator<RootNodeT, Element>;
-         ^^^^^^^^^^^^^^^^^^^^^^^^^^^^^^^^^^^^^^^^^^^^^^^^^^^^^^^^^^^^^^^^^^^^^^^^^^^^^^^^^^^^^^^^^^^^^^^^^^^^^^^^^^^^^^^^^^^^^^^^^^^^^^^^^^^ polymorphic type: function type. See lib: <BUILTINS>/dom.js:925
-  Error:
-  189:     document.createNodeIterator(document_body, -1, {}); // invalid
-                                                      ^^ number. Expected number literal `1`, got `-1` instead
-  925:   createNodeIterator<RootNodeT: Node>(root: RootNodeT, whatToShow: 1, filter?: NodeFilterInterface): NodeIterator<RootNodeT, Element>;
-                                                                          ^ number literal `1`. See lib: <BUILTINS>/dom.js:925
-  Member 35:
-  926:   createNodeIterator<RootNodeT: Node>(root: RootNodeT, whatToShow: 4, filter?: NodeFilterInterface): NodeIterator<RootNodeT, Text>;
-         ^^^^^^^^^^^^^^^^^^^^^^^^^^^^^^^^^^^^^^^^^^^^^^^^^^^^^^^^^^^^^^^^^^^^^^^^^^^^^^^^^^^^^^^^^^^^^^^^^^^^^^^^^^^^^^^^^^^^^^^^^^^^^^^^ polymorphic type: function type. See lib: <BUILTINS>/dom.js:926
-  Error:
-  189:     document.createNodeIterator(document_body, -1, {}); // invalid
-                                                      ^^ number. Expected number literal `4`, got `-1` instead
-  926:   createNodeIterator<RootNodeT: Node>(root: RootNodeT, whatToShow: 4, filter?: NodeFilterInterface): NodeIterator<RootNodeT, Text>;
-                                                                          ^ number literal `4`. See lib: <BUILTINS>/dom.js:926
-  Member 36:
-  927:   createNodeIterator<RootNodeT: Node>(root: RootNodeT, whatToShow: 5, filter?: NodeFilterInterface): NodeIterator<RootNodeT, Element|Text>;
-         ^^^^^^^^^^^^^^^^^^^^^^^^^^^^^^^^^^^^^^^^^^^^^^^^^^^^^^^^^^^^^^^^^^^^^^^^^^^^^^^^^^^^^^^^^^^^^^^^^^^^^^^^^^^^^^^^^^^^^^^^^^^^^^^^^^^^^^^^ polymorphic type: function type. See lib: <BUILTINS>/dom.js:927
-  Error:
-  189:     document.createNodeIterator(document_body, -1, {}); // invalid
-                                                      ^^ number. Expected number literal `5`, got `-1` instead
-  927:   createNodeIterator<RootNodeT: Node>(root: RootNodeT, whatToShow: 5, filter?: NodeFilterInterface): NodeIterator<RootNodeT, Element|Text>;
-                                                                          ^ number literal `5`. See lib: <BUILTINS>/dom.js:927
-  Member 37:
-  928:   createNodeIterator<RootNodeT: Node>(root: RootNodeT, whatToShow: 128, filter?: NodeFilterInterface): NodeIterator<RootNodeT, Comment>;
-         ^^^^^^^^^^^^^^^^^^^^^^^^^^^^^^^^^^^^^^^^^^^^^^^^^^^^^^^^^^^^^^^^^^^^^^^^^^^^^^^^^^^^^^^^^^^^^^^^^^^^^^^^^^^^^^^^^^^^^^^^^^^^^^^^^^^^^ polymorphic type: function type. See lib: <BUILTINS>/dom.js:928
-  Error:
-  189:     document.createNodeIterator(document_body, -1, {}); // invalid
-                                                      ^^ number. Expected number literal `128`, got `-1` instead
-  928:   createNodeIterator<RootNodeT: Node>(root: RootNodeT, whatToShow: 128, filter?: NodeFilterInterface): NodeIterator<RootNodeT, Comment>;
-                                                                          ^^^ number literal `128`. See lib: <BUILTINS>/dom.js:928
-  Member 38:
-  929:   createNodeIterator<RootNodeT: Node>(root: RootNodeT, whatToShow: 129, filter?: NodeFilterInterface): NodeIterator<RootNodeT, Element|Comment>;
-         ^^^^^^^^^^^^^^^^^^^^^^^^^^^^^^^^^^^^^^^^^^^^^^^^^^^^^^^^^^^^^^^^^^^^^^^^^^^^^^^^^^^^^^^^^^^^^^^^^^^^^^^^^^^^^^^^^^^^^^^^^^^^^^^^^^^^^^^^^^^^^ polymorphic type: function type. See lib: <BUILTINS>/dom.js:929
-  Error:
-  189:     document.createNodeIterator(document_body, -1, {}); // invalid
-                                                      ^^ number. Expected number literal `129`, got `-1` instead
-  929:   createNodeIterator<RootNodeT: Node>(root: RootNodeT, whatToShow: 129, filter?: NodeFilterInterface): NodeIterator<RootNodeT, Element|Comment>;
-                                                                          ^^^ number literal `129`. See lib: <BUILTINS>/dom.js:929
-  Member 39:
-  930:   createNodeIterator<RootNodeT: Node>(root: RootNodeT, whatToShow: 132, filter?: NodeFilterInterface): NodeIterator<RootNodeT, Text|Comment>;
-         ^^^^^^^^^^^^^^^^^^^^^^^^^^^^^^^^^^^^^^^^^^^^^^^^^^^^^^^^^^^^^^^^^^^^^^^^^^^^^^^^^^^^^^^^^^^^^^^^^^^^^^^^^^^^^^^^^^^^^^^^^^^^^^^^^^^^^^^^^^ polymorphic type: function type. See lib: <BUILTINS>/dom.js:930
-  Error:
-  189:     document.createNodeIterator(document_body, -1, {}); // invalid
-                                                      ^^ number. Expected number literal `132`, got `-1` instead
-  930:   createNodeIterator<RootNodeT: Node>(root: RootNodeT, whatToShow: 132, filter?: NodeFilterInterface): NodeIterator<RootNodeT, Text|Comment>;
-                                                                          ^^^ number literal `132`. See lib: <BUILTINS>/dom.js:930
-  Member 40:
-  931:   createNodeIterator<RootNodeT: Node>(root: RootNodeT, whatToShow: 133, filter?: NodeFilterInterface): NodeIterator<RootNodeT, Text|Element|Comment>;
-         ^^^^^^^^^^^^^^^^^^^^^^^^^^^^^^^^^^^^^^^^^^^^^^^^^^^^^^^^^^^^^^^^^^^^^^^^^^^^^^^^^^^^^^^^^^^^^^^^^^^^^^^^^^^^^^^^^^^^^^^^^^^^^^^^^^^^^^^^^^^^^^^^^^ polymorphic type: function type. See lib: <BUILTINS>/dom.js:931
-  Error:
-  189:     document.createNodeIterator(document_body, -1, {}); // invalid
-                                                      ^^ number. Expected number literal `133`, got `-1` instead
-  931:   createNodeIterator<RootNodeT: Node>(root: RootNodeT, whatToShow: 133, filter?: NodeFilterInterface): NodeIterator<RootNodeT, Text|Element|Comment>;
-                                                                          ^^^ number literal `133`. See lib: <BUILTINS>/dom.js:931
-  Member 41:
-  932:   createNodeIterator<RootNodeT: Node>(root: RootNodeT, whatToShow: -1, filter?: NodeFilterInterface): NodeIterator<RootNodeT, Node>;
-         ^^^^^^^^^^^^^^^^^^^^^^^^^^^^^^^^^^^^^^^^^^^^^^^^^^^^^^^^^^^^^^^^^^^^^^^^^^^^^^^^^^^^^^^^^^^^^^^^^^^^^^^^^^^^^^^^^^^^^^^^^^^^^^^^^ polymorphic type: function type. See lib: <BUILTINS>/dom.js:932
-  Error:
-  189:     document.createNodeIterator(document_body, -1, {}); // invalid
-                                                          ^^ object literal. This type is incompatible with the expected param type of
-  932:   createNodeIterator<RootNodeT: Node>(root: RootNodeT, whatToShow: -1, filter?: NodeFilterInterface): NodeIterator<RootNodeT, Node>;
-                                                                                       ^^^^^^^^^^^^^^^^^^^ union: NodeFilterCallback | object type. See lib: <BUILTINS>/dom.js:932
-    Member 1:
-    3225: type NodeFilterInterface = NodeFilterCallback | { acceptNode: NodeFilterCallback }
-                                     ^^^^^^^^^^^^^^^^^^ NodeFilterCallback. See lib: <BUILTINS>/dom.js:3225
-    Error:
-    189:     document.createNodeIterator(document_body, -1, {}); // invalid
-                                                            ^^ object literal. This type is incompatible with
-    3225: type NodeFilterInterface = NodeFilterCallback | { acceptNode: NodeFilterCallback }
-                                     ^^^^^^^^^^^^^^^^^^ function type. See lib: <BUILTINS>/dom.js:3225
-      Callable property is incompatible:
-        3225: type NodeFilterInterface = NodeFilterCallback | { acceptNode: NodeFilterCallback }
-                                         ^^^^^^^^^^^^^^^^^^ function type. Callable signature not found in. See lib: <BUILTINS>/dom.js:3225
-        189:     document.createNodeIterator(document_body, -1, {}); // invalid
-                                                                ^^ object literal
-    Member 2:
-    3225: type NodeFilterInterface = NodeFilterCallback | { acceptNode: NodeFilterCallback }
-                                                          ^^^^^^^^^^^^^^^^^^^^^^^^^^^^^^^^^^ object type. See lib: <BUILTINS>/dom.js:3225
-    Error:
-    189:     document.createNodeIterator(document_body, -1, {}); // invalid
-                                                            ^^ object literal. This type is incompatible with
-    3225: type NodeFilterInterface = NodeFilterCallback | { acceptNode: NodeFilterCallback }
-                                                          ^^^^^^^^^^^^^^^^^^^^^^^^^^^^^^^^^^ object type. See lib: <BUILTINS>/dom.js:3225
-      Property `acceptNode` is incompatible:
-        3225: type NodeFilterInterface = NodeFilterCallback | { acceptNode: NodeFilterCallback }
-                                                              ^^^^^^^^^^^^^^^^^^^^^^^^^^^^^^^^^^ property `acceptNode`. Property not found in. See lib: <BUILTINS>/dom.js:3225
-        189:     document.createNodeIterator(document_body, -1, {}); // invalid
-                                                                ^^ object literal
-  Member 42:
-  943:   createNodeIterator<RootNodeT: Document>(root: RootNodeT, whatToShow: number, filter?: NodeFilterInterface): NodeIterator<RootNodeT, Node>;
-         ^^^^^^^^^^^^^^^^^^^^^^^^^^^^^^^^^^^^^^^^^^^^^^^^^^^^^^^^^^^^^^^^^^^^^^^^^^^^^^^^^^^^^^^^^^^^^^^^^^^^^^^^^^^^^^^^^^^^^^^^^^^^^^^^^^^^^^^^^ polymorphic type: function type. See lib: <BUILTINS>/dom.js:943
-  Error:
-  189:     document.createNodeIterator(document_body, -1, {}); // invalid
-                                       ^^^^^^^^^^^^^ HTMLElement. This type is incompatible with
-  943:   createNodeIterator<RootNodeT: Document>(root: RootNodeT, whatToShow: number, filter?: NodeFilterInterface): NodeIterator<RootNodeT, Node>;
-                                       ^^^^^^^^ Document. See lib: <BUILTINS>/dom.js:943
-  Member 43:
-  947:   createNodeIterator<RootNodeT: Node>(root: RootNodeT, whatToShow: void): NodeIterator<RootNodeT, Node>;
-         ^^^^^^^^^^^^^^^^^^^^^^^^^^^^^^^^^^^^^^^^^^^^^^^^^^^^^^^^^^^^^^^^^^^^^^^^^^^^^^^^^^^^^^^^^^^^^^^^^^^^^ polymorphic type: function type. See lib: <BUILTINS>/dom.js:947
-  Error:
-  189:     document.createNodeIterator(document_body, -1, {}); // invalid
-                                                      ^^ number. This type is incompatible with the expected param type of
-  947:   createNodeIterator<RootNodeT: Node>(root: RootNodeT, whatToShow: void): NodeIterator<RootNodeT, Node>;
-                                                                          ^^^^ undefined. See lib: <BUILTINS>/dom.js:947
-
-Error: traversal.js:193
-193:     document.createTreeWalker(document_body, -1, node => 'accept'); // invalid
-                                                      ^^^^^^^^^^^^^^^^ function. This type is incompatible with
-3225: type NodeFilterInterface = NodeFilterCallback | { acceptNode: NodeFilterCallback }
-                                 ^^^^^^^^^^^^^^^^^^ function type. See lib: <BUILTINS>/dom.js:3225
-  This parameter is incompatible:
-    193:     document.createTreeWalker(document_body, -1, node => 'accept'); // invalid
-                                                                  ^^^^^^^^ string. This type is incompatible with
-          v--------------------------------
-    3221: typeof NodeFilter.FILTER_ACCEPT |
-    3222: typeof NodeFilter.FILTER_REJECT |
-    3223: typeof NodeFilter.FILTER_SKIP;
-          ----------------------------^ union: typeof-annotation '<<object>>.FILTER_ACCEPT') | typeof-annotation '<<object>>.FILTER_REJECT') | typeof-annotation '<<object>>.FILTER_SKIP'). See lib: <BUILTINS>/dom.js:3221
-      Member 1:
-      3221: typeof NodeFilter.FILTER_ACCEPT |
-            ^^^^^^^^^^^^^^^^^^^^^^^^^^^^^^^ typeof-annotation '<<object>>.FILTER_ACCEPT'). See lib: <BUILTINS>/dom.js:3221
-      Error:
-      193:     document.createTreeWalker(document_body, -1, node => 'accept'); // invalid
-                                                                    ^^^^^^^^ string. This type is incompatible with
-      3221: typeof NodeFilter.FILTER_ACCEPT |
-            ^^^^^^^^^^^^^^^^^^^^^^^^^^^^^^^ number literal `1`. See lib: <BUILTINS>/dom.js:3221
-      Member 2:
-      3222: typeof NodeFilter.FILTER_REJECT |
-            ^^^^^^^^^^^^^^^^^^^^^^^^^^^^^^^ typeof-annotation '<<object>>.FILTER_REJECT'). See lib: <BUILTINS>/dom.js:3222
-      Error:
-      193:     document.createTreeWalker(document_body, -1, node => 'accept'); // invalid
-                                                                    ^^^^^^^^ string. This type is incompatible with
-      3222: typeof NodeFilter.FILTER_REJECT |
-            ^^^^^^^^^^^^^^^^^^^^^^^^^^^^^^^ number literal `2`. See lib: <BUILTINS>/dom.js:3222
-      Member 3:
-      3223: typeof NodeFilter.FILTER_SKIP;
-            ^^^^^^^^^^^^^^^^^^^^^^^^^^^^^ typeof-annotation '<<object>>.FILTER_SKIP'). See lib: <BUILTINS>/dom.js:3223
-      Error:
-      193:     document.createTreeWalker(document_body, -1, node => 'accept'); // invalid
-                                                                    ^^^^^^^^ string. This type is incompatible with
-      3223: typeof NodeFilter.FILTER_SKIP;
-            ^^^^^^^^^^^^^^^^^^^^^^^^^^^^^ number literal `3`. See lib: <BUILTINS>/dom.js:3223
-
-Error: traversal.js:195
-195:     document.createTreeWalker(document_body, -1, { acceptNode: node => 'accept' }); // invalid
-                                                      ^^^^^^^^^^^^^^^^^^^^^^^^^^^^^^^^ object literal. This type is incompatible with
-3225: type NodeFilterInterface = NodeFilterCallback | { acceptNode: NodeFilterCallback }
-                                                      ^^^^^^^^^^^^^^^^^^^^^^^^^^^^^^^^^^ object type. See lib: <BUILTINS>/dom.js:3225
-  Property `acceptNode` is incompatible:
-    195:     document.createTreeWalker(document_body, -1, { acceptNode: node => 'accept' }); // invalid
-                                                                        ^^^^^^^^^^^^^^^^ function. This type is incompatible with
-    3225: type NodeFilterInterface = NodeFilterCallback | { acceptNode: NodeFilterCallback }
-                                                                        ^^^^^^^^^^^^^^^^^^ function type. See lib: <BUILTINS>/dom.js:3225
-      This parameter is incompatible:
-        195:     document.createTreeWalker(document_body, -1, { acceptNode: node => 'accept' }); // invalid
-                                                                                    ^^^^^^^^ string. This type is incompatible with
-              v--------------------------------
-        3221: typeof NodeFilter.FILTER_ACCEPT |
-        3222: typeof NodeFilter.FILTER_REJECT |
-        3223: typeof NodeFilter.FILTER_SKIP;
-              ----------------------------^ union: typeof-annotation '<<object>>.FILTER_ACCEPT') | typeof-annotation '<<object>>.FILTER_REJECT') | typeof-annotation '<<object>>.FILTER_SKIP'). See lib: <BUILTINS>/dom.js:3221
-          Member 1:
-          3221: typeof NodeFilter.FILTER_ACCEPT |
-                ^^^^^^^^^^^^^^^^^^^^^^^^^^^^^^^ typeof-annotation '<<object>>.FILTER_ACCEPT'). See lib: <BUILTINS>/dom.js:3221
-          Error:
-          195:     document.createTreeWalker(document_body, -1, { acceptNode: node => 'accept' }); // invalid
-                                                                                      ^^^^^^^^ string. This type is incompatible with
-          3221: typeof NodeFilter.FILTER_ACCEPT |
-                ^^^^^^^^^^^^^^^^^^^^^^^^^^^^^^^ number literal `1`. See lib: <BUILTINS>/dom.js:3221
-          Member 2:
-          3222: typeof NodeFilter.FILTER_REJECT |
-                ^^^^^^^^^^^^^^^^^^^^^^^^^^^^^^^ typeof-annotation '<<object>>.FILTER_REJECT'). See lib: <BUILTINS>/dom.js:3222
-          Error:
-          195:     document.createTreeWalker(document_body, -1, { acceptNode: node => 'accept' }); // invalid
-                                                                                      ^^^^^^^^ string. This type is incompatible with
-          3222: typeof NodeFilter.FILTER_REJECT |
-                ^^^^^^^^^^^^^^^^^^^^^^^^^^^^^^^ number literal `2`. See lib: <BUILTINS>/dom.js:3222
-          Member 3:
-          3223: typeof NodeFilter.FILTER_SKIP;
-                ^^^^^^^^^^^^^^^^^^^^^^^^^^^^^ typeof-annotation '<<object>>.FILTER_SKIP'). See lib: <BUILTINS>/dom.js:3223
-          Error:
-          195:     document.createTreeWalker(document_body, -1, { acceptNode: node => 'accept' }); // invalid
-                                                                                      ^^^^^^^^ string. This type is incompatible with
-          3223: typeof NodeFilter.FILTER_SKIP;
-                ^^^^^^^^^^^^^^^^^^^^^^^^^^^^^ number literal `3`. See lib: <BUILTINS>/dom.js:3223
-
-Error: traversal.js:196
-196:     document.createTreeWalker(document_body, -1, {}); // invalid
-         ^^^^^^^^^^^^^^^^^^^^^^^^^^^^^^^^^^^^^^^^^^^^^^^^ call of method `createTreeWalker`. Function cannot be called on any member of intersection type
-196:     document.createTreeWalker(document_body, -1, {}); // invalid
-         ^^^^^^^^^^^^^^^^^^^^^^^^^ intersection
-  Member 1:
-  847:   createTreeWalker<RootNodeT: Attr>(root: RootNodeT, whatToShow: 2, filter?: NodeFilterInterface, entityReferenceExpansion?: boolean): TreeWalker<RootNodeT, Attr>;
-         ^^^^^^^^^^^^^^^^^^^^^^^^^^^^^^^^^^^^^^^^^^^^^^^^^^^^^^^^^^^^^^^^^^^^^^^^^^^^^^^^^^^^^^^^^^^^^^^^^^^^^^^^^^^^^^^^^^^^^^^^^^^^^^^^^^^^^^^^^^^^^^^^^^^^^^^^^^^^^^^^ polymorphic type: function type. See lib: <BUILTINS>/dom.js:847
-  Error:
-  196:     document.createTreeWalker(document_body, -1, {}); // invalid
-                                     ^^^^^^^^^^^^^ HTMLElement. This type is incompatible with
-  847:   createTreeWalker<RootNodeT: Attr>(root: RootNodeT, whatToShow: 2, filter?: NodeFilterInterface, entityReferenceExpansion?: boolean): TreeWalker<RootNodeT, Attr>;
-                                     ^^^^ Attr. See lib: <BUILTINS>/dom.js:847
-  Member 2:
-  878:   createTreeWalker<RootNodeT: Document>(root: RootNodeT, whatToShow: 256, filter?: NodeFilterInterface, entityReferenceExpansion?: boolean): TreeWalker<RootNodeT, Document>;
-         ^^^^^^^^^^^^^^^^^^^^^^^^^^^^^^^^^^^^^^^^^^^^^^^^^^^^^^^^^^^^^^^^^^^^^^^^^^^^^^^^^^^^^^^^^^^^^^^^^^^^^^^^^^^^^^^^^^^^^^^^^^^^^^^^^^^^^^^^^^^^^^^^^^^^^^^^^^^^^^^^^^^^^^^^^^ polymorphic type: function type. See lib: <BUILTINS>/dom.js:878
-  Error:
-  196:     document.createTreeWalker(document_body, -1, {}); // invalid
-                                     ^^^^^^^^^^^^^ HTMLElement. This type is incompatible with
-  878:   createTreeWalker<RootNodeT: Document>(root: RootNodeT, whatToShow: 256, filter?: NodeFilterInterface, entityReferenceExpansion?: boolean): TreeWalker<RootNodeT, Document>;
-                                     ^^^^^^^^ Document. See lib: <BUILTINS>/dom.js:878
-  Member 3:
-  879:   createTreeWalker<RootNodeT: Document>(root: RootNodeT, whatToShow: 257, filter?: NodeFilterInterface, entityReferenceExpansion?: boolean): TreeWalker<RootNodeT, Document|Element>;
-         ^^^^^^^^^^^^^^^^^^^^^^^^^^^^^^^^^^^^^^^^^^^^^^^^^^^^^^^^^^^^^^^^^^^^^^^^^^^^^^^^^^^^^^^^^^^^^^^^^^^^^^^^^^^^^^^^^^^^^^^^^^^^^^^^^^^^^^^^^^^^^^^^^^^^^^^^^^^^^^^^^^^^^^^^^^^^^^^^^^ polymorphic type: function type. See lib: <BUILTINS>/dom.js:879
-  Error:
-  196:     document.createTreeWalker(document_body, -1, {}); // invalid
-                                     ^^^^^^^^^^^^^ HTMLElement. This type is incompatible with
-  879:   createTreeWalker<RootNodeT: Document>(root: RootNodeT, whatToShow: 257, filter?: NodeFilterInterface, entityReferenceExpansion?: boolean): TreeWalker<RootNodeT, Document|Element>;
-                                     ^^^^^^^^ Document. See lib: <BUILTINS>/dom.js:879
-  Member 4:
-  880:   createTreeWalker<RootNodeT: Document>(root: RootNodeT, whatToShow: 260, filter?: NodeFilterInterface, entityReferenceExpansion?: boolean): TreeWalker<RootNodeT, Document|Text>;
-         ^^^^^^^^^^^^^^^^^^^^^^^^^^^^^^^^^^^^^^^^^^^^^^^^^^^^^^^^^^^^^^^^^^^^^^^^^^^^^^^^^^^^^^^^^^^^^^^^^^^^^^^^^^^^^^^^^^^^^^^^^^^^^^^^^^^^^^^^^^^^^^^^^^^^^^^^^^^^^^^^^^^^^^^^^^^^^^^ polymorphic type: function type. See lib: <BUILTINS>/dom.js:880
-  Error:
-  196:     document.createTreeWalker(document_body, -1, {}); // invalid
-                                     ^^^^^^^^^^^^^ HTMLElement. This type is incompatible with
-  880:   createTreeWalker<RootNodeT: Document>(root: RootNodeT, whatToShow: 260, filter?: NodeFilterInterface, entityReferenceExpansion?: boolean): TreeWalker<RootNodeT, Document|Text>;
-                                     ^^^^^^^^ Document. See lib: <BUILTINS>/dom.js:880
-  Member 5:
-  881:   createTreeWalker<RootNodeT: Document>(root: RootNodeT, whatToShow: 261, filter?: NodeFilterInterface, entityReferenceExpansion?: boolean): TreeWalker<RootNodeT, Document|Element|Text>;
-         ^^^^^^^^^^^^^^^^^^^^^^^^^^^^^^^^^^^^^^^^^^^^^^^^^^^^^^^^^^^^^^^^^^^^^^^^^^^^^^^^^^^^^^^^^^^^^^^^^^^^^^^^^^^^^^^^^^^^^^^^^^^^^^^^^^^^^^^^^^^^^^^^^^^^^^^^^^^^^^^^^^^^^^^^^^^^^^^^^^^^^^^ polymorphic type: function type. See lib: <BUILTINS>/dom.js:881
-  Error:
-  196:     document.createTreeWalker(document_body, -1, {}); // invalid
-                                     ^^^^^^^^^^^^^ HTMLElement. This type is incompatible with
-  881:   createTreeWalker<RootNodeT: Document>(root: RootNodeT, whatToShow: 261, filter?: NodeFilterInterface, entityReferenceExpansion?: boolean): TreeWalker<RootNodeT, Document|Element|Text>;
-                                     ^^^^^^^^ Document. See lib: <BUILTINS>/dom.js:881
-  Member 6:
-  882:   createTreeWalker<RootNodeT: Document>(root: RootNodeT, whatToShow: 384, filter?: NodeFilterInterface, entityReferenceExpansion?: boolean): TreeWalker<RootNodeT, Document|Comment>;
-         ^^^^^^^^^^^^^^^^^^^^^^^^^^^^^^^^^^^^^^^^^^^^^^^^^^^^^^^^^^^^^^^^^^^^^^^^^^^^^^^^^^^^^^^^^^^^^^^^^^^^^^^^^^^^^^^^^^^^^^^^^^^^^^^^^^^^^^^^^^^^^^^^^^^^^^^^^^^^^^^^^^^^^^^^^^^^^^^^^^ polymorphic type: function type. See lib: <BUILTINS>/dom.js:882
-  Error:
-  196:     document.createTreeWalker(document_body, -1, {}); // invalid
-                                     ^^^^^^^^^^^^^ HTMLElement. This type is incompatible with
-  882:   createTreeWalker<RootNodeT: Document>(root: RootNodeT, whatToShow: 384, filter?: NodeFilterInterface, entityReferenceExpansion?: boolean): TreeWalker<RootNodeT, Document|Comment>;
-                                     ^^^^^^^^ Document. See lib: <BUILTINS>/dom.js:882
-  Member 7:
-  883:   createTreeWalker<RootNodeT: Document>(root: RootNodeT, whatToShow: 385, filter?: NodeFilterInterface, entityReferenceExpansion?: boolean): TreeWalker<RootNodeT, Document|Element|Comment>;
-         ^^^^^^^^^^^^^^^^^^^^^^^^^^^^^^^^^^^^^^^^^^^^^^^^^^^^^^^^^^^^^^^^^^^^^^^^^^^^^^^^^^^^^^^^^^^^^^^^^^^^^^^^^^^^^^^^^^^^^^^^^^^^^^^^^^^^^^^^^^^^^^^^^^^^^^^^^^^^^^^^^^^^^^^^^^^^^^^^^^^^^^^^^^ polymorphic type: function type. See lib: <BUILTINS>/dom.js:883
-  Error:
-  196:     document.createTreeWalker(document_body, -1, {}); // invalid
-                                     ^^^^^^^^^^^^^ HTMLElement. This type is incompatible with
-  883:   createTreeWalker<RootNodeT: Document>(root: RootNodeT, whatToShow: 385, filter?: NodeFilterInterface, entityReferenceExpansion?: boolean): TreeWalker<RootNodeT, Document|Element|Comment>;
-                                     ^^^^^^^^ Document. See lib: <BUILTINS>/dom.js:883
-  Member 8:
-  884:   createTreeWalker<RootNodeT: Document>(root: RootNodeT, whatToShow: 388, filter?: NodeFilterInterface, entityReferenceExpansion?: boolean): TreeWalker<RootNodeT, Document|Text|Comment>;
-         ^^^^^^^^^^^^^^^^^^^^^^^^^^^^^^^^^^^^^^^^^^^^^^^^^^^^^^^^^^^^^^^^^^^^^^^^^^^^^^^^^^^^^^^^^^^^^^^^^^^^^^^^^^^^^^^^^^^^^^^^^^^^^^^^^^^^^^^^^^^^^^^^^^^^^^^^^^^^^^^^^^^^^^^^^^^^^^^^^^^^^^^ polymorphic type: function type. See lib: <BUILTINS>/dom.js:884
-  Error:
-  196:     document.createTreeWalker(document_body, -1, {}); // invalid
-                                     ^^^^^^^^^^^^^ HTMLElement. This type is incompatible with
-  884:   createTreeWalker<RootNodeT: Document>(root: RootNodeT, whatToShow: 388, filter?: NodeFilterInterface, entityReferenceExpansion?: boolean): TreeWalker<RootNodeT, Document|Text|Comment>;
-                                     ^^^^^^^^ Document. See lib: <BUILTINS>/dom.js:884
-  Member 9:
-  885:   createTreeWalker<RootNodeT: Document>(root: RootNodeT, whatToShow: 389, filter?: NodeFilterInterface, entityReferenceExpansion?: boolean): TreeWalker<RootNodeT, Document|Element|Text|Comment>;
-         ^^^^^^^^^^^^^^^^^^^^^^^^^^^^^^^^^^^^^^^^^^^^^^^^^^^^^^^^^^^^^^^^^^^^^^^^^^^^^^^^^^^^^^^^^^^^^^^^^^^^^^^^^^^^^^^^^^^^^^^^^^^^^^^^^^^^^^^^^^^^^^^^^^^^^^^^^^^^^^^^^^^^^^^^^^^^^^^^^^^^^^^^^^^^^^^ polymorphic type: function type. See lib: <BUILTINS>/dom.js:885
-  Error:
-  196:     document.createTreeWalker(document_body, -1, {}); // invalid
-                                     ^^^^^^^^^^^^^ HTMLElement. This type is incompatible with
-  885:   createTreeWalker<RootNodeT: Document>(root: RootNodeT, whatToShow: 389, filter?: NodeFilterInterface, entityReferenceExpansion?: boolean): TreeWalker<RootNodeT, Document|Element|Text|Comment>;
-                                     ^^^^^^^^ Document. See lib: <BUILTINS>/dom.js:885
-  Member 10:
-  886:   createTreeWalker<RootNodeT: Document>(root: RootNodeT, whatToShow: 512, filter?: NodeFilterInterface, entityReferenceExpansion?: boolean): TreeWalker<RootNodeT, DocumentType>;
-         ^^^^^^^^^^^^^^^^^^^^^^^^^^^^^^^^^^^^^^^^^^^^^^^^^^^^^^^^^^^^^^^^^^^^^^^^^^^^^^^^^^^^^^^^^^^^^^^^^^^^^^^^^^^^^^^^^^^^^^^^^^^^^^^^^^^^^^^^^^^^^^^^^^^^^^^^^^^^^^^^^^^^^^^^^^^^^^ polymorphic type: function type. See lib: <BUILTINS>/dom.js:886
-  Error:
-  196:     document.createTreeWalker(document_body, -1, {}); // invalid
-                                     ^^^^^^^^^^^^^ HTMLElement. This type is incompatible with
-  886:   createTreeWalker<RootNodeT: Document>(root: RootNodeT, whatToShow: 512, filter?: NodeFilterInterface, entityReferenceExpansion?: boolean): TreeWalker<RootNodeT, DocumentType>;
-                                     ^^^^^^^^ Document. See lib: <BUILTINS>/dom.js:886
-  Member 11:
-  887:   createTreeWalker<RootNodeT: Document>(root: RootNodeT, whatToShow: 513, filter?: NodeFilterInterface, entityReferenceExpansion?: boolean): TreeWalker<RootNodeT, DocumentType|Element>;
-         ^^^^^^^^^^^^^^^^^^^^^^^^^^^^^^^^^^^^^^^^^^^^^^^^^^^^^^^^^^^^^^^^^^^^^^^^^^^^^^^^^^^^^^^^^^^^^^^^^^^^^^^^^^^^^^^^^^^^^^^^^^^^^^^^^^^^^^^^^^^^^^^^^^^^^^^^^^^^^^^^^^^^^^^^^^^^^^^^^^^^^^ polymorphic type: function type. See lib: <BUILTINS>/dom.js:887
-  Error:
-  196:     document.createTreeWalker(document_body, -1, {}); // invalid
-                                     ^^^^^^^^^^^^^ HTMLElement. This type is incompatible with
-  887:   createTreeWalker<RootNodeT: Document>(root: RootNodeT, whatToShow: 513, filter?: NodeFilterInterface, entityReferenceExpansion?: boolean): TreeWalker<RootNodeT, DocumentType|Element>;
-                                     ^^^^^^^^ Document. See lib: <BUILTINS>/dom.js:887
-  Member 12:
-  888:   createTreeWalker<RootNodeT: Document>(root: RootNodeT, whatToShow: 516, filter?: NodeFilterInterface, entityReferenceExpansion?: boolean): TreeWalker<RootNodeT, DocumentType|Text>;
-         ^^^^^^^^^^^^^^^^^^^^^^^^^^^^^^^^^^^^^^^^^^^^^^^^^^^^^^^^^^^^^^^^^^^^^^^^^^^^^^^^^^^^^^^^^^^^^^^^^^^^^^^^^^^^^^^^^^^^^^^^^^^^^^^^^^^^^^^^^^^^^^^^^^^^^^^^^^^^^^^^^^^^^^^^^^^^^^^^^^^ polymorphic type: function type. See lib: <BUILTINS>/dom.js:888
-  Error:
-  196:     document.createTreeWalker(document_body, -1, {}); // invalid
-                                     ^^^^^^^^^^^^^ HTMLElement. This type is incompatible with
-  888:   createTreeWalker<RootNodeT: Document>(root: RootNodeT, whatToShow: 516, filter?: NodeFilterInterface, entityReferenceExpansion?: boolean): TreeWalker<RootNodeT, DocumentType|Text>;
-                                     ^^^^^^^^ Document. See lib: <BUILTINS>/dom.js:888
-  Member 13:
-  889:   createTreeWalker<RootNodeT: Document>(root: RootNodeT, whatToShow: 517, filter?: NodeFilterInterface, entityReferenceExpansion?: boolean): TreeWalker<RootNodeT, DocumentType|Element|Text>;
-         ^^^^^^^^^^^^^^^^^^^^^^^^^^^^^^^^^^^^^^^^^^^^^^^^^^^^^^^^^^^^^^^^^^^^^^^^^^^^^^^^^^^^^^^^^^^^^^^^^^^^^^^^^^^^^^^^^^^^^^^^^^^^^^^^^^^^^^^^^^^^^^^^^^^^^^^^^^^^^^^^^^^^^^^^^^^^^^^^^^^^^^^^^^^ polymorphic type: function type. See lib: <BUILTINS>/dom.js:889
-  Error:
-  196:     document.createTreeWalker(document_body, -1, {}); // invalid
-                                     ^^^^^^^^^^^^^ HTMLElement. This type is incompatible with
-  889:   createTreeWalker<RootNodeT: Document>(root: RootNodeT, whatToShow: 517, filter?: NodeFilterInterface, entityReferenceExpansion?: boolean): TreeWalker<RootNodeT, DocumentType|Element|Text>;
-                                     ^^^^^^^^ Document. See lib: <BUILTINS>/dom.js:889
-  Member 14:
-  890:   createTreeWalker<RootNodeT: Document>(root: RootNodeT, whatToShow: 640, filter?: NodeFilterInterface, entityReferenceExpansion?: boolean): TreeWalker<RootNodeT, DocumentType|Comment>;
-         ^^^^^^^^^^^^^^^^^^^^^^^^^^^^^^^^^^^^^^^^^^^^^^^^^^^^^^^^^^^^^^^^^^^^^^^^^^^^^^^^^^^^^^^^^^^^^^^^^^^^^^^^^^^^^^^^^^^^^^^^^^^^^^^^^^^^^^^^^^^^^^^^^^^^^^^^^^^^^^^^^^^^^^^^^^^^^^^^^^^^^^ polymorphic type: function type. See lib: <BUILTINS>/dom.js:890
-  Error:
-  196:     document.createTreeWalker(document_body, -1, {}); // invalid
-                                     ^^^^^^^^^^^^^ HTMLElement. This type is incompatible with
-  890:   createTreeWalker<RootNodeT: Document>(root: RootNodeT, whatToShow: 640, filter?: NodeFilterInterface, entityReferenceExpansion?: boolean): TreeWalker<RootNodeT, DocumentType|Comment>;
-                                     ^^^^^^^^ Document. See lib: <BUILTINS>/dom.js:890
-  Member 15:
-  891:   createTreeWalker<RootNodeT: Document>(root: RootNodeT, whatToShow: 641, filter?: NodeFilterInterface, entityReferenceExpansion?: boolean): TreeWalker<RootNodeT, DocumentType|Element|Comment>;
-         ^^^^^^^^^^^^^^^^^^^^^^^^^^^^^^^^^^^^^^^^^^^^^^^^^^^^^^^^^^^^^^^^^^^^^^^^^^^^^^^^^^^^^^^^^^^^^^^^^^^^^^^^^^^^^^^^^^^^^^^^^^^^^^^^^^^^^^^^^^^^^^^^^^^^^^^^^^^^^^^^^^^^^^^^^^^^^^^^^^^^^^^^^^^^^^ polymorphic type: function type. See lib: <BUILTINS>/dom.js:891
-  Error:
-  196:     document.createTreeWalker(document_body, -1, {}); // invalid
-                                     ^^^^^^^^^^^^^ HTMLElement. This type is incompatible with
-  891:   createTreeWalker<RootNodeT: Document>(root: RootNodeT, whatToShow: 641, filter?: NodeFilterInterface, entityReferenceExpansion?: boolean): TreeWalker<RootNodeT, DocumentType|Element|Comment>;
-                                     ^^^^^^^^ Document. See lib: <BUILTINS>/dom.js:891
-  Member 16:
-  892:   createTreeWalker<RootNodeT: Document>(root: RootNodeT, whatToShow: 644, filter?: NodeFilterInterface, entityReferenceExpansion?: boolean): TreeWalker<RootNodeT, DocumentType|Text|Comment>;
-         ^^^^^^^^^^^^^^^^^^^^^^^^^^^^^^^^^^^^^^^^^^^^^^^^^^^^^^^^^^^^^^^^^^^^^^^^^^^^^^^^^^^^^^^^^^^^^^^^^^^^^^^^^^^^^^^^^^^^^^^^^^^^^^^^^^^^^^^^^^^^^^^^^^^^^^^^^^^^^^^^^^^^^^^^^^^^^^^^^^^^^^^^^^^ polymorphic type: function type. See lib: <BUILTINS>/dom.js:892
-  Error:
-  196:     document.createTreeWalker(document_body, -1, {}); // invalid
-                                     ^^^^^^^^^^^^^ HTMLElement. This type is incompatible with
-  892:   createTreeWalker<RootNodeT: Document>(root: RootNodeT, whatToShow: 644, filter?: NodeFilterInterface, entityReferenceExpansion?: boolean): TreeWalker<RootNodeT, DocumentType|Text|Comment>;
-                                     ^^^^^^^^ Document. See lib: <BUILTINS>/dom.js:892
-  Member 17:
-  893:   createTreeWalker<RootNodeT: Document>(root: RootNodeT, whatToShow: 645, filter?: NodeFilterInterface, entityReferenceExpansion?: boolean): TreeWalker<RootNodeT, DocumentType|Element|Text|Comment>;
-         ^^^^^^^^^^^^^^^^^^^^^^^^^^^^^^^^^^^^^^^^^^^^^^^^^^^^^^^^^^^^^^^^^^^^^^^^^^^^^^^^^^^^^^^^^^^^^^^^^^^^^^^^^^^^^^^^^^^^^^^^^^^^^^^^^^^^^^^^^^^^^^^^^^^^^^^^^^^^^^^^^^^^^^^^^^^^^^^^^^^^^^^^^^^^^^^^^^^ polymorphic type: function type. See lib: <BUILTINS>/dom.js:893
-  Error:
-  196:     document.createTreeWalker(document_body, -1, {}); // invalid
-                                     ^^^^^^^^^^^^^ HTMLElement. This type is incompatible with
-  893:   createTreeWalker<RootNodeT: Document>(root: RootNodeT, whatToShow: 645, filter?: NodeFilterInterface, entityReferenceExpansion?: boolean): TreeWalker<RootNodeT, DocumentType|Element|Text|Comment>;
-                                     ^^^^^^^^ Document. See lib: <BUILTINS>/dom.js:893
-  Member 18:
-  894:   createTreeWalker<RootNodeT: Document>(root: RootNodeT, whatToShow: 768, filter?: NodeFilterInterface, entityReferenceExpansion?: boolean): TreeWalker<RootNodeT, DocumentType|Document>;
-         ^^^^^^^^^^^^^^^^^^^^^^^^^^^^^^^^^^^^^^^^^^^^^^^^^^^^^^^^^^^^^^^^^^^^^^^^^^^^^^^^^^^^^^^^^^^^^^^^^^^^^^^^^^^^^^^^^^^^^^^^^^^^^^^^^^^^^^^^^^^^^^^^^^^^^^^^^^^^^^^^^^^^^^^^^^^^^^^^^^^^^^^ polymorphic type: function type. See lib: <BUILTINS>/dom.js:894
-  Error:
-  196:     document.createTreeWalker(document_body, -1, {}); // invalid
-                                     ^^^^^^^^^^^^^ HTMLElement. This type is incompatible with
-  894:   createTreeWalker<RootNodeT: Document>(root: RootNodeT, whatToShow: 768, filter?: NodeFilterInterface, entityReferenceExpansion?: boolean): TreeWalker<RootNodeT, DocumentType|Document>;
-                                     ^^^^^^^^ Document. See lib: <BUILTINS>/dom.js:894
-  Member 19:
-  895:   createTreeWalker<RootNodeT: Document>(root: RootNodeT, whatToShow: 769, filter?: NodeFilterInterface, entityReferenceExpansion?: boolean): TreeWalker<RootNodeT, DocumentType|Document|Element>;
-         ^^^^^^^^^^^^^^^^^^^^^^^^^^^^^^^^^^^^^^^^^^^^^^^^^^^^^^^^^^^^^^^^^^^^^^^^^^^^^^^^^^^^^^^^^^^^^^^^^^^^^^^^^^^^^^^^^^^^^^^^^^^^^^^^^^^^^^^^^^^^^^^^^^^^^^^^^^^^^^^^^^^^^^^^^^^^^^^^^^^^^^^^^^^^^^^ polymorphic type: function type. See lib: <BUILTINS>/dom.js:895
-  Error:
-  196:     document.createTreeWalker(document_body, -1, {}); // invalid
-                                     ^^^^^^^^^^^^^ HTMLElement. This type is incompatible with
-  895:   createTreeWalker<RootNodeT: Document>(root: RootNodeT, whatToShow: 769, filter?: NodeFilterInterface, entityReferenceExpansion?: boolean): TreeWalker<RootNodeT, DocumentType|Document|Element>;
-                                     ^^^^^^^^ Document. See lib: <BUILTINS>/dom.js:895
-  Member 20:
-  896:   createTreeWalker<RootNodeT: Document>(root: RootNodeT, whatToShow: 772, filter?: NodeFilterInterface, entityReferenceExpansion?: boolean): TreeWalker<RootNodeT, DocumentType|Document|Text>;
-         ^^^^^^^^^^^^^^^^^^^^^^^^^^^^^^^^^^^^^^^^^^^^^^^^^^^^^^^^^^^^^^^^^^^^^^^^^^^^^^^^^^^^^^^^^^^^^^^^^^^^^^^^^^^^^^^^^^^^^^^^^^^^^^^^^^^^^^^^^^^^^^^^^^^^^^^^^^^^^^^^^^^^^^^^^^^^^^^^^^^^^^^^^^^^ polymorphic type: function type. See lib: <BUILTINS>/dom.js:896
-  Error:
-  196:     document.createTreeWalker(document_body, -1, {}); // invalid
-                                     ^^^^^^^^^^^^^ HTMLElement. This type is incompatible with
-  896:   createTreeWalker<RootNodeT: Document>(root: RootNodeT, whatToShow: 772, filter?: NodeFilterInterface, entityReferenceExpansion?: boolean): TreeWalker<RootNodeT, DocumentType|Document|Text>;
-                                     ^^^^^^^^ Document. See lib: <BUILTINS>/dom.js:896
-  Member 21:
-  897:   createTreeWalker<RootNodeT: Document>(root: RootNodeT, whatToShow: 773, filter?: NodeFilterInterface, entityReferenceExpansion?: boolean): TreeWalker<RootNodeT, DocumentType|Document|Element|Text>;
-         ^^^^^^^^^^^^^^^^^^^^^^^^^^^^^^^^^^^^^^^^^^^^^^^^^^^^^^^^^^^^^^^^^^^^^^^^^^^^^^^^^^^^^^^^^^^^^^^^^^^^^^^^^^^^^^^^^^^^^^^^^^^^^^^^^^^^^^^^^^^^^^^^^^^^^^^^^^^^^^^^^^^^^^^^^^^^^^^^^^^^^^^^^^^^^^^^^^^^ polymorphic type: function type. See lib: <BUILTINS>/dom.js:897
-  Error:
-  196:     document.createTreeWalker(document_body, -1, {}); // invalid
-                                     ^^^^^^^^^^^^^ HTMLElement. This type is incompatible with
-  897:   createTreeWalker<RootNodeT: Document>(root: RootNodeT, whatToShow: 773, filter?: NodeFilterInterface, entityReferenceExpansion?: boolean): TreeWalker<RootNodeT, DocumentType|Document|Element|Text>;
-                                     ^^^^^^^^ Document. See lib: <BUILTINS>/dom.js:897
-  Member 22:
-  898:   createTreeWalker<RootNodeT: Document>(root: RootNodeT, whatToShow: 896, filter?: NodeFilterInterface, entityReferenceExpansion?: boolean): TreeWalker<RootNodeT, DocumentType|Document|Comment>;
-         ^^^^^^^^^^^^^^^^^^^^^^^^^^^^^^^^^^^^^^^^^^^^^^^^^^^^^^^^^^^^^^^^^^^^^^^^^^^^^^^^^^^^^^^^^^^^^^^^^^^^^^^^^^^^^^^^^^^^^^^^^^^^^^^^^^^^^^^^^^^^^^^^^^^^^^^^^^^^^^^^^^^^^^^^^^^^^^^^^^^^^^^^^^^^^^^ polymorphic type: function type. See lib: <BUILTINS>/dom.js:898
-  Error:
-  196:     document.createTreeWalker(document_body, -1, {}); // invalid
-                                     ^^^^^^^^^^^^^ HTMLElement. This type is incompatible with
-  898:   createTreeWalker<RootNodeT: Document>(root: RootNodeT, whatToShow: 896, filter?: NodeFilterInterface, entityReferenceExpansion?: boolean): TreeWalker<RootNodeT, DocumentType|Document|Comment>;
-                                     ^^^^^^^^ Document. See lib: <BUILTINS>/dom.js:898
-  Member 23:
-  899:   createTreeWalker<RootNodeT: Document>(root: RootNodeT, whatToShow: 897, filter?: NodeFilterInterface, entityReferenceExpansion?: boolean): TreeWalker<RootNodeT, DocumentType|Document|Element|Comment>;
-         ^^^^^^^^^^^^^^^^^^^^^^^^^^^^^^^^^^^^^^^^^^^^^^^^^^^^^^^^^^^^^^^^^^^^^^^^^^^^^^^^^^^^^^^^^^^^^^^^^^^^^^^^^^^^^^^^^^^^^^^^^^^^^^^^^^^^^^^^^^^^^^^^^^^^^^^^^^^^^^^^^^^^^^^^^^^^^^^^^^^^^^^^^^^^^^^^^^^^^^^ polymorphic type: function type. See lib: <BUILTINS>/dom.js:899
-  Error:
-  196:     document.createTreeWalker(document_body, -1, {}); // invalid
-                                     ^^^^^^^^^^^^^ HTMLElement. This type is incompatible with
-  899:   createTreeWalker<RootNodeT: Document>(root: RootNodeT, whatToShow: 897, filter?: NodeFilterInterface, entityReferenceExpansion?: boolean): TreeWalker<RootNodeT, DocumentType|Document|Element|Comment>;
-                                     ^^^^^^^^ Document. See lib: <BUILTINS>/dom.js:899
-  Member 24:
-  900:   createTreeWalker<RootNodeT: Document>(root: RootNodeT, whatToShow: 900, filter?: NodeFilterInterface, entityReferenceExpansion?: boolean): TreeWalker<RootNodeT, DocumentType|Document|Text|Comment>;
-         ^^^^^^^^^^^^^^^^^^^^^^^^^^^^^^^^^^^^^^^^^^^^^^^^^^^^^^^^^^^^^^^^^^^^^^^^^^^^^^^^^^^^^^^^^^^^^^^^^^^^^^^^^^^^^^^^^^^^^^^^^^^^^^^^^^^^^^^^^^^^^^^^^^^^^^^^^^^^^^^^^^^^^^^^^^^^^^^^^^^^^^^^^^^^^^^^^^^^ polymorphic type: function type. See lib: <BUILTINS>/dom.js:900
-  Error:
-  196:     document.createTreeWalker(document_body, -1, {}); // invalid
-                                     ^^^^^^^^^^^^^ HTMLElement. This type is incompatible with
-  900:   createTreeWalker<RootNodeT: Document>(root: RootNodeT, whatToShow: 900, filter?: NodeFilterInterface, entityReferenceExpansion?: boolean): TreeWalker<RootNodeT, DocumentType|Document|Text|Comment>;
-                                     ^^^^^^^^ Document. See lib: <BUILTINS>/dom.js:900
-  Member 25:
-  901:   createTreeWalker<RootNodeT: Document>(root: RootNodeT, whatToShow: 901, filter?: NodeFilterInterface, entityReferenceExpansion?: boolean): TreeWalker<RootNodeT, DocumentType|Document|Element|Text|Comment>;
-         ^^^^^^^^^^^^^^^^^^^^^^^^^^^^^^^^^^^^^^^^^^^^^^^^^^^^^^^^^^^^^^^^^^^^^^^^^^^^^^^^^^^^^^^^^^^^^^^^^^^^^^^^^^^^^^^^^^^^^^^^^^^^^^^^^^^^^^^^^^^^^^^^^^^^^^^^^^^^^^^^^^^^^^^^^^^^^^^^^^^^^^^^^^^^^^^^^^^^^^^^^^^^ polymorphic type: function type. See lib: <BUILTINS>/dom.js:901
-  Error:
-  196:     document.createTreeWalker(document_body, -1, {}); // invalid
-                                     ^^^^^^^^^^^^^ HTMLElement. This type is incompatible with
-  901:   createTreeWalker<RootNodeT: Document>(root: RootNodeT, whatToShow: 901, filter?: NodeFilterInterface, entityReferenceExpansion?: boolean): TreeWalker<RootNodeT, DocumentType|Document|Element|Text|Comment>;
-                                     ^^^^^^^^ Document. See lib: <BUILTINS>/dom.js:901
-  Member 26:
-  913:   createTreeWalker<RootNodeT: DocumentFragment>(root: RootNodeT, whatToShow: 1024, filter?: NodeFilterInterface, entityReferenceExpansion?: boolean): TreeWalker<RootNodeT, DocumentFragment>;
-         ^^^^^^^^^^^^^^^^^^^^^^^^^^^^^^^^^^^^^^^^^^^^^^^^^^^^^^^^^^^^^^^^^^^^^^^^^^^^^^^^^^^^^^^^^^^^^^^^^^^^^^^^^^^^^^^^^^^^^^^^^^^^^^^^^^^^^^^^^^^^^^^^^^^^^^^^^^^^^^^^^^^^^^^^^^^^^^^^^^^^^^^^^^^ polymorphic type: function type. See lib: <BUILTINS>/dom.js:913
-  Error:
-  196:     document.createTreeWalker(document_body, -1, {}); // invalid
-                                     ^^^^^^^^^^^^^ HTMLElement. This type is incompatible with
-  913:   createTreeWalker<RootNodeT: DocumentFragment>(root: RootNodeT, whatToShow: 1024, filter?: NodeFilterInterface, entityReferenceExpansion?: boolean): TreeWalker<RootNodeT, DocumentFragment>;
-                                     ^^^^^^^^^^^^^^^^ DocumentFragment. See lib: <BUILTINS>/dom.js:913
-  Member 27:
-  914:   createTreeWalker<RootNodeT: DocumentFragment>(root: RootNodeT, whatToShow: 1025, filter?: NodeFilterInterface, entityReferenceExpansion?: boolean): TreeWalker<RootNodeT, DocumentFragment|Element>;
-         ^^^^^^^^^^^^^^^^^^^^^^^^^^^^^^^^^^^^^^^^^^^^^^^^^^^^^^^^^^^^^^^^^^^^^^^^^^^^^^^^^^^^^^^^^^^^^^^^^^^^^^^^^^^^^^^^^^^^^^^^^^^^^^^^^^^^^^^^^^^^^^^^^^^^^^^^^^^^^^^^^^^^^^^^^^^^^^^^^^^^^^^^^^^^^^^^^^^ polymorphic type: function type. See lib: <BUILTINS>/dom.js:914
-  Error:
-  196:     document.createTreeWalker(document_body, -1, {}); // invalid
-                                     ^^^^^^^^^^^^^ HTMLElement. This type is incompatible with
-  914:   createTreeWalker<RootNodeT: DocumentFragment>(root: RootNodeT, whatToShow: 1025, filter?: NodeFilterInterface, entityReferenceExpansion?: boolean): TreeWalker<RootNodeT, DocumentFragment|Element>;
-                                     ^^^^^^^^^^^^^^^^ DocumentFragment. See lib: <BUILTINS>/dom.js:914
-  Member 28:
-  915:   createTreeWalker<RootNodeT: DocumentFragment>(root: RootNodeT, whatToShow: 1028, filter?: NodeFilterInterface, entityReferenceExpansion?: boolean): TreeWalker<RootNodeT, DocumentFragment|Text>;
-         ^^^^^^^^^^^^^^^^^^^^^^^^^^^^^^^^^^^^^^^^^^^^^^^^^^^^^^^^^^^^^^^^^^^^^^^^^^^^^^^^^^^^^^^^^^^^^^^^^^^^^^^^^^^^^^^^^^^^^^^^^^^^^^^^^^^^^^^^^^^^^^^^^^^^^^^^^^^^^^^^^^^^^^^^^^^^^^^^^^^^^^^^^^^^^^^^ polymorphic type: function type. See lib: <BUILTINS>/dom.js:915
-  Error:
-  196:     document.createTreeWalker(document_body, -1, {}); // invalid
-                                     ^^^^^^^^^^^^^ HTMLElement. This type is incompatible with
-  915:   createTreeWalker<RootNodeT: DocumentFragment>(root: RootNodeT, whatToShow: 1028, filter?: NodeFilterInterface, entityReferenceExpansion?: boolean): TreeWalker<RootNodeT, DocumentFragment|Text>;
-                                     ^^^^^^^^^^^^^^^^ DocumentFragment. See lib: <BUILTINS>/dom.js:915
-  Member 29:
-  916:   createTreeWalker<RootNodeT: DocumentFragment>(root: RootNodeT, whatToShow: 1029, filter?: NodeFilterInterface, entityReferenceExpansion?: boolean): TreeWalker<RootNodeT, DocumentFragment|Element|Text>;
-         ^^^^^^^^^^^^^^^^^^^^^^^^^^^^^^^^^^^^^^^^^^^^^^^^^^^^^^^^^^^^^^^^^^^^^^^^^^^^^^^^^^^^^^^^^^^^^^^^^^^^^^^^^^^^^^^^^^^^^^^^^^^^^^^^^^^^^^^^^^^^^^^^^^^^^^^^^^^^^^^^^^^^^^^^^^^^^^^^^^^^^^^^^^^^^^^^^^^^^^^^ polymorphic type: function type. See lib: <BUILTINS>/dom.js:916
-  Error:
-  196:     document.createTreeWalker(document_body, -1, {}); // invalid
-                                     ^^^^^^^^^^^^^ HTMLElement. This type is incompatible with
-  916:   createTreeWalker<RootNodeT: DocumentFragment>(root: RootNodeT, whatToShow: 1029, filter?: NodeFilterInterface, entityReferenceExpansion?: boolean): TreeWalker<RootNodeT, DocumentFragment|Element|Text>;
-                                     ^^^^^^^^^^^^^^^^ DocumentFragment. See lib: <BUILTINS>/dom.js:916
-  Member 30:
-  917:   createTreeWalker<RootNodeT: DocumentFragment>(root: RootNodeT, whatToShow: 1152, filter?: NodeFilterInterface, entityReferenceExpansion?: boolean): TreeWalker<RootNodeT, DocumentFragment|Comment>;
-         ^^^^^^^^^^^^^^^^^^^^^^^^^^^^^^^^^^^^^^^^^^^^^^^^^^^^^^^^^^^^^^^^^^^^^^^^^^^^^^^^^^^^^^^^^^^^^^^^^^^^^^^^^^^^^^^^^^^^^^^^^^^^^^^^^^^^^^^^^^^^^^^^^^^^^^^^^^^^^^^^^^^^^^^^^^^^^^^^^^^^^^^^^^^^^^^^^^^ polymorphic type: function type. See lib: <BUILTINS>/dom.js:917
-  Error:
-  196:     document.createTreeWalker(document_body, -1, {}); // invalid
-                                     ^^^^^^^^^^^^^ HTMLElement. This type is incompatible with
-  917:   createTreeWalker<RootNodeT: DocumentFragment>(root: RootNodeT, whatToShow: 1152, filter?: NodeFilterInterface, entityReferenceExpansion?: boolean): TreeWalker<RootNodeT, DocumentFragment|Comment>;
-                                     ^^^^^^^^^^^^^^^^ DocumentFragment. See lib: <BUILTINS>/dom.js:917
-  Member 31:
-  918:   createTreeWalker<RootNodeT: DocumentFragment>(root: RootNodeT, whatToShow: 1153, filter?: NodeFilterInterface, entityReferenceExpansion?: boolean): TreeWalker<RootNodeT, DocumentFragment|Element|Comment>;
-         ^^^^^^^^^^^^^^^^^^^^^^^^^^^^^^^^^^^^^^^^^^^^^^^^^^^^^^^^^^^^^^^^^^^^^^^^^^^^^^^^^^^^^^^^^^^^^^^^^^^^^^^^^^^^^^^^^^^^^^^^^^^^^^^^^^^^^^^^^^^^^^^^^^^^^^^^^^^^^^^^^^^^^^^^^^^^^^^^^^^^^^^^^^^^^^^^^^^^^^^^^^^ polymorphic type: function type. See lib: <BUILTINS>/dom.js:918
-  Error:
-  196:     document.createTreeWalker(document_body, -1, {}); // invalid
-                                     ^^^^^^^^^^^^^ HTMLElement. This type is incompatible with
-  918:   createTreeWalker<RootNodeT: DocumentFragment>(root: RootNodeT, whatToShow: 1153, filter?: NodeFilterInterface, entityReferenceExpansion?: boolean): TreeWalker<RootNodeT, DocumentFragment|Element|Comment>;
-                                     ^^^^^^^^^^^^^^^^ DocumentFragment. See lib: <BUILTINS>/dom.js:918
-  Member 32:
-  919:   createTreeWalker<RootNodeT: DocumentFragment>(root: RootNodeT, whatToShow: 1156, filter?: NodeFilterInterface, entityReferenceExpansion?: boolean): TreeWalker<RootNodeT, DocumentFragment|Text|Comment>;
-         ^^^^^^^^^^^^^^^^^^^^^^^^^^^^^^^^^^^^^^^^^^^^^^^^^^^^^^^^^^^^^^^^^^^^^^^^^^^^^^^^^^^^^^^^^^^^^^^^^^^^^^^^^^^^^^^^^^^^^^^^^^^^^^^^^^^^^^^^^^^^^^^^^^^^^^^^^^^^^^^^^^^^^^^^^^^^^^^^^^^^^^^^^^^^^^^^^^^^^^^^ polymorphic type: function type. See lib: <BUILTINS>/dom.js:919
-  Error:
-  196:     document.createTreeWalker(document_body, -1, {}); // invalid
-                                     ^^^^^^^^^^^^^ HTMLElement. This type is incompatible with
-  919:   createTreeWalker<RootNodeT: DocumentFragment>(root: RootNodeT, whatToShow: 1156, filter?: NodeFilterInterface, entityReferenceExpansion?: boolean): TreeWalker<RootNodeT, DocumentFragment|Text|Comment>;
-                                     ^^^^^^^^^^^^^^^^ DocumentFragment. See lib: <BUILTINS>/dom.js:919
-  Member 33:
-  920:   createTreeWalker<RootNodeT: DocumentFragment>(root: RootNodeT, whatToShow: 1157, filter?: NodeFilterInterface, entityReferenceExpansion?: boolean): TreeWalker<RootNodeT, DocumentFragment|Element|Text|Comment>;
-         ^^^^^^^^^^^^^^^^^^^^^^^^^^^^^^^^^^^^^^^^^^^^^^^^^^^^^^^^^^^^^^^^^^^^^^^^^^^^^^^^^^^^^^^^^^^^^^^^^^^^^^^^^^^^^^^^^^^^^^^^^^^^^^^^^^^^^^^^^^^^^^^^^^^^^^^^^^^^^^^^^^^^^^^^^^^^^^^^^^^^^^^^^^^^^^^^^^^^^^^^^^^^^^^^ polymorphic type: function type. See lib: <BUILTINS>/dom.js:920
-  Error:
-  196:     document.createTreeWalker(document_body, -1, {}); // invalid
-                                     ^^^^^^^^^^^^^ HTMLElement. This type is incompatible with
-  920:   createTreeWalker<RootNodeT: DocumentFragment>(root: RootNodeT, whatToShow: 1157, filter?: NodeFilterInterface, entityReferenceExpansion?: boolean): TreeWalker<RootNodeT, DocumentFragment|Element|Text|Comment>;
-                                     ^^^^^^^^^^^^^^^^ DocumentFragment. See lib: <BUILTINS>/dom.js:920
-  Member 34:
-  933:   createTreeWalker<RootNodeT: Node>(root: RootNodeT, whatToShow: 1, filter?: NodeFilterInterface, entityReferenceExpansion?: boolean): TreeWalker<RootNodeT, Element>;
-         ^^^^^^^^^^^^^^^^^^^^^^^^^^^^^^^^^^^^^^^^^^^^^^^^^^^^^^^^^^^^^^^^^^^^^^^^^^^^^^^^^^^^^^^^^^^^^^^^^^^^^^^^^^^^^^^^^^^^^^^^^^^^^^^^^^^^^^^^^^^^^^^^^^^^^^^^^^^^^^^^^^^ polymorphic type: function type. See lib: <BUILTINS>/dom.js:933
-  Error:
-  196:     document.createTreeWalker(document_body, -1, {}); // invalid
-                                                    ^^ number. Expected number literal `1`, got `-1` instead
-  933:   createTreeWalker<RootNodeT: Node>(root: RootNodeT, whatToShow: 1, filter?: NodeFilterInterface, entityReferenceExpansion?: boolean): TreeWalker<RootNodeT, Element>;
-                                                                        ^ number literal `1`. See lib: <BUILTINS>/dom.js:933
-  Member 35:
-  934:   createTreeWalker<RootNodeT: Node>(root: RootNodeT, whatToShow: 4, filter?: NodeFilterInterface, entityReferenceExpansion?: boolean): TreeWalker<RootNodeT, Text>;
-         ^^^^^^^^^^^^^^^^^^^^^^^^^^^^^^^^^^^^^^^^^^^^^^^^^^^^^^^^^^^^^^^^^^^^^^^^^^^^^^^^^^^^^^^^^^^^^^^^^^^^^^^^^^^^^^^^^^^^^^^^^^^^^^^^^^^^^^^^^^^^^^^^^^^^^^^^^^^^^^^^ polymorphic type: function type. See lib: <BUILTINS>/dom.js:934
-  Error:
-  196:     document.createTreeWalker(document_body, -1, {}); // invalid
-                                                    ^^ number. Expected number literal `4`, got `-1` instead
-  934:   createTreeWalker<RootNodeT: Node>(root: RootNodeT, whatToShow: 4, filter?: NodeFilterInterface, entityReferenceExpansion?: boolean): TreeWalker<RootNodeT, Text>;
-                                                                        ^ number literal `4`. See lib: <BUILTINS>/dom.js:934
-  Member 36:
-  935:   createTreeWalker<RootNodeT: Node>(root: RootNodeT, whatToShow: 5, filter?: NodeFilterInterface, entityReferenceExpansion?: boolean): TreeWalker<RootNodeT, Element|Text>;
-         ^^^^^^^^^^^^^^^^^^^^^^^^^^^^^^^^^^^^^^^^^^^^^^^^^^^^^^^^^^^^^^^^^^^^^^^^^^^^^^^^^^^^^^^^^^^^^^^^^^^^^^^^^^^^^^^^^^^^^^^^^^^^^^^^^^^^^^^^^^^^^^^^^^^^^^^^^^^^^^^^^^^^^^^^ polymorphic type: function type. See lib: <BUILTINS>/dom.js:935
-  Error:
-  196:     document.createTreeWalker(document_body, -1, {}); // invalid
-                                                    ^^ number. Expected number literal `5`, got `-1` instead
-  935:   createTreeWalker<RootNodeT: Node>(root: RootNodeT, whatToShow: 5, filter?: NodeFilterInterface, entityReferenceExpansion?: boolean): TreeWalker<RootNodeT, Element|Text>;
-                                                                        ^ number literal `5`. See lib: <BUILTINS>/dom.js:935
-  Member 37:
-  936:   createTreeWalker<RootNodeT: Node>(root: RootNodeT, whatToShow: 128, filter?: NodeFilterInterface, entityReferenceExpansion?: boolean): TreeWalker<RootNodeT, Comment>;
-         ^^^^^^^^^^^^^^^^^^^^^^^^^^^^^^^^^^^^^^^^^^^^^^^^^^^^^^^^^^^^^^^^^^^^^^^^^^^^^^^^^^^^^^^^^^^^^^^^^^^^^^^^^^^^^^^^^^^^^^^^^^^^^^^^^^^^^^^^^^^^^^^^^^^^^^^^^^^^^^^^^^^^^ polymorphic type: function type. See lib: <BUILTINS>/dom.js:936
-  Error:
-  196:     document.createTreeWalker(document_body, -1, {}); // invalid
-                                                    ^^ number. Expected number literal `128`, got `-1` instead
-  936:   createTreeWalker<RootNodeT: Node>(root: RootNodeT, whatToShow: 128, filter?: NodeFilterInterface, entityReferenceExpansion?: boolean): TreeWalker<RootNodeT, Comment>;
-                                                                        ^^^ number literal `128`. See lib: <BUILTINS>/dom.js:936
-  Member 38:
-  937:   createTreeWalker<RootNodeT: Node>(root: RootNodeT, whatToShow: 129, filter?: NodeFilterInterface, entityReferenceExpansion?: boolean): TreeWalker<RootNodeT, Element|Comment>;
-         ^^^^^^^^^^^^^^^^^^^^^^^^^^^^^^^^^^^^^^^^^^^^^^^^^^^^^^^^^^^^^^^^^^^^^^^^^^^^^^^^^^^^^^^^^^^^^^^^^^^^^^^^^^^^^^^^^^^^^^^^^^^^^^^^^^^^^^^^^^^^^^^^^^^^^^^^^^^^^^^^^^^^^^^^^^^^^ polymorphic type: function type. See lib: <BUILTINS>/dom.js:937
-  Error:
-  196:     document.createTreeWalker(document_body, -1, {}); // invalid
-                                                    ^^ number. Expected number literal `129`, got `-1` instead
-  937:   createTreeWalker<RootNodeT: Node>(root: RootNodeT, whatToShow: 129, filter?: NodeFilterInterface, entityReferenceExpansion?: boolean): TreeWalker<RootNodeT, Element|Comment>;
-                                                                        ^^^ number literal `129`. See lib: <BUILTINS>/dom.js:937
-  Member 39:
-  938:   createTreeWalker<RootNodeT: Node>(root: RootNodeT, whatToShow: 132, filter?: NodeFilterInterface, entityReferenceExpansion?: boolean): TreeWalker<RootNodeT, Text|Comment>;
-         ^^^^^^^^^^^^^^^^^^^^^^^^^^^^^^^^^^^^^^^^^^^^^^^^^^^^^^^^^^^^^^^^^^^^^^^^^^^^^^^^^^^^^^^^^^^^^^^^^^^^^^^^^^^^^^^^^^^^^^^^^^^^^^^^^^^^^^^^^^^^^^^^^^^^^^^^^^^^^^^^^^^^^^^^^^ polymorphic type: function type. See lib: <BUILTINS>/dom.js:938
-  Error:
-  196:     document.createTreeWalker(document_body, -1, {}); // invalid
-                                                    ^^ number. Expected number literal `132`, got `-1` instead
-  938:   createTreeWalker<RootNodeT: Node>(root: RootNodeT, whatToShow: 132, filter?: NodeFilterInterface, entityReferenceExpansion?: boolean): TreeWalker<RootNodeT, Text|Comment>;
-                                                                        ^^^ number literal `132`. See lib: <BUILTINS>/dom.js:938
-  Member 40:
-  939:   createTreeWalker<RootNodeT: Node>(root: RootNodeT, whatToShow: 133, filter?: NodeFilterInterface, entityReferenceExpansion?: boolean): TreeWalker<RootNodeT, Text|Element|Comment>;
-         ^^^^^^^^^^^^^^^^^^^^^^^^^^^^^^^^^^^^^^^^^^^^^^^^^^^^^^^^^^^^^^^^^^^^^^^^^^^^^^^^^^^^^^^^^^^^^^^^^^^^^^^^^^^^^^^^^^^^^^^^^^^^^^^^^^^^^^^^^^^^^^^^^^^^^^^^^^^^^^^^^^^^^^^^^^^^^^^^^^ polymorphic type: function type. See lib: <BUILTINS>/dom.js:939
-  Error:
-  196:     document.createTreeWalker(document_body, -1, {}); // invalid
-                                                    ^^ number. Expected number literal `133`, got `-1` instead
-  939:   createTreeWalker<RootNodeT: Node>(root: RootNodeT, whatToShow: 133, filter?: NodeFilterInterface, entityReferenceExpansion?: boolean): TreeWalker<RootNodeT, Text|Element|Comment>;
-                                                                        ^^^ number literal `133`. See lib: <BUILTINS>/dom.js:939
-  Member 41:
-  940:   createTreeWalker<RootNodeT: Node>(root: RootNodeT, whatToShow: -1, filter?: NodeFilterInterface, entityReferenceExpansion?: boolean): TreeWalker<RootNodeT, Node>;
-         ^^^^^^^^^^^^^^^^^^^^^^^^^^^^^^^^^^^^^^^^^^^^^^^^^^^^^^^^^^^^^^^^^^^^^^^^^^^^^^^^^^^^^^^^^^^^^^^^^^^^^^^^^^^^^^^^^^^^^^^^^^^^^^^^^^^^^^^^^^^^^^^^^^^^^^^^^^^^^^^^^ polymorphic type: function type. See lib: <BUILTINS>/dom.js:940
-  Error:
-  196:     document.createTreeWalker(document_body, -1, {}); // invalid
-                                                        ^^ object literal. This type is incompatible with the expected param type of
-  940:   createTreeWalker<RootNodeT: Node>(root: RootNodeT, whatToShow: -1, filter?: NodeFilterInterface, entityReferenceExpansion?: boolean): TreeWalker<RootNodeT, Node>;
-                                                                                     ^^^^^^^^^^^^^^^^^^^ union: NodeFilterCallback | object type. See lib: <BUILTINS>/dom.js:940
-    Member 1:
-    3225: type NodeFilterInterface = NodeFilterCallback | { acceptNode: NodeFilterCallback }
-                                     ^^^^^^^^^^^^^^^^^^ NodeFilterCallback. See lib: <BUILTINS>/dom.js:3225
-    Error:
-    196:     document.createTreeWalker(document_body, -1, {}); // invalid
-                                                          ^^ object literal. This type is incompatible with
-    3225: type NodeFilterInterface = NodeFilterCallback | { acceptNode: NodeFilterCallback }
-                                     ^^^^^^^^^^^^^^^^^^ function type. See lib: <BUILTINS>/dom.js:3225
-      Callable property is incompatible:
-        3225: type NodeFilterInterface = NodeFilterCallback | { acceptNode: NodeFilterCallback }
-                                         ^^^^^^^^^^^^^^^^^^ function type. Callable signature not found in. See lib: <BUILTINS>/dom.js:3225
-        196:     document.createTreeWalker(document_body, -1, {}); // invalid
-                                                              ^^ object literal
-    Member 2:
-    3225: type NodeFilterInterface = NodeFilterCallback | { acceptNode: NodeFilterCallback }
-                                                          ^^^^^^^^^^^^^^^^^^^^^^^^^^^^^^^^^^ object type. See lib: <BUILTINS>/dom.js:3225
-    Error:
-    196:     document.createTreeWalker(document_body, -1, {}); // invalid
-                                                          ^^ object literal. This type is incompatible with
-    3225: type NodeFilterInterface = NodeFilterCallback | { acceptNode: NodeFilterCallback }
-                                                          ^^^^^^^^^^^^^^^^^^^^^^^^^^^^^^^^^^ object type. See lib: <BUILTINS>/dom.js:3225
-      Property `acceptNode` is incompatible:
-        3225: type NodeFilterInterface = NodeFilterCallback | { acceptNode: NodeFilterCallback }
-                                                              ^^^^^^^^^^^^^^^^^^^^^^^^^^^^^^^^^^ property `acceptNode`. Property not found in. See lib: <BUILTINS>/dom.js:3225
-        196:     document.createTreeWalker(document_body, -1, {}); // invalid
-                                                              ^^ object literal
-  Member 42:
-  944:   createTreeWalker<RootNodeT: Node>(root: RootNodeT, whatToShow: number, filter?: NodeFilterInterface, entityReferenceExpansion?: boolean): TreeWalker<RootNodeT, Node>;
-         ^^^^^^^^^^^^^^^^^^^^^^^^^^^^^^^^^^^^^^^^^^^^^^^^^^^^^^^^^^^^^^^^^^^^^^^^^^^^^^^^^^^^^^^^^^^^^^^^^^^^^^^^^^^^^^^^^^^^^^^^^^^^^^^^^^^^^^^^^^^^^^^^^^^^^^^^^^^^^^^^^^^^^ polymorphic type: function type. See lib: <BUILTINS>/dom.js:944
-  Error:
-  196:     document.createTreeWalker(document_body, -1, {}); // invalid
-                                                        ^^ object literal. This type is incompatible with the expected param type of
-  944:   createTreeWalker<RootNodeT: Node>(root: RootNodeT, whatToShow: number, filter?: NodeFilterInterface, entityReferenceExpansion?: boolean): TreeWalker<RootNodeT, Node>;
-                                                                                         ^^^^^^^^^^^^^^^^^^^ union: NodeFilterCallback | object type. See lib: <BUILTINS>/dom.js:944
-    Member 1:
-    3225: type NodeFilterInterface = NodeFilterCallback | { acceptNode: NodeFilterCallback }
-                                     ^^^^^^^^^^^^^^^^^^ NodeFilterCallback. See lib: <BUILTINS>/dom.js:3225
-    Error:
-    196:     document.createTreeWalker(document_body, -1, {}); // invalid
-                                                          ^^ object literal. This type is incompatible with
-    3225: type NodeFilterInterface = NodeFilterCallback | { acceptNode: NodeFilterCallback }
-                                     ^^^^^^^^^^^^^^^^^^ function type. See lib: <BUILTINS>/dom.js:3225
-      Callable property is incompatible:
-        3225: type NodeFilterInterface = NodeFilterCallback | { acceptNode: NodeFilterCallback }
-                                         ^^^^^^^^^^^^^^^^^^ function type. Callable signature not found in. See lib: <BUILTINS>/dom.js:3225
-        196:     document.createTreeWalker(document_body, -1, {}); // invalid
-                                                              ^^ object literal
-    Member 2:
-    3225: type NodeFilterInterface = NodeFilterCallback | { acceptNode: NodeFilterCallback }
-                                                          ^^^^^^^^^^^^^^^^^^^^^^^^^^^^^^^^^^ object type. See lib: <BUILTINS>/dom.js:3225
-    Error:
-    196:     document.createTreeWalker(document_body, -1, {}); // invalid
-                                                          ^^ object literal. This type is incompatible with
-    3225: type NodeFilterInterface = NodeFilterCallback | { acceptNode: NodeFilterCallback }
-                                                          ^^^^^^^^^^^^^^^^^^^^^^^^^^^^^^^^^^ object type. See lib: <BUILTINS>/dom.js:3225
-      Property `acceptNode` is incompatible:
-        3225: type NodeFilterInterface = NodeFilterCallback | { acceptNode: NodeFilterCallback }
-                                                              ^^^^^^^^^^^^^^^^^^^^^^^^^^^^^^^^^^ property `acceptNode`. Property not found in. See lib: <BUILTINS>/dom.js:3225
-        196:     document.createTreeWalker(document_body, -1, {}); // invalid
-                                                              ^^ object literal
-  Member 43:
-  948:   createTreeWalker<RootNodeT: Node>(root: RootNodeT, whatToShow: void): TreeWalker<RootNodeT, Node>;
-         ^^^^^^^^^^^^^^^^^^^^^^^^^^^^^^^^^^^^^^^^^^^^^^^^^^^^^^^^^^^^^^^^^^^^^^^^^^^^^^^^^^^^^^^^^^^^^^^^^ polymorphic type: function type. See lib: <BUILTINS>/dom.js:948
-  Error:
-  196:     document.createTreeWalker(document_body, -1, {}); // invalid
-                                                    ^^ number. This type is incompatible with the expected param type of
-  948:   createTreeWalker<RootNodeT: Node>(root: RootNodeT, whatToShow: void): TreeWalker<RootNodeT, Node>;
-                                                                        ^^^^ undefined. See lib: <BUILTINS>/dom.js:948
-
-
-Found 29 errors
-=======
 Error -------------------------------------------------------------------------------- CanvasRenderingContext2D.js:11:16
 
 Cannot call `ctx.moveTo` with `'0'` bound to `x` because string [1] is incompatible with number [2].
@@ -2865,5 +851,4 @@
 Found 29 errors
 
 Only showing the most relevant union/intersection branches.
-To see all branches, re-run Flow with --show-all-branches
->>>>>>> abb0fbf5
+To see all branches, re-run Flow with --show-all-branches